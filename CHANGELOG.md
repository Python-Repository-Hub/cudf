
# cuDF 0.5.0 (Date TBD)

## New Features

- PR #411 added null support to gdf_order_by (new API) and cudf_table::sort
- PR #525 Added GitHub Issue templates for bugs, documentation, new features, and questions
- PR #501 CSV Reader: Add support for user-specified decimal point and thousands separator to read_csv_strings()
- PR #455 CSV Reader: Add support for user-specified decimal point and thousands separator to read_csv()
- PR #439 add `DataFrame.drop` method similar to pandas
- PR #505 CSV Reader: Add support for user-specified boolean values
- PR #350 Implemented Series replace function
- PR #490 Added print_env.sh script to gather relevant environment details when reporting cuDF issues
- PR #474 add ZLIB-based GZIP/ZIP support to `read_csv()`
- PR #491 Add CI test script to check for updates to CHANGELOG.md in PRs
- PR #550 Add CI test script to check for style issues in PRs
- PR #558 Add CI scripts for cpu-based conda and gpu-based test builds
- PR #524 Add Boolean Indexing
- PR #564 Update python `sort_values` method to use updated libcudf `gdf_order_by` API
- PR #509 CSV Reader: Input CSV file can now be passed in as a text or a binary buffer
- PR #607 Add `__iter__` and iteritems to DataFrame class
- PR #635 Add Doxygen template
- PR #649 Add `cudf.from_pandas` function

## Improvements

- PR #426 Removed sort-based groupby and refactored existing groupby APIs. Also improves C++/CUDA compile time
- PR #454 Improve CSV reader docs and examples
- PR #465 Added templated C++ API for RMM to avoid explicit cast to `void**`
- PR #513 `.gitignore` tweaks
- PR #521 Add `assert_eq` function for testing
- PR #502 Simplify Dockerfile for local dev, eliminate old conda/pip envs
- PR #549 Adds `-rdynamic` compiler flag to nvcc for Debug builds
- PR #472 RMM: Created centralized rmm::device_vector alias and rmm::exec_policy
- PR #500 Improved the concurrent hash map class to support partitioned (multi-pass) hash table building
- PR #617 Added .dockerignore file. Prevents adding stale cmake cache files to the docker container
- PR #658 Reduced `JOIN_TEST` time by isolating overflow test of hash table size computation
<<<<<<< HEAD
- PR #671 CSV Reader: uncompressed buffer input can be parsed without explicitly specifying compression as None
=======
- PR #651 Remove noqa marks in `__init__.py` files
>>>>>>> 81625bcb

## Bug Fixes

- PR #569 CSV Reader: Fix days being off-by-one when parsing some dates
- PR #531 CSV Reader: Fix incorrect parsing of quoted numbers
- PR #465 Added templated C++ API for RMM to avoid explicit cast to `void**`
- PR #473 Added missing <random> include
- PR #478 CSV Reader: Add api support for auto column detection, header, mangle_dupe_cols, usecols
- PR #495 Updated README to correct where cffi pytest should be executed
- PR #501 Fix the intermittent segfault caused by the `thousands` and `compression` parameters in the csv reader
- PR #502 Simplify Dockerfile for local dev, eliminate old conda/pip envs
- PR #512 fix bug for `on` parameter in `DataFrame.merge` to allow for None or single column name
- PR #511 Updated python/cudf/bindings/join.pyx to fix cudf merge printing out dtypes
- PR #513 `.gitignore` tweaks
- PR #521 Add `assert_eq` function for testing
- PR #537 Fix CMAKE_CUDA_STANDARD_REQURIED typo in CMakeLists.txt
- PR #545 Temporarily disable csv reader thousands test to prevent segfault (test re-enabled in PR #501)
- PR #559 Fix Assertion error while using `applymap` to change the output dtype
- PR #575 Update `print_env.sh` script to better handle missing commands
- PR #612 Prevent an exception from occuring with true division on integer series.
- PR #630 Fix deprecation warning for `pd.core.common.is_categorical_dtype`
- PR #622 Fix Series.append() behaviour when appending values with different numeric dtype
- PR #634 Fix create `DataFrame.from_pandas()` with numeric column names
- PR #648 Enforce one-to-one copy required when using `numba>=0.42.0`
- PR #645 Fix cmake build type handling not setting debug options when CMAKE_BUILD_TYPE=="Debug"
- PR #665 Reworked the hash map to add a way to report the destination partition for a key
- PR #670 CMAKE: Fix env include path taking precedence over libcudf source headers

# cuDF 0.4.0 (05 Dec 2018)

## New Features

- PR #398 add pandas-compatible `DataFrame.shape()` and `Series.shape()`
- PR #394 New documentation feature "10 Minutes to cuDF"
- PR #361 CSV Reader: Add support for strings with delimiters

## Improvements

 - PR #436 Improvements for type_dispatcher and wrapper structs
 - PR #429 Add CHANGELOG.md (this file)
 - PR #266 use faster CUDA-accelerated DataFrame column/Series concatenation.
 - PR #379 new C++ `type_dispatcher` reduces code complexity in supporting many data types.
 - PR #349 Improve performance for creating columns from memoryview objects
 - PR #445 Update reductions to use type_dispatcher. Adds integer types support to sum_of_squares.
 - PR #448 Improve installation instructions in README.md
 - PR #456 Change default CMake build to Release, and added option for disabling compilation of tests

## Bug Fixes

 - PR #444 Fix csv_test CUDA too many resources requested fail.
 - PR #396 added missing output buffer in validity tests for groupbys.
 - PR #408 Dockerfile updates for source reorganization
 - PR #437 Add cffi to Dockerfile conda env, fixes "cannot import name 'librmm'"
 - PR #417 Fix `map_test` failure with CUDA 10
 - PR #414 Fix CMake installation include file paths
 - PR #418 Properly cast string dtypes to programmatic dtypes when instantiating columns
 - PR #427 Fix and tests for Concatenation illegal memory access with nulls


# cuDF 0.3.0 (23 Nov 2018)

## New Features

 - PR #336 CSV Reader string support

## Improvements

 - PR #354 source code refactored for better organization. CMake build system overhaul. Beginning of transition to Cython bindings.
 - PR #290 Add support for typecasting to/from datetime dtype
 - PR #323 Add handling pyarrow boolean arrays in input/out, add tests
 - PR #325 GDF_VALIDITY_UNSUPPORTED now returned for algorithms that don't support non-empty valid bitmasks
 - PR #381 Faster InputTooLarge Join test completes in ms rather than minutes.
 - PR #373 .gitignore improvements
 - PR #367 Doc cleanup & examples for DataFrame methods
 - PR #333 Add Rapids Memory Manager documentation
 - PR #321 Rapids Memory Manager adds file/line location logging and convenience macros
 - PR #334 Implement DataFrame `__copy__` and `__deepcopy__`
 - PR #271 Add NVTX ranges to pygdf
 - PR #311 Document system requirements for conda install

## Bug Fixes

 - PR #337 Retain index on `scale()` function
 - PR #344 Fix test failure due to PyArrow 0.11 Boolean handling
 - PR #364 Remove noexcept from managed_allocator;  CMakeLists fix for NVstrings
 - PR #357 Fix bug that made all series be considered booleans for indexing
 - PR #351 replace conda env configuration for developers
 - PRs #346 #360 Fix CSV reading of negative numbers
 - PR #342 Fix CMake to use conda-installed nvstrings
 - PR #341 Preserve categorical dtype after groupby aggregations
 - PR #315 ReadTheDocs build update to fix missing libcuda.so
 - PR #320 FIX out-of-bounds access error in reductions.cu
 - PR #319 Fix out-of-bounds memory access in libcudf count_valid_bits
 - PR #303 Fix printing empty dataframe


# cuDF 0.2.0 and cuDF 0.1.0

These were initial releases of cuDF based on previously separate pyGDF and libGDF libraries.
<|MERGE_RESOLUTION|>--- conflicted
+++ resolved
@@ -35,11 +35,8 @@
 - PR #500 Improved the concurrent hash map class to support partitioned (multi-pass) hash table building
 - PR #617 Added .dockerignore file. Prevents adding stale cmake cache files to the docker container
 - PR #658 Reduced `JOIN_TEST` time by isolating overflow test of hash table size computation
-<<<<<<< HEAD
+- PR #651 Remove noqa marks in `__init__.py` files
 - PR #671 CSV Reader: uncompressed buffer input can be parsed without explicitly specifying compression as None
-=======
-- PR #651 Remove noqa marks in `__init__.py` files
->>>>>>> 81625bcb
 
 ## Bug Fixes
 
