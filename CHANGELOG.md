--- conflicted
+++ resolved
@@ -25,11 +25,8 @@
 - PR #815 CSV Reader: Fix data parsing when tabs are present in the input CSV file
 - PR #850 Fix bug where left joins where the left df has 0 rows causes a crash
 - PR #861 Fix memory leak by preserving the boolean mask index
-<<<<<<< HEAD
+- PR #875 Handle unnamed indexes in to/from arrow functions
 - PR #876 Added missing `<type_traits>` include
-=======
-- PR #875 Handle unnamed indexes in to/from arrow functions
->>>>>>> 183df6b1
 
 
 # cuDF 0.5.0 (28 Jan 2019)
