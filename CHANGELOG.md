--- conflicted
+++ resolved
@@ -59,11 +59,8 @@
 - PR #2229 Propagate exceptions from Cython cdef functions
 - PR #2234 Fix issue with local build script not properly building
 - PR #2223 Fix CUDA invalid configuration errors reported after loading small compressed ORC files
-<<<<<<< HEAD
+- PR #2162 Setting is_unique and is_monotonic-related attributes
 - PR #2235 Fix get_dummies to be compatible with dask
-=======
-- PR #2162 Setting is_unique and is_monotonic-related attributes
->>>>>>> d69c846a
 
 
 # cuDF 0.8.0 (27 June 2019)
