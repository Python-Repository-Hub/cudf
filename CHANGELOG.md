# cuDF 0.9.0 (Date TBD)

## New Features
- PR #2111 IO Readers: Support memory buffer, file-like object, and URL inputs

- PR #2012 Add `reindex()` to DataFrame and Series
- PR #2098 Align DataFrame and Series indices before executing binary ops
- PR #2149 CSV Reader: Add `hex` dtype for explicit hexadecimal parsing

## Improvements

<<<<<<< HEAD
- PR #2165 made changes to get_dummies api for it to be available in MethodCache

## Bug Fixes
=======
- PR #1947 Cleanup serialization code
- PR #2125 More aggregate in java API
- PR #2131 Chunk rows logic added to csv_writer
- PR #2129 Add functions in the Java API to support nullable column filtering
>>>>>>> f42e567b

## Bug Fixes
- PR #2086 Fixed quantile api behavior mismatch in series & dataframe
- PR #2128 Add offset param to host buffer readers in java API.
- PR #2145 Work around binops validity checks for java
- PR #2151 Fixes bug in cudf::copy_range where null_count was invalid
- PR #2139 matching to pandas describe behavior & fixing nan values issue
- PR #2154 CSV Reader: Fix bools misdetected as strings dtype


# cuDF 0.8.0 (27 June 2019)

## New Features

- PR #1524 Add GPU-accelerated JSON Lines parser with limited feature set
- PR #1569 Add support for Json objects to the JSON Lines reader
- PR #1622 Add Series.loc
- PR #1654 Add cudf::apply_boolean_mask: faster replacement for gdf_apply_stencil
- PR #1487 cython gather/scatter
- PR #1310 Implemented the slice/split functionality.
- PR #1630 Add Python layer to the GPU-accelerated JSON reader
- PR #1745 Add rounding of numeric columns via Numba
- PR #1772 JSON reader: add support for BytesIO and StringIO input
- PR #1527 Support GDF_BOOL8 in readers and writers
- PR #1819 Logical operators (AND, OR, NOT) for libcudf and cuDF
- PR #1813 ORC Reader: Add support for stripe selection
- PR #1828 JSON Reader: add suport for bool8 columns
- PR #1833 Add column iterator with/without nulls
- PR #1665 Add the point-in-polygon GIS function
- PR #1863 Series and Dataframe methods for all and any
- PR #1908 cudf::copy_range and cudf::fill for copying/assigning an index or range to a constant
- PR #1921 Add additional formats for typecasting to/from strings
- PR #1807 Add Series.dropna()
- PR #1987 Allow user defined functions in the form of ptx code to be passed to binops
- PR #1948 Add operator functions like `Series.add()` to DataFrame and Series
- PR #1954 Add skip test argument to GPU build script
- PR #2018 Add bindings for new groupby C++ API
- PR #1984 Add rolling window operations Series.rolling() and DataFrame.rolling()
- PR #1542 Python method and bindings for to_csv
- PR #1995 Add Java API
- PR #1998 Add google benchmark to cudf
- PR #1845 Add cudf::drop_duplicates, DataFrame.drop_duplicates
- PR #1652 Added `Series.where()` feature 
- PR #2074 Java Aggregates, logical ops, and better RMM support 

## Improvements

- PR #1538 Replacing LesserRTTI with inequality_comparator
- PR #1703 C++: Added non-aggregating `insert` to `concurrent_unordered_map` with specializations to store pairs with a single atomicCAS when possible.
- PR #1422 C++: Added a RAII wrapper for CUDA streams
- PR #1701 Added `unique` method for stringColumns
- PR #1713 Add documentation for Dask-XGBoost
- PR #1666 CSV Reader: Improve performance for files with large number of columns
- PR #1725 Enable the ability to use a single column groupby as its own index
- PR #1759 Add an example showing simultaneous rolling averages to `apply_grouped` documentation
- PR #1746 C++: Remove unused code: `windowed_ops.cu`, `sorting.cu`, `hash_ops.cu`
- PR #1748 C++: Add `bool` nullability flag to `device_table` row operators
- PR #1764 Improve Numerical column: `mean_var` and `mean`
- PR #1767 Speed up Python unit tests
- PR #1770 Added build.sh script, updated CI scripts and documentation
- PR #1739 ORC Reader: Add more pytest coverage
- PR #1696 Added null support in `Series.replace()`.
- PR #1390 Added some basic utility functions for `gdf_column`'s
- PR #1791 Added general column comparison code for testing
- PR #1795 Add printing of git submodule info to `print_env.sh`
- PR #1796 Removing old sort based group by code and gdf_filter
- PR #1811 Added funtions for copying/allocating `cudf::table`s
- PR #1838 Improve columnops.column_empty so that it returns typed columns instead of a generic Column
- PR #1890 Add utils.get_dummies- a pandas-like wrapper around one_hot-encoding
- PR #1823 CSV Reader: default the column type to string for empty dataframes
- PR #1827 Create bindings for scalar-vector binops, and update one_hot_encoding to use them
- PR #1817 Operators now support different sized dataframes as long as they don't share different sized columns
- PR #1855 Transition replace_nulls to new C++ API and update corresponding Cython/Python code
- PR #1858 Add `std::initializer_list` constructor to `column_wrapper`
- PR #1846 C++ type-erased gdf_equal_columns test util; fix gdf_equal_columns logic error
- PR #1390 Added some basic utility functions for `gdf_column`s
- PR #1391 Tidy up bit-resolution-operation and bitmask class code
- PR #1882 Add iloc functionality to MultiIndex dataframes
- PR #1884 Rolling windows: general enhancements and better coverage for unit tests
- PR #1886 support GDF_STRING_CATEGORY columns in apply_boolean_mask, drop_nulls and other libcudf functions
- PR #1896 Improve performance of groupby with levels specified in dask-cudf
- PR #1915 Improve iloc performance for non-contiguous row selection
- PR #1859 Convert read_json into a C++ API
- PR #1919 Rename libcudf namespace gdf to namespace cudf
- PR #1850 Support left_on and right_on for DataFrame merge operator
- PR #1930 Specialize constructor for `cudf::bool8` to cast argument to `bool`
- PR #1938 Add default constructor for `column_wrapper`
- PR #1930 Specialize constructor for `cudf::bool8` to cast argument to `bool`
- PR #1952 consolidate libcudf public API headers in include/cudf
- PR #1949 Improved selection with boolmask using libcudf `apply_boolean_mask`
- PR #1956 Add support for nulls in `query()`
- PR #1973 Update `std::tuple` to `std::pair` in top-most libcudf APIs and C++ transition guide
- PR #1981 Convert read_csv into a C++ API
- PR #1868 ORC Reader: Support row index for speed up on small/medium datasets
- PR #1964 Added support for list-like types in Series.str.cat
- PR #2005 Use HTML5 details tag in bug report issue template
- PR #2003 Removed few redundant unit-tests from test_string.py::test_string_cat 
- PR #1944 Groupby design improvements
- PR #2017 Convert `read_orc()` into a C++ API
- PR #2011 Convert `read_parquet()` into a C++ API
- PR #1756 Add documentation "10 Minutes to cuDF and dask_cuDF"
- PR #2034 Adding support for string columns concatenation using "add" binary operator
- PR #2042 Replace old "10 Minutes" guide with new guide for docs build process
- PR #2036 Make library of common test utils to speed up tests compilation
- PR #2022 Facilitating get_dummies to be a high level api too
- PR #2050 Namespace IO readers and add back free-form `read_xxx` functions
- PR #2104 Add a functional ``sort=`` keyword argument to groupby
- PR #2108 Add `find_and_replace` for StringColumn for replacing single values

## Bug Fixes

- PR #1465 Fix for test_orc.py and test_sparse_df.py test failures
- PR #1583 Fix underlying issue in `as_index()` that was causing `Series.quantile()` to fail
- PR #1680 Add errors= keyword to drop() to fix cudf-dask bug
- PR #1651 Fix `query` function on empty dataframe
- PR #1616 Fix CategoricalColumn to access categories by index instead of iteration
- PR #1660 Fix bug in `loc` when indexing with a column name (a string)
- PR #1683 ORC reader: fix timestamp conversion to UTC
- PR #1613 Improve CategoricalColumn.fillna(-1) performance
- PR #1642 Fix failure of CSV_TEST gdf_csv_test.SkiprowsNrows on multiuser systems
- PR #1709 Fix handling of `datetime64[ms]` in `dataframe.select_dtypes`
- PR #1704 CSV Reader: Add support for the plus sign in number fields
- PR #1687 CSV reader: return an empty dataframe for zero size input
- PR #1757 Concatenating columns with null columns
- PR #1755 Add col_level keyword argument to melt
- PR #1758 Fix df.set_index() when setting index from an empty column
- PR #1749 ORC reader: fix long strings of NULL values resulting in incorrect data
- PR #1742 Parquet Reader: Fix index column name to match PANDAS compat
- PR #1782 Update libcudf doc version
- PR #1783 Update conda dependencies
- PR #1786 Maintain the original series name in series.unique output
- PR #1760 CSV Reader: fix segfault when dtype list only includes columns from usecols list
- PR #1831 build.sh: Assuming python is in PATH instead of using PYTHON env var
- PR #1839 Raise an error instead of segfaulting when transposing a DataFrame with StringColumns
- PR #1840 Retain index correctly during merge left_on right_on
- PR #1825 cuDF: Multiaggregation Groupby Failures
- PR #1789 CSV Reader: Fix missing support for specifying `int8` and `int16` dtypes
- PR #1857 Cython Bindings: Handle `bool` columns while calling `column_view_from_NDArrays`
- PR #1849 Allow DataFrame support methods to pass arguments to the methods
- PR #1847 Fixed #1375 by moving the nvstring check into the wrapper function
- PR #1864 Fixing cudf reduction for POWER platform
- PR #1869 Parquet reader: fix Dask timestamps not matching with Pandas (convert to milliseconds)
- PR #1876 add dtype=bool for `any`, `all` to treat integer column correctly
- PR #1875 CSV reader: take NaN values into account in dtype detection
- PR #1873 Add column dtype checking for the all/any methods
- PR #1902 Bug with string iteration in _apply_basic_agg
- PR #1887 Fix for initialization issue in pq_read_arg,orc_read_arg
- PR #1867 JSON reader: add support for null/empty fields, including the 'null' literal
- PR #1891 Fix bug #1750 in string column comparison
- PR #1909 Support of `to_pandas()` of boolean series with null values
- PR #1923 Use prefix removal when two aggs are called on a SeriesGroupBy
- PR #1914 Zero initialize gdf_column local variables
- PR #1959 Add support for comparing boolean Series to scalar
- PR #1966 Ignore index fix in series append
- PR #1967 Compute index __sizeof__ only once for DataFrame __sizeof__
- PR #1977 Support CUDA installation in default system directories
- PR #1982 Fixes incorrect index name after join operation
- PR #1985 Implement `GDF_PYMOD`, a special modulo that follows python's sign rules
- PR #1991 Parquet reader: fix decoding of NULLs
- PR #1990 Fixes a rendering bug in the `apply_grouped` documentation
- PR #1978 Fix for values being filled in an empty dataframe 
- PR #2001 Correctly create MultiColumn from Pandas MultiColumn
- PR #2006 Handle empty dataframe groupby construction for dask
- PR #1965 Parquet Reader: Fix duplicate index column when it's already in `use_cols`
- PR #2033 Add pip to conda environment files to fix warning
- PR #2028 CSV Reader: Fix reading of uncompressed files without a recognized file extension
- PR #2073 Fix an issue when gathering columns with NVCategory and nulls
- PR #2053 cudf::apply_boolean_mask return empty column for empty boolean mask
- PR #2066 exclude `IteratorTest.mean_var_output` test from debug build
- PR #2069 Fix JNI code to use read_csv and read_parquet APIs
- PR #2071 Fix bug with unfound transitive dependencies for GTests in Ubuntu 18.04
- PR #2089 Configure Sphinx to render params correctly
- PR #2091 Fix another bug with unfound transitive dependencies for `cudftestutils` in Ubuntu 18.04
- PR #2115 Just apply `--disable-new-dtags` instead of trying to define all the transitive dependencies
- PR #2106 Fix errors in JitCache tests caused by sharing of device memory between processes
- PR #2120 Fix errors in JitCache tests caused by running multiple threads on the same data
- PR #2102 Fix memory leak in groupby
- PR #2113 fixed typo in to_csv code example


# cudf 0.7.2 (16 May 2019)

## New Features

- PR #1735 Added overload for atomicAdd on int64. Streamlined implementation of custom atomic overloads.
- PR #1741 Add MultiIndex concatenation 

## Bug Fixes

- PR #1718 Fix issue with SeriesGroupBy MultiIndex in dask-cudf
- PR #1734 Python: fix performance regression for groupby count() aggregations
- PR #1768 Cython: fix handling read only schema buffers in gpuarrow reader


# cudf 0.7.1 (11 May 2019)

## New Features

- PR #1702 Lazy load MultiIndex to return groupby performance to near optimal.

## Bug Fixes

- PR #1708 Fix handling of `datetime64[ms]` in `dataframe.select_dtypes`


# cuDF 0.7.0 (10 May 2019)

## New Features

- PR #982 Implement gdf_group_by_without_aggregations and gdf_unique_indices functions
- PR #1142 Add `GDF_BOOL` column type
- PR #1194 Implement overloads for CUDA atomic operations
- PR #1292 Implemented Bitwise binary ops AND, OR, XOR (&, |, ^)
- PR #1235 Add GPU-accelerated Parquet Reader
- PR #1335 Added local_dict arg in `DataFrame.query()`.
- PR #1282 Add Series and DataFrame.describe()
- PR #1356 Rolling windows
- PR #1381 Add DataFrame._get_numeric_data
- PR #1388 Add CODEOWNERS file to auto-request reviews based on where changes are made
- PR #1396 Add DataFrame.drop method
- PR #1413 Add DataFrame.melt method
- PR #1412 Add DataFrame.pop()
- PR #1419 Initial CSV writer function
- PR #1441 Add Series level cumulative ops (cumsum, cummin, cummax, cumprod)
- PR #1420 Add script to build and test on a local gpuCI image
- PR #1440 Add DatetimeColumn.min(), DatetimeColumn.max()
- PR #1455 Add Series.Shift via Numba kernel
- PR #1441 Add Series level cumulative ops (cumsum, cummin, cummax, cumprod)
- PR #1461 Add Python coverage test to gpu build
- PR #1445 Parquet Reader: Add selective reading of rows and row group
- PR #1532 Parquet Reader: Add support for INT96 timestamps
- PR #1516 Add Series and DataFrame.ndim
- PR #1556 Add libcudf C++ transition guide
- PR #1466 Add GPU-accelerated ORC Reader
- PR #1565 Add build script for nightly doc builds
- PR #1508 Add Series isna, isnull, and notna
- PR #1456 Add Series.diff() via Numba kernel
- PR #1588 Add Index `astype` typecasting
- PR #1301 MultiIndex support
- PR #1599 Level keyword supported in groupby
- PR #929 Add support operations to dataframe
- PR #1609 Groupby accept list of Series
- PR #1658 Support `group_keys=True` keyword in groupby method

## Improvements

- PR #1531 Refactor closures as private functions in gpuarrow
- PR #1404 Parquet reader page data decoding speedup
- PR #1076 Use `type_dispatcher` in join, quantiles, filter, segmented sort, radix sort and hash_groupby
- PR #1202 Simplify README.md
- PR #1149 CSV Reader: Change convertStrToValue() functions to `__device__` only
- PR #1238 Improve performance of the CUDA trie used in the CSV reader
- PR #1245 Use file cache for JIT kernels
- PR #1278 Update CONTRIBUTING for new conda environment yml naming conventions
- PR #1163 Refactored UnaryOps. Reduced API to two functions: `gdf_unary_math` and `gdf_cast`. Added `abs`, `-`, and `~` ops. Changed bindings to Cython
- PR #1284 Update docs version
- PR #1287 add exclude argument to cudf.select_dtype function
- PR #1286 Refactor some of the CSV Reader kernels into generic utility functions
- PR #1291 fillna in `Series.to_gpu_array()` and `Series.to_array()` can accept the scalar too now.
- PR #1005 generic `reduction` and `scan` support
- PR #1349 Replace modernGPU sort join with thrust.
- PR #1363 Add a dataframe.mean(...) that raises NotImplementedError to satisfy `dask.dataframe.utils.is_dataframe_like`
- PR #1319 CSV Reader: Use column wrapper for gdf_column output alloc/dealloc
- PR #1376 Change series quantile default to linear
- PR #1399 Replace CFFI bindings for NVTX functions with Cython bindings
- PR #1389 Refactored `set_null_count()`
- PR #1386 Added macros `GDF_TRY()`, `CUDF_TRY()` and `ASSERT_CUDF_SUCCEEDED()`
- PR #1435 Rework CMake and conda recipes to depend on installed libraries
- PR #1391 Tidy up bit-resolution-operation and bitmask class code
- PR #1439 Add cmake variable to enable compiling CUDA code with -lineinfo
- PR #1462 Add ability to read parquet files from arrow::io::RandomAccessFile
- PR #1453 Convert CSV Reader CFFI to Cython
- PR #1479 Convert Parquet Reader CFFI to Cython
- PR #1397 Add a utility function for producing an overflow-safe kernel launch grid configuration
- PR #1382 Add GPU parsing of nested brackets to cuIO parsing utilities
- PR #1481 Add cudf::table constructor to allocate a set of `gdf_column`s
- PR #1484 Convert GroupBy CFFI to Cython
- PR #1463 Allow and default melt keyword argument var_name to be None
- PR #1486 Parquet Reader: Use device_buffer rather than device_ptr
- PR #1525 Add cudatoolkit conda dependency
- PR #1520 Renamed `src/dataframe` to `src/table` and moved `table.hpp`. Made `types.hpp` to be type declarations only.
- PR #1492 Convert transpose CFFI to Cython
- PR #1495 Convert binary and unary ops CFFI to Cython
- PR #1503 Convert sorting and hashing ops CFFI to Cython
- PR #1522 Use latest release version in update-version CI script
- PR #1533 Remove stale join CFFI, fix memory leaks in join Cython
- PR #1521 Added `row_bitmask` to compute bitmask for rows of a table. Merged `valids_ops.cu` and `bitmask_ops.cu`
- PR #1553 Overload `hash_row` to avoid using intial hash values. Updated `gdf_hash` to select between overloads
- PR #1585 Updated `cudf::table` to maintain own copy of wrapped `gdf_column*`s
- PR #1559 Add `except +` to all Cython function definitions to catch C++ exceptions properly
- PR #1617 `has_nulls` and `column_dtypes` for `cudf::table`
- PR #1590 Remove CFFI from the build / install process entirely
- PR #1536 Convert gpuarrow CFFI to Cython
- PR #1655 Add `Column._pointer` as a way to access underlying `gdf_column*` of a `Column`
- PR #1655 Update readme conda install instructions for cudf version 0.6 and 0.7


## Bug Fixes

- PR #1233 Fix dtypes issue while adding the column to `str` dataframe.
- PR #1254 CSV Reader: fix data type detection for floating-point numbers in scientific notation
- PR #1289 Fix looping over each value instead of each category in concatenation
- PR #1293 Fix Inaccurate error message in join.pyx
- PR #1308 Add atomicCAS overload for `int8_t`, `int16_t`
- PR #1317 Fix catch polymorphic exception by reference in ipc.cu
- PR #1325 Fix dtype of null bitmasks to int8
- PR #1326 Update build documentation to use -DCMAKE_CXX11_ABI=ON
- PR #1334 Add "na_position" argument to CategoricalColumn sort_by_values
- PR #1321 Fix out of bounds warning when checking Bzip2 header
- PR #1359 Add atomicAnd/Or/Xor for integers
- PR #1354 Fix `fillna()` behaviour when replacing values with different dtypes
- PR #1347 Fixed core dump issue while passing dict_dtypes without column names in `cudf.read_csv()`
- PR #1379 Fixed build failure caused due to error: 'col_dtype' may be used uninitialized
- PR #1392 Update cudf Dockerfile and package_versions.sh
- PR #1385 Added INT8 type to `_schema_to_dtype` for use in GpuArrowReader
- PR #1393 Fixed a bug in `gdf_count_nonzero_mask()` for the case of 0 bits to count
- PR #1395 Update CONTRIBUTING to use the environment variable CUDF_HOME
- PR #1416 Fix bug at gdf_quantile_exact and gdf_quantile_appox
- PR #1421 Fix remove creation of series multiple times during `add_column()`
- PR #1405 CSV Reader: Fix memory leaks on read_csv() failure
- PR #1328 Fix CategoricalColumn to_arrow() null mask
- PR #1433 Fix NVStrings/categories includes
- PR #1432 Update NVStrings to 0.7.* to coincide with 0.7 development
- PR #1483 Modify CSV reader to avoid cropping blank quoted characters in non-string fields
- PR #1446 Merge 1275 hotfix from master into branch-0.7
- PR #1447 Fix legacy groupby apply docstring
- PR #1451 Fix hash join estimated result size is not correct
- PR #1454 Fix local build script improperly change directory permissions
- PR #1490 Require Dask 1.1.0+ for `is_dataframe_like` test or skip otherwise.
- PR #1491 Use more specific directories & groups in CODEOWNERS
- PR #1497 Fix Thrust issue on CentOS caused by missing default constructor of host_vector elements
- PR #1498 Add missing include guard to device_atomics.cuh and separated DEVICE_ATOMICS_TEST
- PR #1506 Fix csv-write call to updated NVStrings method
- PR #1510 Added nvstrings `fillna()` function
- PR #1507 Parquet Reader: Default string data to GDF_STRING
- PR #1535 Fix doc issue to ensure correct labelling of cudf.series
- PR #1537 Fix `undefined reference` link error in HashPartitionTest
- PR #1548 Fix ci/local/build.sh README from using an incorrect image example
- PR #1551 CSV Reader: Fix integer column name indexing
- PR #1586 Fix broken `scalar_wrapper::operator==`
- PR #1591 ORC/Parquet Reader: Fix missing import for FileNotFoundError exception
- PR #1573 Parquet Reader: Fix crash due to clash with ORC reader datasource
- PR #1607 Revert change of `column.to_dense_buffer` always return by copy for performance concerns
- PR #1618 ORC reader: fix assert & data output when nrows/skiprows isn't aligned to stripe boundaries
- PR #1631 Fix failure of TYPES_TEST on some gcc-7 based systems.
- PR #1641 CSV Reader: Fix skip_blank_lines behavior with Windows line terminators (\r\n)
- PR #1648 ORC reader: fix non-deterministic output when skiprows is non-zero
- PR #1676 Fix groupby `as_index` behaviour with `MultiIndex`
- PR #1659 Fix bug caused by empty groupbys and multiindex slicing throwing exceptions
- PR #1656 Correct Groupby failure in dask when un-aggregable columns are left in dataframe.
- PR #1689 Fix groupby performance regression
- PR #1694 Add Cython as a runtime dependency since it's required in `setup.py`


# cuDF 0.6.1 (25 Mar 2019)

## Bug Fixes

- PR #1275 Fix CentOS exception in DataFrame.hash_partition from using value "returned" by a void function


# cuDF 0.6.0 (22 Mar 2019)

## New Features

- PR #760 Raise `FileNotFoundError` instead of `GDF_FILE_ERROR` in `read_csv` if the file does not exist
- PR #539 Add Python bindings for replace function
- PR #823 Add Doxygen configuration to enable building HTML documentation for libcudf C/C++ API
- PR #807 CSV Reader: Add byte_range parameter to specify the range in the input file to be read
- PR #857 Add Tail method for Series/DataFrame and update Head method to use iloc
- PR #858 Add series feature hashing support
- PR #871 CSV Reader: Add support for NA values, including user specified strings
- PR #893 Adds PyArrow based parquet readers / writers to Python, fix category dtype handling, fix arrow ingest buffer size issues
- PR #867 CSV Reader: Add support for ignoring blank lines and comment lines
- PR #887 Add Series digitize method
- PR #895 Add Series groupby
- PR #898 Add DataFrame.groupby(level=0) support
- PR #920 Add feather, JSON, HDF5 readers / writers from PyArrow / Pandas
- PR #888 CSV Reader: Add prefix parameter for column names, used when parsing without a header
- PR #913 Add DLPack support: convert between cuDF DataFrame and DLTensor
- PR #939 Add ORC reader from PyArrow
- PR #918 Add Series.groupby(level=0) support
- PR #906 Add binary and comparison ops to DataFrame
- PR #958 Support unary and binary ops on indexes
- PR #964 Add `rename` method to `DataFrame`, `Series`, and `Index`
- PR #985 Add `Series.to_frame` method
- PR #985 Add `drop=` keyword to reset_index method
- PR #994 Remove references to pygdf
- PR #990 Add external series groupby support
- PR #988 Add top-level merge function to cuDF
- PR #992 Add comparison binaryops to DateTime columns
- PR #996 Replace relative path imports with absolute paths in tests
- PR #995 CSV Reader: Add index_col parameter to specify the column name or index to be used as row labels
- PR #1004 Add `from_gpu_matrix` method to DataFrame
- PR #997 Add property index setter
- PR #1007 Replace relative path imports with absolute paths in cudf
- PR #1013 select columns with df.columns
- PR #1016 Rename Series.unique_count() to nunique() to match pandas API
- PR #947 Prefixsum to handle nulls and float types
- PR #1029 Remove rest of relative path imports
- PR #1021 Add filtered selection with assignment for Dataframes
- PR #872 Adding NVCategory support to cudf apis
- PR #1052 Add left/right_index and left/right_on keywords to merge
- PR #1091 Add `indicator=` and `suffixes=` keywords to merge
- PR #1107 Add unsupported keywords to Series.fillna
- PR #1032 Add string support to cuDF python
- PR #1136 Removed `gdf_concat`
- PR #1153 Added function for getting the padded allocation size for valid bitmask
- PR #1148 Add cudf.sqrt for dataframes and Series
- PR #1159 Add Python bindings for libcudf dlpack functions
- PR #1155 Add __array_ufunc__ for DataFrame and Series for sqrt
- PR #1168 to_frame for series accepts a name argument


## Improvements

- PR #1218 Add dask-cudf page to API docs
- PR #892 Add support for heterogeneous types in binary ops with JIT
- PR #730 Improve performance of `gdf_table` constructor
- PR #561 Add Doxygen style comments to Join CUDA functions
- PR #813 unified libcudf API functions by replacing gpu_ with gdf_
- PR #822 Add support for `__cuda_array_interface__` for ingest
- PR #756 Consolidate common helper functions from unordered map and multimap
- PR #753 Improve performance of groupby sum and average, especially for cases with few groups.
- PR #836 Add ingest support for arrow chunked arrays in Column, Series, DataFrame creation
- PR #763 Format doxygen comments for csv_read_arg struct
- PR #532 CSV Reader: Use type dispatcher instead of switch block
- PR #694 Unit test utilities improvements
- PR #878 Add better indexing to Groupby
- PR #554 Add `empty` method and `is_monotonic` attribute to `Index`
- PR #1040 Fixed up Doxygen comment tags
- PR #909 CSV Reader: Avoid host->device->host copy for header row data
- PR #916 Improved unit testing and error checking for `gdf_column_concat`
- PR #941 Replace `numpy` call in `Series.hash_encode` with `numba`
- PR #942 Added increment/decrement operators for wrapper types
- PR #943 Updated `count_nonzero_mask` to return `num_rows` when the mask is null
- PR #952 Added trait to map C++ type to `gdf_dtype`
- PR #966 Updated RMM submodule.
- PR #998 Add IO reader/writer modules to API docs, fix for missing cudf.Series docs
- PR #1017 concatenate along columns for Series and DataFrames
- PR #1002 Support indexing a dataframe with another boolean dataframe
- PR #1018 Better concatenation for Series and Dataframes
- PR #1036 Use Numpydoc style docstrings
- PR #1047 Adding gdf_dtype_extra_info to gdf_column_view_augmented
- PR #1054 Added default ctor to SerialTrieNode to overcome Thrust issue in CentOS7 + CUDA10
- PR #1024 CSV Reader: Add support for hexadecimal integers in integral-type columns
- PR #1033 Update `fillna()` to use libcudf function `gdf_replace_nulls`
- PR #1066 Added inplace assignment for columns and select_dtypes for dataframes
- PR #1026 CSV Reader: Change the meaning and type of the quoting parameter to match Pandas
- PR #1100 Adds `CUDF_EXPECTS` error-checking macro
- PR #1092 Fix select_dtype docstring
- PR #1111 Added cudf::table
- PR #1108 Sorting for datetime columns
- PR #1120 Return a `Series` (not a `Column`) from `Series.cat.set_categories()`
- PR #1128 CSV Reader: The last data row does not need to be line terminated
- PR #1183 Bump Arrow version to 0.12.1
- PR #1208 Default to CXX11_ABI=ON
- PR #1252 Fix NVStrings dependencies for cuda 9.2 and 10.0

## Bug Fixes

- PR #821 Fix flake8 issues revealed by flake8 update
- PR #808 Resolved renamed `d_columns_valids` variable name
- PR #820 CSV Reader: fix the issue where reader adds additional rows when file uses \r\n as a line terminator
- PR #780 CSV Reader: Fix scientific notation parsing and null values for empty quotes
- PR #815 CSV Reader: Fix data parsing when tabs are present in the input CSV file
- PR #850 Fix bug where left joins where the left df has 0 rows causes a crash
- PR #861 Fix memory leak by preserving the boolean mask index
- PR #875 Handle unnamed indexes in to/from arrow functions
- PR #877 Fix ingest of 1 row arrow tables in from arrow function
- PR #876 Added missing `<type_traits>` include
- PR #889 Deleted test_rmm.py which has now moved to RMM repo
- PR #866 Merge v0.5.1 numpy ABI hotfix into 0.6
- PR #917 value_counts return int type on empty columns
- PR #611 Renamed `gdf_reduce_optimal_output_size()` -> `gdf_reduction_get_intermediate_output_size()`
- PR #923 fix index for negative slicing for cudf dataframe and series
- PR #927 CSV Reader: Fix category GDF_CATEGORY hashes not being computed properly
- PR #921 CSV Reader: Fix parsing errors with delim_whitespace, quotations in the header row, unnamed columns
- PR #933 Fix handling objects of all nulls in series creation
- PR #940 CSV Reader: Fix an issue where the last data row is missing when using byte_range
- PR #945 CSV Reader: Fix incorrect datetime64 when milliseconds or space separator are used
- PR #959 Groupby: Problem with column name lookup
- PR #950 Converting dataframe/recarry with non-contiguous arrays
- PR #963 CSV Reader: Fix another issue with missing data rows when using byte_range
- PR #999 Fix 0 sized kernel launches and empty sort_index exception
- PR #993 Fix dtype in selecting 0 rows from objects
- PR #1009 Fix performance regression in `to_pandas` method on DataFrame
- PR #1008 Remove custom dask communication approach
- PR #1001 CSV Reader: Fix a memory access error when reading a large (>2GB) file with date columns
- PR #1019 Binary Ops: Fix error when one input column has null mask but other doesn't
- PR #1014 CSV Reader: Fix false positives in bool value detection
- PR #1034 CSV Reader: Fix parsing floating point precision and leading zero exponents
- PR #1044 CSV Reader: Fix a segfault when byte range aligns with a page
- PR #1058 Added support for `DataFrame.loc[scalar]`
- PR #1060 Fix column creation with all valid nan values
- PR #1073 CSV Reader: Fix an issue where a column name includes the return character
- PR #1090 Updating Doxygen Comments
- PR #1080 Fix dtypes returned from loc / iloc because of lists
- PR #1102 CSV Reader: Minor fixes and memory usage improvements
- PR #1174: Fix release script typo
- PR #1137 Add prebuild script for CI
- PR #1118 Enhanced the `DataFrame.from_records()` feature
- PR #1129 Fix join performance with index parameter from using numpy array
- PR #1145 Issue with .agg call on multi-column dataframes
- PR #908 Some testing code cleanup
- PR #1167 Fix issue with null_count not being set after inplace fillna()
- PR #1184 Fix iloc performance regression
- PR #1185 Support left_on/right_on and also on=str in merge
- PR #1200 Fix allocating bitmasks with numba instead of rmm in allocate_mask function
- PR #1213 Fix bug with csv reader requesting subset of columns using wrong datatype
- PR #1223 gpuCI: Fix label on rapidsai channel on gpu build scripts
- PR #1242 Add explicit Thrust exec policy to fix NVCATEGORY_TEST segfault on some platforms
- PR #1246 Fix categorical tests that failed due to bad implicit type conversion
- PR #1255 Fix overwriting conda package main label uploads
- PR #1259 Add dlpack includes to pip build


# cuDF 0.5.1 (05 Feb 2019)

## Bug Fixes

- PR #842 Avoid using numpy via cimport to prevent ABI issues in Cython compilation


# cuDF 0.5.0 (28 Jan 2019)

## New Features

- PR #722 Add bzip2 decompression support to `read_csv()`
- PR #693 add ZLIB-based GZIP/ZIP support to `read_csv_strings()`
- PR #411 added null support to gdf_order_by (new API) and cudf_table::sort
- PR #525 Added GitHub Issue templates for bugs, documentation, new features, and questions
- PR #501 CSV Reader: Add support for user-specified decimal point and thousands separator to read_csv_strings()
- PR #455 CSV Reader: Add support for user-specified decimal point and thousands separator to read_csv()
- PR #439 add `DataFrame.drop` method similar to pandas
- PR #356 add `DataFrame.transpose` method and `DataFrame.T` property similar to pandas
- PR #505 CSV Reader: Add support for user-specified boolean values
- PR #350 Implemented Series replace function
- PR #490 Added print_env.sh script to gather relevant environment details when reporting cuDF issues
- PR #474 add ZLIB-based GZIP/ZIP support to `read_csv()`
- PR #547 Added melt similar to `pandas.melt()`
- PR #491 Add CI test script to check for updates to CHANGELOG.md in PRs
- PR #550 Add CI test script to check for style issues in PRs
- PR #558 Add CI scripts for cpu-based conda and gpu-based test builds
- PR #524 Add Boolean Indexing
- PR #564 Update python `sort_values` method to use updated libcudf `gdf_order_by` API
- PR #509 CSV Reader: Input CSV file can now be passed in as a text or a binary buffer
- PR #607 Add `__iter__` and iteritems to DataFrame class
- PR #643 added a new api gdf_replace_nulls that allows a user to replace nulls in a column

## Improvements

- PR #426 Removed sort-based groupby and refactored existing groupby APIs. Also improves C++/CUDA compile time.
- PR #461 Add `CUDF_HOME` variable in README.md to replace relative pathing.
- PR #472 RMM: Created centralized rmm::device_vector alias and rmm::exec_policy
- PR #500 Improved the concurrent hash map class to support partitioned (multi-pass) hash table building.
- PR #454 Improve CSV reader docs and examples
- PR #465 Added templated C++ API for RMM to avoid explicit cast to `void**`
- PR #513 `.gitignore` tweaks
- PR #521 Add `assert_eq` function for testing
- PR #502 Simplify Dockerfile for local dev, eliminate old conda/pip envs
- PR #549 Adds `-rdynamic` compiler flag to nvcc for Debug builds
- PR #472 RMM: Created centralized rmm::device_vector alias and rmm::exec_policy
- PR #577 Added external C++ API for scatter/gather functions
- PR #500 Improved the concurrent hash map class to support partitioned (multi-pass) hash table building
- PR #583 Updated `gdf_size_type` to `int`
- PR #500 Improved the concurrent hash map class to support partitioned (multi-pass) hash table building
- PR #617 Added .dockerignore file. Prevents adding stale cmake cache files to the docker container
- PR #658 Reduced `JOIN_TEST` time by isolating overflow test of hash table size computation
- PR #664 Added Debuging instructions to README
- PR #651 Remove noqa marks in `__init__.py` files
- PR #671 CSV Reader: uncompressed buffer input can be parsed without explicitly specifying compression as None
- PR #684 Make RMM a submodule
- PR #718 Ensure sum, product, min, max methods pandas compatibility on empty datasets
- PR #720 Refactored Index classes to make them more Pandas-like, added CategoricalIndex
- PR #749 Improve to_arrow and from_arrow Pandas compatibility
- PR #766 Remove TravisCI references, remove unused variables from CMake, fix ARROW_VERSION in Cmake
- PR #773 Add build-args back to Dockerfile and handle dependencies based on environment yml file
- PR #781 Move thirdparty submodules to root and symlink in /cpp
- PR #843 Fix broken cudf/python API examples, add new methods to the API index

## Bug Fixes

- PR #569 CSV Reader: Fix days being off-by-one when parsing some dates
- PR #531 CSV Reader: Fix incorrect parsing of quoted numbers
- PR #465 Added templated C++ API for RMM to avoid explicit cast to `void**`
- PR #473 Added missing <random> include
- PR #478 CSV Reader: Add api support for auto column detection, header, mangle_dupe_cols, usecols
- PR #495 Updated README to correct where cffi pytest should be executed
- PR #501 Fix the intermittent segfault caused by the `thousands` and `compression` parameters in the csv reader
- PR #502 Simplify Dockerfile for local dev, eliminate old conda/pip envs
- PR #512 fix bug for `on` parameter in `DataFrame.merge` to allow for None or single column name
- PR #511 Updated python/cudf/bindings/join.pyx to fix cudf merge printing out dtypes
- PR #513 `.gitignore` tweaks
- PR #521 Add `assert_eq` function for testing
- PR #537 Fix CMAKE_CUDA_STANDARD_REQURIED typo in CMakeLists.txt
- PR #447 Fix silent failure in initializing DataFrame from generator
- PR #545 Temporarily disable csv reader thousands test to prevent segfault (test re-enabled in PR #501)
- PR #559 Fix Assertion error while using `applymap` to change the output dtype
- PR #575 Update `print_env.sh` script to better handle missing commands
- PR #612 Prevent an exception from occuring with true division on integer series.
- PR #630 Fix deprecation warning for `pd.core.common.is_categorical_dtype`
- PR #622 Fix Series.append() behaviour when appending values with different numeric dtype
- PR #603 Fix error while creating an empty column using None.
- PR #673 Fix array of strings not being caught in from_pandas
- PR #644 Fix return type and column support of dataframe.quantile()
- PR #634 Fix create `DataFrame.from_pandas()` with numeric column names
- PR #654 Add resolution check for GDF_TIMESTAMP in Join
- PR #648 Enforce one-to-one copy required when using `numba>=0.42.0`
- PR #645 Fix cmake build type handling not setting debug options when CMAKE_BUILD_TYPE=="Debug"
- PR #669 Fix GIL deadlock when launching multiple python threads that make Cython calls
- PR #665 Reworked the hash map to add a way to report the destination partition for a key
- PR #670 CMAKE: Fix env include path taking precedence over libcudf source headers
- PR #674 Check for gdf supported column types
- PR #677 Fix 'gdf_csv_test_Dates' gtest failure due to missing nrows parameter
- PR #604 Fix the parsing errors while reading a csv file using `sep` instead of `delimiter`.
- PR #686 Fix converting nulls to NaT values when converting Series to Pandas/Numpy
- PR #689 CSV Reader: Fix behavior with skiprows+header to match pandas implementation
- PR #691 Fixes Join on empty input DFs
- PR #706 CSV Reader: Fix broken dtype inference when whitespace is in data
- PR #717 CSV reader: fix behavior when parsing a csv file with no data rows
- PR #724 CSV Reader: fix build issue due to parameter type mismatch in a std::max call
- PR #734 Prevents reading undefined memory in gpu_expand_mask_bits numba kernel
- PR #747 CSV Reader: fix an issue where CUDA allocations fail with some large input files
- PR #750 Fix race condition for handling NVStrings in CMake
- PR #719 Fix merge column ordering
- PR #770 Fix issue where RMM submodule pointed to wrong branch and pin other to correct branches
- PR #778 Fix hard coded ABI off setting
- PR #784 Update RMM submodule commit-ish and pip paths
- PR #794 Update `rmm::exec_policy` usage to fix segmentation faults when used as temprory allocator.
- PR #800 Point git submodules to branches of forks instead of exact commits


# cuDF 0.4.0 (05 Dec 2018)

## New Features

- PR #398 add pandas-compatible `DataFrame.shape()` and `Series.shape()`
- PR #394 New documentation feature "10 Minutes to cuDF"
- PR #361 CSV Reader: Add support for strings with delimiters

## Improvements

 - PR #436 Improvements for type_dispatcher and wrapper structs
 - PR #429 Add CHANGELOG.md (this file)
 - PR #266 use faster CUDA-accelerated DataFrame column/Series concatenation.
 - PR #379 new C++ `type_dispatcher` reduces code complexity in supporting many data types.
 - PR #349 Improve performance for creating columns from memoryview objects
 - PR #445 Update reductions to use type_dispatcher. Adds integer types support to sum_of_squares.
 - PR #448 Improve installation instructions in README.md
 - PR #456 Change default CMake build to Release, and added option for disabling compilation of tests

## Bug Fixes

 - PR #444 Fix csv_test CUDA too many resources requested fail.
 - PR #396 added missing output buffer in validity tests for groupbys.
 - PR #408 Dockerfile updates for source reorganization
 - PR #437 Add cffi to Dockerfile conda env, fixes "cannot import name 'librmm'"
 - PR #417 Fix `map_test` failure with CUDA 10
 - PR #414 Fix CMake installation include file paths
 - PR #418 Properly cast string dtypes to programmatic dtypes when instantiating columns
 - PR #427 Fix and tests for Concatenation illegal memory access with nulls


# cuDF 0.3.0 (23 Nov 2018)

## New Features

 - PR #336 CSV Reader string support

## Improvements

 - PR #354 source code refactored for better organization. CMake build system overhaul. Beginning of transition to Cython bindings.
 - PR #290 Add support for typecasting to/from datetime dtype
 - PR #323 Add handling pyarrow boolean arrays in input/out, add tests
 - PR #325 GDF_VALIDITY_UNSUPPORTED now returned for algorithms that don't support non-empty valid bitmasks
 - PR #381 Faster InputTooLarge Join test completes in ms rather than minutes.
 - PR #373 .gitignore improvements
 - PR #367 Doc cleanup & examples for DataFrame methods
 - PR #333 Add Rapids Memory Manager documentation
 - PR #321 Rapids Memory Manager adds file/line location logging and convenience macros
 - PR #334 Implement DataFrame `__copy__` and `__deepcopy__`
 - PR #271 Add NVTX ranges to pygdf
 - PR #311 Document system requirements for conda install

## Bug Fixes

 - PR #337 Retain index on `scale()` function
 - PR #344 Fix test failure due to PyArrow 0.11 Boolean handling
 - PR #364 Remove noexcept from managed_allocator;  CMakeLists fix for NVstrings
 - PR #357 Fix bug that made all series be considered booleans for indexing
 - PR #351 replace conda env configuration for developers
 - PRs #346 #360 Fix CSV reading of negative numbers
 - PR #342 Fix CMake to use conda-installed nvstrings
 - PR #341 Preserve categorical dtype after groupby aggregations
 - PR #315 ReadTheDocs build update to fix missing libcuda.so
 - PR #320 FIX out-of-bounds access error in reductions.cu
 - PR #319 Fix out-of-bounds memory access in libcudf count_valid_bits
 - PR #303 Fix printing empty dataframe


# cuDF 0.2.0 and cuDF 0.1.0

These were initial releases of cuDF based on previously separate pyGDF and libGDF libraries.<|MERGE_RESOLUTION|>--- conflicted
+++ resolved
@@ -8,17 +8,13 @@
 - PR #2149 CSV Reader: Add `hex` dtype for explicit hexadecimal parsing
 
 ## Improvements
-
-<<<<<<< HEAD
 - PR #2165 made changes to get_dummies api for it to be available in MethodCache
 
 ## Bug Fixes
-=======
 - PR #1947 Cleanup serialization code
 - PR #2125 More aggregate in java API
 - PR #2131 Chunk rows logic added to csv_writer
 - PR #2129 Add functions in the Java API to support nullable column filtering
->>>>>>> f42e567b
 
 ## Bug Fixes
 - PR #2086 Fixed quantile api behavior mismatch in series & dataframe
