--- conflicted
+++ resolved
@@ -109,11 +109,8 @@
 - PR #3286 Clean up the starter code on README
 - PR #3345 Add cache member for number of characters in string_view class
 - PR #3299 Define and implement new `is_sorted` APIs
-<<<<<<< HEAD
+- PR #3243 Use upstream join code in dask_cudf
 - PR #3201 Define and implement new datetime_ops APIs
-=======
-- PR #3243 Use upstream join code in dask_cudf
->>>>>>> 872bdb95
 
 ## Bug Fixes
 
