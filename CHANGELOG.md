# cuDF 0.5.0 (Date TBD)

## New Features

- PR #693 add ZLIB-based GZIP/ZIP support to `read_csv_strings()`
- PR #411 added null support to gdf_order_by (new API) and cudf_table::sort
- PR #525 Added GitHub Issue templates for bugs, documentation, new features, and questions
- PR #501 CSV Reader: Add support for user-specified decimal point and thousands separator to read_csv_strings()
- PR #455 CSV Reader: Add support for user-specified decimal point and thousands separator to read_csv()
- PR #439 add `DataFrame.drop` method similar to pandas
- PR #505 CSV Reader: Add support for user-specified boolean values
- PR #350 Implemented Series replace function
- PR #490 Added print_env.sh script to gather relevant environment details when reporting cuDF issues
- PR #474 add ZLIB-based GZIP/ZIP support to `read_csv()`
- PR #547 Added melt similar to `pandas.melt()`
- PR #491 Add CI test script to check for updates to CHANGELOG.md in PRs
- PR #550 Add CI test script to check for style issues in PRs
- PR #558 Add CI scripts for cpu-based conda and gpu-based test builds
- PR #524 Add Boolean Indexing
- PR #564 Update python `sort_values` method to use updated libcudf `gdf_order_by` API
- PR #509 CSV Reader: Input CSV file can now be passed in as a text or a binary buffer
- PR #607 Add `__iter__` and iteritems to DataFrame class
- PR #608 Added the `DataFrame.iloc[]` and `Series.iloc[]` features
- PR #600 Enable deep or shallow copy
- PR #635 Add Doxygen template
- PR #649 Add `cudf.from_pandas` function
- PR #633 CSV Reader: Add support for the nrows parameter to specify the number of rows to read from the input file
- PR #668 Added Python 3.7 support, upgraded packages: pandas>=0.23.4, pyarrow=0.11.1, numba>=0.40.0, cython>=0.29, GLIBCXX11 ABI compatibility; align with gcc7 conda update
- PR #679 Test Series indexing, support integer scalars and integer sequences
- PR #567 Adds setup for a wheel which is installable by pip

## Improvements

- PR #426 Removed sort-based groupby and refactored existing groupby APIs. Also improves C++/CUDA compile time.
- PR #461 Add `CUDF_HOME` variable in README.md to replace relative pathing.
- PR #472 RMM: Created centralized rmm::device_vector alias and rmm::exec_policy
- PR #500 Improved the concurrent hash map class to support partitioned (multi-pass) hash table building.
- PR #454 Improve CSV reader docs and examples
- PR #465 Added templated C++ API for RMM to avoid explicit cast to `void**`
- PR #513 `.gitignore` tweaks
- PR #521 Add `assert_eq` function for testing
- PR #502 Simplify Dockerfile for local dev, eliminate old conda/pip envs
- PR #549 Adds `-rdynamic` compiler flag to nvcc for Debug builds
- PR #472 RMM: Created centralized rmm::device_vector alias and rmm::exec_policy
- PR #500 Improved the concurrent hash map class to support partitioned (multi-pass) hash table building
- PR #583 Updated `gdf_size_type` to `int`
- PR #617 Added .dockerignore file. Prevents adding stale cmake cache files to the docker container
- PR #658 Reduced `JOIN_TEST` time by isolating overflow test of hash table size computation
- PR #664 Added Debuging instructions to README
- PR #651 Remove noqa marks in `__init__.py` files
- PR #671 CSV Reader: uncompressed buffer input can be parsed without explicitly specifying compression as None
- PR #720 Refactored Index classes to make them more Pandas-like, added CategoricalIndex


## Bug Fixes

- PR #569 CSV Reader: Fix days being off-by-one when parsing some dates
- PR #531 CSV Reader: Fix incorrect parsing of quoted numbers
- PR #465 Added templated C++ API for RMM to avoid explicit cast to `void**`
- PR #473 Added missing <random> include
- PR #478 CSV Reader: Add api support for auto column detection, header, mangle_dupe_cols, usecols
- PR #495 Updated README to correct where cffi pytest should be executed
- PR #501 Fix the intermittent segfault caused by the `thousands` and `compression` parameters in the csv reader
- PR #502 Simplify Dockerfile for local dev, eliminate old conda/pip envs
- PR #512 fix bug for `on` parameter in `DataFrame.merge` to allow for None or single column name
- PR #511 Updated python/cudf/bindings/join.pyx to fix cudf merge printing out dtypes
- PR #513 `.gitignore` tweaks
- PR #521 Add `assert_eq` function for testing
- PR #537 Fix CMAKE_CUDA_STANDARD_REQURIED typo in CMakeLists.txt
- PR #447 Fix silent failure in initializing DataFrame from generator
- PR #545 Temporarily disable csv reader thousands test to prevent segfault (test re-enabled in PR #501)
- PR #559 Fix Assertion error while using `applymap` to change the output dtype
- PR #575 Update `print_env.sh` script to better handle missing commands
- PR #612 Prevent an exception from occuring with true division on integer series.
- PR #630 Fix deprecation warning for `pd.core.common.is_categorical_dtype`
- PR #622 Fix Series.append() behaviour when appending values with different numeric dtype
- PR #603 Fix error while creating an empty column using None.
- PR #673 Fix array of strings not being caught in from_pandas
- PR #644 Fix return type and column support of dataframe.quantile()
- PR #634 Fix create `DataFrame.from_pandas()` with numeric column names
- PR #654 Add resolution check for GDF_TIMESTAMP in Join
- PR #648 Enforce one-to-one copy required when using `numba>=0.42.0`
- PR #645 Fix cmake build type handling not setting debug options when CMAKE_BUILD_TYPE=="Debug"
- PR #669 Fix GIL deadlock when launching multiple python threads that make Cython calls
- PR #665 Reworked the hash map to add a way to report the destination partition for a key
- PR #670 CMAKE: Fix env include path taking precedence over libcudf source headers
- PR #674 Check for gdf supported column types
- PR #677 Fix 'gdf_csv_test_Dates' gtest failure due to missing nrows parameter
- PR #604 Fix the parsing errors while reading a csv file using `sep` instead of `delimiter`.
- PR #686 Fix converting nulls to NaT values when converting Series to Pandas/Numpy
- PR #689 CSV Reader: Fix behavior with skiprows+header to match pandas implementation
- PR #691 Fixes Join on empty input DFs
<<<<<<< HEAD
=======
- PR #706 CSV Reader: Fix broken dtype inference when whitespace is in data
- PR #717 CSV reader: fix behavior when parsing a csv file with no data rows
- PR #724 CSV Reader: fix build issue due to parameter type mismatch in a std::max call

>>>>>>> 2f5bcaa6

# cuDF 0.4.0 (05 Dec 2018)

## New Features

- PR #398 add pandas-compatible `DataFrame.shape()` and `Series.shape()`
- PR #394 New documentation feature "10 Minutes to cuDF"
- PR #361 CSV Reader: Add support for strings with delimiters

## Improvements

 - PR #436 Improvements for type_dispatcher and wrapper structs
 - PR #429 Add CHANGELOG.md (this file)
 - PR #266 use faster CUDA-accelerated DataFrame column/Series concatenation.
 - PR #379 new C++ `type_dispatcher` reduces code complexity in supporting many data types.
 - PR #349 Improve performance for creating columns from memoryview objects
 - PR #445 Update reductions to use type_dispatcher. Adds integer types support to sum_of_squares.
 - PR #448 Improve installation instructions in README.md
 - PR #456 Change default CMake build to Release, and added option for disabling compilation of tests

## Bug Fixes

 - PR #444 Fix csv_test CUDA too many resources requested fail.
 - PR #396 added missing output buffer in validity tests for groupbys.
 - PR #408 Dockerfile updates for source reorganization
 - PR #437 Add cffi to Dockerfile conda env, fixes "cannot import name 'librmm'"
 - PR #417 Fix `map_test` failure with CUDA 10
 - PR #414 Fix CMake installation include file paths
 - PR #418 Properly cast string dtypes to programmatic dtypes when instantiating columns
 - PR #427 Fix and tests for Concatenation illegal memory access with nulls


# cuDF 0.3.0 (23 Nov 2018)

## New Features

 - PR #336 CSV Reader string support

## Improvements

 - PR #354 source code refactored for better organization. CMake build system overhaul. Beginning of transition to Cython bindings.
 - PR #290 Add support for typecasting to/from datetime dtype
 - PR #323 Add handling pyarrow boolean arrays in input/out, add tests
 - PR #325 GDF_VALIDITY_UNSUPPORTED now returned for algorithms that don't support non-empty valid bitmasks
 - PR #381 Faster InputTooLarge Join test completes in ms rather than minutes.
 - PR #373 .gitignore improvements
 - PR #367 Doc cleanup & examples for DataFrame methods
 - PR #333 Add Rapids Memory Manager documentation
 - PR #321 Rapids Memory Manager adds file/line location logging and convenience macros
 - PR #334 Implement DataFrame `__copy__` and `__deepcopy__`
 - PR #271 Add NVTX ranges to pygdf
 - PR #311 Document system requirements for conda install

## Bug Fixes

 - PR #337 Retain index on `scale()` function
 - PR #344 Fix test failure due to PyArrow 0.11 Boolean handling
 - PR #364 Remove noexcept from managed_allocator;  CMakeLists fix for NVstrings
 - PR #357 Fix bug that made all series be considered booleans for indexing
 - PR #351 replace conda env configuration for developers
 - PRs #346 #360 Fix CSV reading of negative numbers
 - PR #342 Fix CMake to use conda-installed nvstrings
 - PR #341 Preserve categorical dtype after groupby aggregations
 - PR #315 ReadTheDocs build update to fix missing libcuda.so
 - PR #320 FIX out-of-bounds access error in reductions.cu
 - PR #319 Fix out-of-bounds memory access in libcudf count_valid_bits
 - PR #303 Fix printing empty dataframe


# cuDF 0.2.0 and cuDF 0.1.0

These were initial releases of cuDF based on previously separate pyGDF and libGDF libraries.
<|MERGE_RESOLUTION|>--- conflicted
+++ resolved
@@ -51,7 +51,6 @@
 - PR #671 CSV Reader: uncompressed buffer input can be parsed without explicitly specifying compression as None
 - PR #720 Refactored Index classes to make them more Pandas-like, added CategoricalIndex
 
-
 ## Bug Fixes
 
 - PR #569 CSV Reader: Fix days being off-by-one when parsing some dates
@@ -90,13 +89,10 @@
 - PR #686 Fix converting nulls to NaT values when converting Series to Pandas/Numpy
 - PR #689 CSV Reader: Fix behavior with skiprows+header to match pandas implementation
 - PR #691 Fixes Join on empty input DFs
-<<<<<<< HEAD
-=======
 - PR #706 CSV Reader: Fix broken dtype inference when whitespace is in data
 - PR #717 CSV reader: fix behavior when parsing a csv file with no data rows
 - PR #724 CSV Reader: fix build issue due to parameter type mismatch in a std::max call
 
->>>>>>> 2f5bcaa6
 
 # cuDF 0.4.0 (05 Dec 2018)
 
