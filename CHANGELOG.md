--- conflicted
+++ resolved
@@ -25,11 +25,8 @@
 - PR #2802 Add `cudf::repeat()` and `cudf.Series.repeat()`
 - PR #2773 Add Fisher's unbiased kurtosis and skew for Series/DataFrame
 - PR #2748 Parquet Reader: Add option to specify loading of PANDAS index
-<<<<<<< HEAD
+- PR #2844 Add Series/DataFrame notnull
 - PR #2838 CSV Reader: Support ARROW_RANDOM_FILE input
-=======
-- PR #2844 Add Series/DataFrame notnull
->>>>>>> 00037882
 
 ## Improvements
 
