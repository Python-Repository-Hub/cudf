# cuDF 0.13.0 (Date TBD)

## New Features

- PR #3577 Add initial dictionary support to column classes
- PR #3777 Add support for dictionary column in gather
- PR #3693 add string support, skipna to scan operation
- PR #3662 Define and implement `shift`.
- PR #3842 ORC writer: add support for column statistics
- PR #3861 Added Series.sum feature for String
- PR #4069 Added cast of numeric columns from/to String
- PR #3681 Add cudf::experimental::boolean_mask_scatter
- PR #4040 Add support for n-way merge of sorted tables
- PR #4053 Multi-column quantiles.
- PR #4107 Add groupby nunique aggregation
- PR #4153 Support Dask serialization protocol on cuDF objects

## Improvements

- PR #3525 build.sh option to disable nvtx
- PR #3748 Optimize hash_partition using shared memory
- PR #3808 Optimize hash_partition using shared memory and cub block scan
- PR #3698 Add count_(un)set_bits functions taking multiple ranges and updated slice to compute null counts at once.
- PR #3909 Move java backend to libcudf++
- PR #3971 Adding `as_table` to convert Column to Table in python
- PR #3910 Adding sinh, cosh, tanh, asinh, acosh, atanh cube root and rint unary support.
- PR #3972 Add Java bindings for left_semi_join and left_anti_join
- PR #3975 Simplify and generalize data handling in `Buffer`
- PR #3985 Update RMM include files and remove extraneously included header files.
- PR #3601 Port UDF functionality for rolling windows to libcudf++
- PR #3911 Adding null boolean handling for copy_if_else
- PR #4003 Drop old `to_device` utility wrapper function
- PR #4002 Adding to_frame and fix for categorical column issue
- PR #4009 build script update to enable cudf build without installing
- PR #3897 Port cuIO JSON reader to cudf::column types
- PR #4008 Eliminate extra copy in column constructor
- PR #4013 Add cython definition for io readers cudf/io/io_types.hpp
- PR #4014 ORC/Parquet: add count parameter to stripe/rowgroup-based reader API
- PR #4042 Port cudf/io/functions.hpp to Cython for use in IO bindings
- PR #3880 Add aggregation infrastructure support for reduction
- PR #3880 Add aggregation infrastructure support for cudf::reduce
- PR #4059 Add aggregation infrastructure support for cudf::scan
- PR #4021 Change quantiles signature for clarity.
- PR #4057 Handle offsets in cython Column class
- PR #4045 Reorganize `libxx` directory
- PR #4029 Port stream_compaction.pyx to use libcudf++ APIs
- PR #4031 Docs build scripts and instructions update
- PR #4062 Improve how java classifiers are produced
- PR #4038 JNI and Java support for is_nan and is_not_nan
- PR #3786 Adding string support to rolling_windows
- PR #4067 Removed unused `CATEGORY` type ID.
- PR #3891 Port NVStrings (r)split_record to contiguous_(r)split_record
- PR #4072 Allow round_robin_partition to single partition
- PR #4064 Add cudaGetDeviceCount to JNI layer
- PR #4087 Add support for writing large Parquet files in a chunked manner.
- PR #3716 Update cudf.to_parquet to use new GPU accelerated Parquet writer
- PR #4083 Use two partitions in test_groupby_multiindex_reset_index
- PR #4071 Add Java bindings for round robin partition
- PR #4079 Simply use `mask.size` to create the array view
- PR #4092 Keep mask on GPU for bit unpacking
- PR #4081 Copy from `Buffer`'s pointer directly to host
- PR #4105 Change threshold of using optimized hash partition code
- PR #4101 Redux serialize `Buffer` directly with `__cuda_array_interface__`
- PR #4098 Remove legacy calls from libcudf strings column code
- PR #4111 Use `Buffer`'s to serialize `StringColumn`
- PR #4113 Get `len` of `StringColumn`s without `nvstrings`
- PR #4130 Renames in-place `cudf::experimental::fill` to `cudf::experimental::fill_in_place`
- PR #4136 Add `Index.names` property
- PR #4144 Release GIL when calling libcudf++ functions
- PR #4149 Use "type-serialized" for pickled types like Dask

## Bug Fixes

- PR #3888 Drop `ptr=None` from `DeviceBuffer` call
- PR #3976 Fix string serialization and memory_usage method to be consistent
- PR #3902 Fix conversion of large size GPU array to dataframe
- PR #3953 Fix overflow in column_buffer when computing the device buffer size
- PR #3959 Add missing hash-dispatch function for cudf.Series
- PR #3970 Fix for Series Pickle
- PR #3964 Restore legacy NVStrings and NVCategory dependencies in Java jar
- PR #3982 Fix java unary op enum and add missing ops
- PR #3999 Fix issue serializing empty string columns (java)
- PR #3979 Add `name` to Series serialize and deserialize
- PR #4005 Fix null mask allocation bug in gather_bitmask
- PR #4000 Fix dask_cudf sort_values performance for single partitions
- PR #4007 Fix for copy_bitmask issue with uninitialized device_buffer
- PR #4037 Fix JNI quantile compile issue
- PR #4054 Fixed JNI to deal with reduction API changes
- PR #4052 Fix for round-robin when num_partitions divides nrows.
- PR #4061 Add NDEBUG guard on `constexpr_assert`.
- PR #4049 Fix `cudf::split` issue returning one less than expected column vectors
- PR #4065 Parquet writer: fix for out-of-range dictionary indices
- PR #4066 Fixed mismatch with dtype enums
- PR #4078 Fix joins for when column_in_common input parameter is empty
- PR #4080 Fix multi-index dask test with sort issue
- PR #4084 Update Java for removal of CATEGORY type
- PR #4086 ORC reader: fix potentially incorrect timestamp decoding in the last rowgroup
- PR #4089 Fix dask groupby mutliindex test case issues in join
- PR #4097 Fix strings concatenate logic with column offsets
- PR #4076 All null string entries should have null data buffer
- PR #4145 Support empty index case in DataFrame._from_table
- PR #4109 Use rmm::device_vector instead of thrust::device_vector
- PR #4113 Use `.nvstrings` in `StringColumn.sum(...)`
- PR #4116 Fix a bug in contiguous_split() where tables with mixed column types could corrupt string output
- PR #4119 Fix binary ops slowdown using jitify -remove-unused-globals
- PR #4125 Fix type enum to account for added Dictionary type in `types.hpp`
- PR #4137 Update Java for mutating fill and rolling window changes
- PR #4141 Fix NVStrings test_convert failure in 10.2 build
<<<<<<< HEAD
- PR #4155 Update groupby group_offsets size and fix unnecessary device dispatch.
=======
- PR #4158 Fix merge issue with empty table return if one of the two tables are empty
>>>>>>> 6fe4c47b


# cuDF 0.12.0 (04 Feb 2020)

## New Features

- PR #3759 Updated 10 Minutes with clarification on how `dask_cudf` uses `cudf` API
- PR #3224 Define and implement new join APIs.
- PR #3284 Add gpu-accelerated parquet writer
- PR #3254 Python redesign for libcudf++
- PR #3336 Add `from_dlpack` and `to_dlpack`
- PR #3555 Add column names support to libcudf++ io readers and writers
- PR #3527 Add string functionality for merge API
- PR #3610 Add memory_usage to DataFrame and Series APIs
- PR #3557 Add contiguous_split() function. 
- PR #3619 Support CuPy 7
- PR #3604 Add nvtext ngrams-tokenize function
- PR #3403 Define and implement new stack + tile APIs
- PR #3627 Adding cudf::sort and cudf::sort_by_key
- PR #3597 Implement new sort based groupby
- PR #3776 Add column equivalence comparator (using epsilon for float equality)
- PR #3667 Define and implement round-robin partition API.
- PR #3690 Add bools_to_mask
- PR #3761 Introduce a Frame class and make Index, DataFrame and Series subclasses
- PR #3538 Define and implement left semi join and left anti join
- PR #3683 Added support for multiple delimiters in `nvtext.token_count()`
- PR #3792 Adding is_nan and is_notnan
- PR #3594 Adding clamp support to libcudf++

## Improvements

- PR #3124 Add support for grand-children in cudf column classes
- PR #3292 Port NVStrings regex contains function
- PR #3409 Port NVStrings regex replace function
- PR #3417 Port NVStrings regex findall function
- PR #3351 Add warning when filepath resolves to multiple files in cudf readers
- PR #3370 Port NVStrings strip functions
- PR #3453 Port NVStrings IPv4 convert functions to cudf strings column
- PR #3441 Port NVStrings url encode/decode to cudf strings column
- PR #3364 Port NVStrings split functions
- PR #3463 Port NVStrings partition/rpartition to cudf strings column
- PR #3502 ORC reader: add option to read DECIMALs as INT64
- PR #3461 Add a new overload to allocate_like() that takes explicit type and size params.
- PR #3590 Specialize hash functions for floating point
- PR #3569 Use `np.asarray` in `StringColumn.deserialize`
- PR #3553 Support Python NoneType in numeric binops
- PR #3511 Support DataFrame / Series mixed arithmetic
- PR #3567 Include `strides` in `__cuda_array_interface__`
- PR #3608 Update OPS codeowner group name
- PR #3431 Port NVStrings translate to cudf strings column
- PR #3507 Define and implement new binary operation APIs
- PR #3620 Add stream parameter to unary ops detail API
- PR #3593 Adding begin/end for mutable_column_device_view
- PR #3587 Merge CHECK_STREAM & CUDA_CHECK_LAST to CHECK_CUDA
- PR #3733 Rework `hash_partition` API
- PR #3655 Use move with make_pair to avoid copy construction
- PR #3402 Define and implement new quantiles APIs
- PR #3612 Add ability to customize the JIT kernel cache path
- PR #3647 Remove PatchedNumbaDeviceArray with CuPy 6.6.0
- PR #3641 Remove duplicate definitions of CUDA_DEVICE_CALLABLE
- PR #3640 Enable memory_usage in dask_cudf (also adds pd.Index from_pandas)
- PR #3654 Update Jitify submodule ref to include gcc-8 fix
- PR #3639 Define and implement `nans_to_nulls`
- PR #3561 Rework contains implementation in search
- PR #3616 Add aggregation infrastructure for argmax/argmin.
- PR #3673 Parquet reader: improve rounding of timestamp conversion to seconds
- PR #3699 Stringify libcudacxx headers for binary op JIT
- PR #3697 Improve column insert performance for wide frames
- PR #3653 Make `gather_bitmask_kernel` more reusable.
- PR #3710 Remove multiple CMake configuration steps from root build script
- PR #3657 Define and implement compiled binops for string column comparisons
- PR #3520 Change read_parquet defaults and add warnings
- PR #3780 Java APIs for selecting a GPU
- PR #3796 Improve on round-robin with the case when number partitions greater than number of rows.
- PR #3805 Avoid CuPy 7.1.0 for now
- PR #3758 detail::scatter variant with map iterator support
- PR #3882 Fail loudly when creating a StringColumn from nvstrings with > MAX_VAL(int32) bytes
- PR #3823 Add header file for detail search functions
- PR #2438 Build GBench Benchmarks in CI
- PR #3713 Adding aggregation support to rolling_window
- PR #3875 Add abstract sink for IO writers, used by ORC and Parquet writers for now
- PR #3916 Refactor gather bindings

## Bug Fixes

- PR #3618 Update 10 minutes to cudf and cupy to hide warning that were being shown in the docs
- PR #3550 Update Java package to 0.12
- PR #3549 Fix index name issue with iloc with RangeIndex
- PR #3562 Fix 4GB limit for gzipped-compressed csv files
- PR #2981 enable build.sh to build all targets without installation
- PR #3563 Use `__cuda_array_interface__` for serialization
- PR #3564 Fix cuda memory access error in gather_bitmask_kernel
- PR #3548 Replaced CUDA_RT_CALL with CUDA_TRY
- PR #3486 Pandas > 0.25 compatability
- PR #3622 Fix new warnings and errors when building with gcc-8
- PR #3588 Remove avro reader column order reversal
- PR #3629 Fix hash map test failure
- PR #3637 Fix sorted set_index operations in dask_cudf
- PR #3663 Fix libcudf++ ORC reader microseconds and milliseconds conversion
- PR #3668 Fixing CHECK_CUDA debug build issue
- PR #3684 Fix ends_with logic for matching string case
- PR #3691 Fix create_offsets to handle offset correctly
- PR #3687 Fixed bug while passing input GPU memory pointer in `nvtext.scatter_count()`
- PR #3701 Fix hash_partition hashing all columns instead of columns_to_hash
- PR #3694 Allow for null columns parameter in `csv_writer`
- PR #3706 Removed extra type-dispatcher call from merge
- PR #3704 Changed the default delimiter to `whitespace` for nvtext methods.
- PR #3741 Construct DataFrame from dict-of-Series with alignment
- PR #3724 Update rmm version to match release
- PR #3743 Fix for `None` data in `__array_interface__`
- PR #3731 Fix performance of zero sized dataframe slice
- PR #3709 Fix inner_join incorrect result issue
- PR #3734 Update numba to 0.46 in conda files
- PR #3738 Update libxx cython types.hpp path
- PR #3672 Fix to_host issue with column_view having offset
- PR #3730 CSV reader: Set invalid float values to NaN/null
- PR #3670 Floor when casting between timestamps of different precisions
- PR #3728 Fix apply_boolean_mask issue with non-null string column
- PR #3769 Don't look for a `name` attribute in column
- PR #3783 Bind cuDF operators to Dask Dataframe
- PR #3775 Fix segfault when reading compressed CSV files larger than 4GB
- PR #3799 Align indices of Series inputs when adding as columns to DataFrame
- PR #3803 Keep name when unpickling Index objects
- PR #3804 Fix cuda crash in AVRO reader
- PR #3766 Remove references to cudf::type_id::CATEGORY from IO code
- PR #3817 Don't always deepcopy an index
- PR #3821 Fix OOB read in gpuinflate prefetcher
- PR #3829 Parquet writer: fix empty dataframe causing cuda launch errors
- PR #3835 Fix memory leak in Cython when dealing with nulls in string columns
- PR #3866 Remove unnecessary if check in NVStrings.create_offsets
- PR #3858 Fixes the broken debug build after #3728
- PR #3850 Fix merge typecast scope issue and resulting memory leak
- PR #3855 Fix MultiColumn recreation with reset_index
- PR #3869 Fixed size calculation in NVStrings::byte_count()
- PR #3868 Fix apply_grouped moving average example
- PR #3900 Properly link `NVStrings` and `NVCategory` into tests
- PR #3868 Fix apply_grouped moving average example
- PR #3871 Fix `split_out` error
- PR #3886 Fix string column materialization from column view
- PR #3893 Parquet reader: fix segfault reading empty parquet file
- PR #3931 Dask-cudf groupby `.agg` multicolumn handling fix
- PR #4017 Fix memory leaks in `GDF_STRING` cython handling and `nans_to_nulls` cython


# cuDF 0.11.0 (11 Dec 2019)

## New Features

- PR #2905 Added `Series.median()` and null support for `Series.quantile()`
- PR #2930 JSON Reader: Support ARROW_RANDOM_FILE input
- PR #2956 Add `cudf::stack` and `cudf::tile`
- PR #2980 Added nvtext is_vowel/is_consonant functions
- PR #2987 Add `inplace` arg to `DataFrame.reset_index` and `Series`
- PR #3011 Added libcudf++ transition guide
- PR #3129 Add strings column factory from `std::vector`s
- PR #3054 Add parquet reader support for decimal data types
- PR #3022 adds DataFrame.astype for cuDF dataframes
- PR #2962 Add isnull(), notnull() and related functions
- PR #3025 Move search files to legacy
- PR #3068 Add `scalar` class
- PR #3094 Adding `any` and `all` support from libcudf
- PR #3130 Define and implement new `column_wrapper`
- PR #3143 Define and implement new copying APIs `slice` and `split`
- PR #3161 Move merge files to legacy
- PR #3079 Added support to write ORC files given a local path
- PR #3192 Add dtype param to cast `DataFrame` on init
- PR #3213 Port cuIO to libcudf++
- PR #3222 Add nvtext character tokenizer
- PR #3223 Java expose underlying buffers
- PR #3300 Add `DataFrame.insert`
- PR #3263 Define and implement new `valid_if`
- PR #3278 Add `to_host` utility to copy `column_view` to host
- PR #3087 Add new cudf::experimental bool8 wrapper
- PR #3219 Construct column from column_view
- PR #3250 Define and implement new merge APIs
- PR #3144 Define and implement new hashing APIs `hash` and `hash_partition`
- PR #3229 Define and implement new search APIs
- PR #3308 java add API for memory usage callbacks
- PR #2691 Row-wise reduction and scan operations via CuPy
- PR #3291 Add normalize_nans_and_zeros
- PR #3187 Define and implement new replace APIs
- PR #3356 Add vertical concatenation for table/columns
- PR #3344 java split API
- PR #2791 Add `groupby.std()`
- PR #3368 Enable dropna argument in dask_cudf groupby
- PR #3298 add null replacement iterator for column_device_view
- PR #3297 Define and implement new groupby API.
- PR #3396 Update device_atomics with new bool8 and timestamp specializations
- PR #3411 Java host memory management API
- PR #3393 Implement df.cov and enable covariance/correlation in dask_cudf
- PR #3401 Add dask_cudf ORC writer (to_orc)
- PR #3331 Add copy_if_else
- PR #3427 Define and Implement new multi-search API
- PR #3442 Add Bool-index + Multi column + DataFrame support for set-item
- PR #3172 Define and implement new fill/repeat/copy_range APIs
- PR #3490 Add pair iterators for columns
- PR #3497 Add DataFrame.drop(..., inplace=False) argument
- PR #3469 Add string functionality for replace API
- PR #3273 Define and implement new reduction APIs

## Improvements

- PR #2904 Move gpu decompressors to cudf::io namespace
- PR #2977 Moved old C++ test utilities to legacy directory.
- PR #2965 Fix slow orc reader perf with large uncompressed blocks
- PR #2995 Move JIT type utilities to legacy directory
- PR #2927 Add ``Table`` and ``TableView`` extension classes that wrap legacy cudf::table
- PR #3005 Renames `cudf::exp` namespace to `cudf::experimental`
- PR #3008 Make safe versions of `is_null` and `is_valid` in `column_device_view`
- PR #3026 Move fill and repeat files to legacy
- PR #3027 Move copying.hpp and related source to legacy folder
- PR #3014 Snappy decompression optimizations
- PR #3032 Use `asarray` to coerce indices to a NumPy array
- PR #2996 IO Readers: Replace `cuio::device_buffer` with `rmm::device_buffer`
- PR #3051 Specialized hash function for strings column
- PR #3065 Select and Concat for cudf::experimental::table
- PR #3080 Move `valid_if.cuh` to `legacy/`
- PR #3052 Moved replace.hpp functionality to legacy
- PR #3091 Move join files to legacy
- PR #3092 Implicitly init RMM if Java allocates before init
- PR #3029 Update gdf_ numeric types with stdint and move to cudf namespace
- PR #3052 Moved replace.hpp functionality to legacy
- PR #2955 Add cmake option to only build for present GPU architecture
- PR #3070 Move functions.h and related source to legacy
- PR #2951 Allow set_index to handle a list of column names
- PR #3093 Move groupby files to legacy
- PR #2988 Removing GIS functionality (now part of cuSpatial library)
- PR #3067 Java method to return size of device memory buffer
- PR #3083 Improved some binary operation tests to include null testing.
- PR #3084 Update to arrow-cpp and pyarrow 0.15.0
- PR #3071 Move cuIO to legacy
- PR #3126 Round 2 of snappy decompression optimizations
- PR #3046 Define and implement new copying APIs `empty_like` and `allocate_like`
- PR #3128 Support MultiIndex in DataFrame.join
- PR #2971 Added initial gather and scatter methods for strings_column_view
- PR #3133 Port NVStrings to cudf column: count_characters and count_bytes
- PR #2991 Added strings column functions concatenate and join_strings
- PR #3028 Define and implement new `gather` APIs.
- PR #3135 Add nvtx utilities to cudf::nvtx namespace
- PR #3021 Java host side concat of serialized buffers
- PR #3138 Move unary files to legacy
- PR #3170 Port NVStrings substring functions to cudf strings column
- PR #3159 Port NVStrings is-chars-types function to cudf strings column
- PR #3154 Make `table_view_base.column()` const and add `mutable_table_view.column()`
- PR #3175 Set cmake cuda version variables
- PR #3171 Move deprecated error macros to legacy
- PR #3191 Port NVStrings integer convert ops to cudf column
- PR #3189 Port NVStrings find ops to cudf column
- PR #3352 Port NVStrings convert float functions to cudf strings column
- PR #3193 Add cuPy as a formal dependency
- PR #3195 Support for zero columned `table_view`
- PR #3165 Java device memory size for string category
- PR #3205 Move transform files to legacy
- PR #3202 Rename and move error.hpp to public headers
- PR #2878 Use upstream merge code in dask_cudf
- PR #3217 Port NVStrings upper and lower case conversion functions
- PR #3350 Port NVStrings booleans convert functions
- PR #3231 Add `column::release()` to give up ownership of contents.
- PR #3157 Use enum class rather than enum for mask_allocation_policy
- PR #3232 Port NVStrings datetime conversion to cudf strings column
- PR #3136 Define and implement new transpose API
- PR #3237 Define and implement new transform APIs
- PR #3245 Move binaryop files to legacy
- PR #3241 Move stream_compaction files to legacy
- PR #3166 Move reductions to legacy
- PR #3261 Small cleanup: remove `== true`
- PR #3271 Update rmm API based on `rmm.reinitialize(...)` change
- PR #3266 Remove optional checks for CuPy
- PR #3268 Adding null ordering per column feature when sorting
- PR #3239 Adding floating point specialization to comparators for NaNs
- PR #3270 Move predicates files to legacy
- PR #3281 Add to_host specialization for strings in column test utilities
- PR #3282 Add `num_bitmask_words`
- PR #3252 Add new factory methods to include passing an existing null mask
- PR #3288 Make `bit.cuh` utilities usable from host code.
- PR #3287 Move rolling windows files to legacy
- PR #3182 Define and implement new unary APIs `is_null` and `is_not_null`
- PR #3314 Drop `cython` from run requirements
- PR #3301 Add tests for empty column wrapper.
- PR #3294 Update to arrow-cpp and pyarrow 0.15.1
- PR #3310 Add `row_hasher` and `element_hasher` utilities
- PR #3272 Support non-default streams when creating/destroying hash maps
- PR #3286 Clean up the starter code on README
- PR #3332 Port NVStrings replace to cudf strings column
- PR #3354 Define and implement new `scatter` APIs
- PR #3322 Port NVStrings pad operations to cudf strings column
- PR #3345 Add cache member for number of characters in string_view class
- PR #3299 Define and implement new `is_sorted` APIs
- PR #3328 Partition by stripes in dask_cudf ORC reader
- PR #3243 Use upstream join code in dask_cudf
- PR #3371 Add `select` method to `table_view`
- PR #3309 Add java and JNI bindings for search bounds
- PR #3305 Define and implement new rolling window APIs
- PR #3380 Concatenate columns of strings
- PR #3382 Add fill function for strings column
- PR #3391 Move device_atomics_tests.cu files to legacy
- PR #3303 Define and implement new stream compaction APIs `copy_if`, `drop_nulls`,
           `apply_boolean_mask`, `drop_duplicate` and `unique_count`.
- PR #3387 Strings column gather function
- PR #3440 Strings column scatter function
- PR #3389 Move quantiles.hpp + group_quantiles.hpp files to legacy
- PR #3397 Port unary cast to libcudf++
- PR #3398 Move reshape.hpp files to legacy
- PR #3395 Port NVStrings regex extract to cudf strings column
- PR #3423 Port NVStrings htoi to cudf strings column
- PR #3425 Strings column copy_if_else implementation
- PR #3422 Move utilities to legacy
- PR #3201 Define and implement new datetime_ops APIs
- PR #3421 Port NVStrings find_multiple to cudf strings column
- PR #3448 Port scatter_to_tables to libcudf++
- PR #3458 Update strings sections in the transition guide
- PR #3462 Add `make_empty_column` and update `empty_like`.
- PR #3465 Port `aggregation` traits and utilities.
- PR #3214 Define and implement new unary operations APIs
- PR #3475 Add `bitmask_to_host` column utility
- PR #3487 Add is_boolean trait and random timestamp generator for testing
- PR #3492 Small cleanup (remove std::abs) and comment
- PR #3407 Allow multiple row-groups per task in dask_cudf read_parquet
- PR #3512 Remove unused CUDA conda labels
- PR #3500 cudf::fill()/cudf::repeat() support for strings columns.
- PR #3438 Update scalar and scalar_device_view to better support strings
- PR #3414 Add copy_range function for strings column
- PR #3685 Add string support to contiguous_split.
- PR #3471 Add scalar/column, column/scalar and scalar/scalar overloads to copy_if_else.
- PR #3451 Add support for implicit typecasting of join columns

## Bug Fixes

- PR #2895 Fixed dask_cudf group_split behavior to handle upstream rearrange_by_divisions
- PR #3048 Support for zero columned tables
- PR #3030 Fix snappy decoding regression in PR #3014
- PR #3041 Fixed exp to experimental namespace name change issue
- PR #3056 Add additional cmake hint for finding local build of RMM files
- PR #3060 Move copying.hpp includes to legacy
- PR #3139 Fixed java RMM auto initalization
- PR #3141 Java fix for relocated IO headers
- PR #3149 Rename column_wrapper.cuh to column_wrapper.hpp
- PR #3168 Fix mutable_column_device_view head const_cast
- PR #3199 Update JNI includes for legacy moves
- PR #3204 ORC writer: Fix ByteRLE encoding of NULLs
- PR #2994 Fix split_out-support but with hash_object_dispatch
- PR #3212 Fix string to date casting when format is not specified
- PR #3218 Fixes `row_lexicographic_comparator` issue with handling two tables
- PR #3228 Default initialize RMM when Java native dependencies are loaded
- PR #3012 replacing instances of `to_gpu_array` with `mem`
- PR #3236 Fix Numba 0.46+/CuPy 6.3 interface compatibility
- PR #3276 Update JNI includes for legacy moves
- PR #3256 Fix orc writer crash with multiple string columns
- PR #3211 Fix breaking change caused by rapidsai/rmm#167
- PR #3265 Fix dangling pointer in `is_sorted`
- PR #3267 ORC writer: fix incorrect ByteRLE encoding of long literal runs
- PR #3277 Fix invalid reference to deleted temporary in `is_sorted`.
- PR #3274 ORC writer: fix integer RLEv2 mode2 unsigned base value encoding
- PR #3279 Fix shutdown hang issues with pinned memory pool init executor
- PR #3280 Invalid children check in mutable_column_device_view
- PR #3289 fix java memory usage API for empty columns
- PR #3293 Fix loading of csv files zipped on MacOS (disabled zip min version check)
- PR #3295 Fix storing storing invalid RMM exec policies.
- PR #3307 Add pd.RangeIndex to from_pandas to fix dask_cudf meta_nonempty bug
- PR #3313 Fix public headers including non-public headers
- PR #3318 Revert arrow to 0.15.0 temporarily to unblock downstream projects CI
- PR #3317 Fix index-argument bug in dask_cudf parquet reader
- PR #3323 Fix `insert` non-assert test case
- PR #3341 Fix `Series` constructor converting NoneType to "None"
- PR #3326 Fix and test for detail::gather map iterator type inference
- PR #3334 Remove zero-size exception check from make_strings_column factories
- PR #3333 Fix compilation issues with `constexpr` functions not marked `__device__`
- PR #3340 Make all benchmarks use cudf base fixture to initialize RMM pool
- PR #3337 Fix Java to pad validity buffers to 64-byte boundary
- PR #3362 Fix `find_and_replace` upcasting series for python scalars and lists
- PR #3357 Disabling `column_view` iterators for non fixed-width types
- PR #3383 Fix : properly compute null counts for rolling_window.
- PR #3386 Removing external includes from `column_view.hpp`
- PR #3369 Add write_partition to dask_cudf to fix to_parquet bug
- PR #3388 Support getitem with bools when DataFrame has a MultiIndex
- PR #3408 Fix String and Column (De-)Serialization
- PR #3372 Fix dask-distributed scatter_by_map bug
- PR #3419 Fix a bug in parse_into_parts (incomplete input causing walking past the end of string).
- PR #3413 Fix dask_cudf read_csv file-list bug
- PR #3416 Fix memory leak in ColumnVector when pulling strings off the GPU
- PR #3424 Fix benchmark build by adding libcudacxx to benchmark's CMakeLists.txt
- PR #3435 Fix diff and shift for empty series
- PR #3439 Fix index-name bug in StringColumn concat
- PR #3445 Fix ORC Writer default stripe size
- PR #3459 Fix printing of invalid entries
- PR #3466 Fix gather null mask allocation for invalid index
- PR #3468 Fix memory leak issue in `drop_duplicates`
- PR #3474 Fix small doc error in capitalize Docs
- PR #3491 Fix more doc errors in NVStrings
- PR #3478 Fix as_index deep copy via Index.rename inplace arg
- PR #3476 Fix ORC reader timezone conversion
- PR #3188 Repr slices up large DataFrames
- PR #3519 Fix strings column concatenate handling zero-sized columns
- PR #3530 Fix copy_if_else test case fail issue
- PR #3523 Fix lgenfe issue with debug build
- PR #3532 Fix potential use-after-free in cudf parquet reader
- PR #3540 Fix unary_op null_mask bug and add missing test cases
- PR #3559 Use HighLevelGraph api in DataFrame constructor (Fix upstream compatibility)
- PR #3572 Fix CI Issue with hypothesis tests that are flaky


# cuDF 0.10.0 (16 Oct 2019)

## New Features

- PR #2423 Added `groupby.quantile()`
- PR #2522 Add Java bindings for NVStrings backed upper and lower case mutators
- PR #2605 Added Sort based groupby in libcudf
- PR #2607 Add Java bindings for parsing JSON
- PR #2629 Add dropna= parameter to groupby
- PR #2585 ORC & Parquet Readers: Remove millisecond timestamp restriction
- PR #2507 Add GPU-accelerated ORC Writer
- PR #2559 Add Series.tolist()
- PR #2653 Add Java bindings for rolling window operations
- PR #2480 Merge `custreamz` codebase into `cudf` repo
- PR #2674 Add __contains__ for Index/Series/Column
- PR #2635 Add support to read from remote and cloud sources like s3, gcs, hdfs
- PR #2722 Add Java bindings for NVTX ranges
- PR #2702 Add make_bool to dataset generation functions
- PR #2394 Move `rapidsai/custrings` into `cudf`
- PR #2734 Final sync of custrings source into cudf
- PR #2724 Add libcudf support for __contains__
- PR #2777 Add python bindings for porter stemmer measure functionality
- PR #2781 Add issorted to is_monotonic
- PR #2685 Add cudf::scatter_to_tables and cython binding
- PR #2743 Add Java bindings for NVStrings timestamp2long as part of String ColumnVector casting
- PR #2785 Add nvstrings Python docs
- PR #2786 Add benchmarks option to root build.sh
- PR #2802 Add `cudf::repeat()` and `cudf.Series.repeat()`
- PR #2773 Add Fisher's unbiased kurtosis and skew for Series/DataFrame
- PR #2748 Parquet Reader: Add option to specify loading of PANDAS index
- PR #2807 Add scatter_by_map to DataFrame python API
- PR #2836 Add nvstrings.code_points method
- PR #2844 Add Series/DataFrame notnull
- PR #2858 Add GTest type list utilities
- PR #2870 Add support for grouping by Series of arbitrary length
- PR #2719 Series covariance and Pearson correlation
- PR #2207 Beginning of libcudf overhaul: introduce new column and table types
- PR #2869 Add `cudf.CategoricalDtype`
- PR #2838 CSV Reader: Support ARROW_RANDOM_FILE input
- PR #2655 CuPy-based Series and Dataframe .values property
- PR #2803 Added `edit_distance_matrix()` function to calculate pairwise edit distance for each string on a given nvstrings object.
- PR #2811 Start of cudf strings column work based on 2207
- PR #2872 Add Java pinned memory pool allocator
- PR #2969 Add findAndReplaceAll to ColumnVector
- PR #2814 Add Datetimeindex.weekday
- PR #2999 Add timestamp conversion support for string categories
- PR #2918 Add cudf::column timestamp wrapper types

## Improvements

- PR #2578 Update legacy_groupby to use libcudf group_by_without_aggregation
- PR #2581 Removed `managed` allocator from hash map classes.
- PR #2571 Remove unnecessary managed memory from gdf_column_concat
- PR #2648 Cython/Python reorg
- PR #2588 Update Series.append documentation
- PR #2632 Replace dask-cudf set_index code with upstream
- PR #2682 Add cudf.set_allocator() function for easier allocator init
- PR #2642 Improve null printing and testing
- PR #2747 Add missing Cython headers / cudftestutil lib to conda package for cuspatial build
- PR #2706 Compute CSV format in device code to speedup performance
- PR #2673 Add support for np.longlong type
- PR #2703 move dask serialization dispatch into cudf
- PR #2728 Add YYMMDD to version tag for nightly conda packages
- PR #2729 Handle file-handle input in to_csv
- PR #2741 CSV Reader: Move kernel functions into its own file
- PR #2766 Improve nvstrings python cmake flexibility
- PR #2756 Add out_time_unit option to csv reader, support timestamp resolutions
- PR #2771 Stopgap alias for to_gpu_matrix()
- PR #2783 Support mapping input columns to function arguments in apply kernels
- PR #2645 libcudf unique_count for Series.nunique
- PR #2817 Dask-cudf: `read_parquet` support for remote filesystems
- PR #2823 improve java data movement debugging
- PR #2806 CSV Reader: Clean-up row offset operations
- PR #2640 Add dask wait/persist exmaple to 10 minute guide
- PR #2828 Optimizations of kernel launch configuration for `DataFrame.apply_rows` and `DataFrame.apply_chunks`
- PR #2831 Add `column` argument to `DataFrame.drop`
- PR #2775 Various optimizations to improve __getitem__ and __setitem__ performance
- PR #2810 cudf::allocate_like can optionally always allocate a mask.
- PR #2833 Parquet reader: align page data allocation sizes to 4-bytes to satisfy cuda-memcheck
- PR #2832 Using the new Python bindings for UCX
- PR #2856 Update group_split_cudf to use scatter_by_map
- PR #2890 Optionally keep serialized table data on the host.
- PR #2778 Doc: Updated and fixed some docstrings that were formatted incorrectly.
- PR #2830 Use YYMMDD tag in custreamz nightly build
- PR #2875 Java: Remove synchronized from register methods in MemoryCleaner
- PR #2887 Minor snappy decompression optimization
- PR #2899 Use new RMM API based on Cython
- PR #2788 Guide to Python UDFs
- PR #2919 Change java API to use operators in groupby namespace
- PR #2909 CSV Reader: Avoid row offsets host vector default init
- PR #2834 DataFrame supports setting columns via attribute syntax `df.x = col`
- PR #3147 DataFrame can be initialized from rows via list of tuples
- PR #3539 Restrict CuPy to 6

## Bug Fixes

- PR #2584 ORC Reader: fix parsing of `DECIMAL` index positions
- PR #2619 Fix groupby serialization/deserialization
- PR #2614 Update Java version to match
- PR #2601 Fixes nlargest(1) issue in Series and Dataframe
- PR #2610 Fix a bug in index serialization (properly pass DeviceNDArray)
- PR #2621 Fixes the floordiv issue of not promoting float type when rhs is 0
- PR #2611 Types Test: fix static casting from negative int to string
- PR #2618 IO Readers: Fix datasource memory map failure for multiple reads
- PR #2628 groupby_without_aggregation non-nullable input table produces non-nullable output
- PR #2615 fix string category partitioning in java API
- PR #2641 fix string category and timeunit concat in the java API
- PR #2649 Fix groupby issue resulting from column_empty bug
- PR #2658 Fix astype() for null categorical columns
- PR #2660 fix column string category and timeunit concat in the java API
- PR #2664 ORC reader: fix `skip_rows` larger than first stripe
- PR #2654 Allow Java gdfOrderBy to work with string categories
- PR #2669 AVRO reader: fix non-deterministic output
- PR #2668 Update Java bindings to specify timestamp units for ORC and Parquet readers
- PR #2679 AVRO reader: fix cuda errors when decoding compressed streams
- PR #2692 Add concatenation for data-frame with different headers (empty and non-empty)
- PR #2651 Remove nvidia driver installation from ci/cpu/build.sh
- PR #2697 Ensure csv reader sets datetime column time units
- PR #2698 Return RangeIndex from contiguous slice of RangeIndex
- PR #2672 Fix null and integer handling in round
- PR #2704 Parquet Reader: Fix crash when loading string column with nulls
- PR #2725 Fix Jitify issue with running on Turing using CUDA version < 10
- PR #2731 Fix building of benchmarks
- PR #2738 Fix java to find new NVStrings locations
- PR #2736 Pin Jitify branch to v0.10 version
- PR #2742 IO Readers: Fix possible silent failures when creating `NvStrings` instance
- PR #2753 Fix java quantile API calls
- PR #2762 Fix validity processing for time in java
- PR #2796 Fix handling string slicing and other nvstrings delegated methods with dask
- PR #2769 Fix link to API docs in README.md
- PR #2772 Handle multiindex pandas Series #2772
- PR #2749 Fix apply_rows/apply_chunks pessimistic null mask to use in_cols null masks only
- PR #2752 CSV Reader: Fix exception when there's no rows to process
- PR #2716 Added Exception for `StringMethods` in string methods
- PR #2787 Fix Broadcasting `None` to `cudf-series`
- PR #2794 Fix async race in NVCategory::get_value and get_value_bounds
- PR #2795 Fix java build/cast error
- PR #2496 Fix improper merge of two dataframes when names differ
- PR #2824 Fix issue with incorrect result when Numeric Series replace is called several times
- PR #2751 Replace value with null
- PR #2765 Fix Java inequality comparisons for string category
- PR #2818 Fix java join API to use new C++ join API
- PR #2841 Fix nvstrings.slice and slice_from for range (0,0)
- PR #2837 Fix join benchmark
- PR #2809 Add hash_df and group_split dispatch functions for dask
- PR #2843 Parquet reader: fix skip_rows when not aligned with page or row_group boundaries
- PR #2851 Deleted existing dask-cudf/record.txt
- PR #2854 Fix column creation from ephemeral objects exposing __cuda_array_interface__
- PR #2860 Fix boolean indexing when the result is a single row
- PR #2859 Fix tail method issue for string columns
- PR #2852 Fixed `cumsum()` and `cumprod()` on boolean series.
- PR #2865 DaskIO: Fix `read_csv` and `read_orc` when input is list of files
- PR #2750 Fixed casting values to cudf::bool8 so non-zero values always cast to true
- PR #2873 Fixed dask_cudf read_partition bug by generating ParquetDatasetPiece
- PR #2850 Fixes dask_cudf.read_parquet on partitioned datasets
- PR #2896 Properly handle `axis` string keywords in `concat`
- PR #2926 Update rounding algorithm to avoid using fmod
- PR #2968 Fix Java dependency loading when using NVTX
- PR #2963 Fix ORC writer uncompressed block indexing
- PR #2928 CSV Reader: Fix using `byte_range` for large datasets
- PR #2983 Fix sm_70+ race condition in gpu_unsnap
- PR #2964 ORC Writer: Segfault when writing mixed numeric and string columns
- PR #3007 Java: Remove unit test that frees RMM invalid pointer
- PR #3009 Fix orc reader RLEv2 patch position regression from PR #2507
- PR #3002 Fix CUDA invalid configuration errors reported after loading an ORC file without data
- PR #3035 Update update-version.sh for new docs locations
- PR #3038 Fix uninitialized stream parameter in device_table deleter
- PR #3064 Fixes groupby performance issue
- PR #3061 Add rmmInitialize to nvstrings gtests
- PR #3058 Fix UDF doc markdown formatting
- PR #3059 Add nvstrings python build instructions to contributing.md


# cuDF 0.9.0 (21 Aug 2019)

## New Features

- PR #1993 Add CUDA-accelerated series aggregations: mean, var, std
- PR #2111 IO Readers: Support memory buffer, file-like object, and URL inputs
- PR #2012 Add `reindex()` to DataFrame and Series
- PR #2097 Add GPU-accelerated AVRO reader
- PR #2098 Support binary ops on DFs and Series with mismatched indices
- PR #2160 Merge `dask-cudf` codebase into `cudf` repo
- PR #2149 CSV Reader: Add `hex` dtype for explicit hexadecimal parsing
- PR #2156 Add `upper_bound()` and `lower_bound()` for libcudf tables and `searchsorted()` for cuDF Series
- PR #2158 CSV Reader: Support single, non-list/dict argument for `dtype`
- PR #2177 CSV Reader: Add `parse_dates` parameter for explicit date inference
- PR #1744 cudf::apply_boolean_mask and cudf::drop_nulls support for cudf::table inputs (multi-column)
- PR #2196 Add `DataFrame.dropna()`
- PR #2197 CSV Writer: add `chunksize` parameter for `to_csv`
- PR #2215 `type_dispatcher` benchmark
- PR #2179 Add Java quantiles
- PR #2157 Add __array_function__ to DataFrame and Series
- PR #2212 Java support for ORC reader
- PR #2224 Add DataFrame isna, isnull, notna functions
- PR #2236 Add Series.drop_duplicates
- PR #2105 Add hash-based join benchmark
- PR #2316 Add unique, nunique, and value_counts for datetime columns
- PR #2337 Add Java support for slicing a ColumnVector
- PR #2049 Add cudf::merge (sorted merge)
- PR #2368 Full cudf+dask Parquet Support
- PR #2380 New cudf::is_sorted checks whether cudf::table is sorted
- PR #2356 Java column vector standard deviation support
- PR #2221 MultiIndex full indexing - Support iloc and wildcards for loc
- PR #2429 Java support for getting length of strings in a ColumnVector
- PR #2415 Add `value_counts` for series of any type
- PR #2446 Add __array_function__ for index
- PR #2437 ORC reader: Add 'use_np_dtypes' option
- PR #2382 Add CategoricalAccessor add, remove, rename, and ordering methods
- PR #2464 Native implement `__cuda_array_interface__` for Series/Index/Column objects
- PR #2425 Rolling window now accepts array-based user-defined functions
- PR #2442 Add __setitem__
- PR #2449 Java support for getting byte count of strings in a ColumnVector
- PR #2492 Add groupby.size() method
- PR #2358 Add cudf::nans_to_nulls: convert floating point column into bitmask
- PR #2489 Add drop argument to set_index
- PR #2491 Add Java bindings for ORC reader 'use_np_dtypes' option
- PR #2213 Support s/ms/us/ns DatetimeColumn time unit resolutions
- PR #2536 Add _constructor properties to Series and DataFrame

## Improvements

- PR #2103 Move old `column` and `bitmask` files into `legacy/` directory
- PR #2109 added name to Python column classes
- PR #1947 Cleanup serialization code
- PR #2125 More aggregate in java API
- PR #2127 Add in java Scalar tests
- PR #2088 Refactor of Python groupby code
- PR #2130 Java serialization and deserialization of tables.
- PR #2131 Chunk rows logic added to csv_writer
- PR #2129 Add functions in the Java API to support nullable column filtering
- PR #2165 made changes to get_dummies api for it to be available in MethodCache
- PR #2171 Add CodeCov integration, fix doc version, make --skip-tests work when invoking with source
- PR #2184 handle remote orc files for dask-cudf
- PR #2186 Add `getitem` and `getattr` style access to Rolling objects
- PR #2168 Use cudf.Column for CategoricalColumn's categories instead of a tuple
- PR #2193 DOC: cudf::type_dispatcher documentation for specializing dispatched functors
- PR #2199 Better java support for appending strings
- PR #2176 Added column dtype support for datetime, int8, int16 to csv_writer
- PR #2209 Matching `get_dummies` & `select_dtypes` behavior to pandas
- PR #2217 Updated Java bindings to use the new groupby API
- PR #2214 DOC: Update doc instructions to build/install `cudf` and `dask-cudf`
- PR #2220 Update Java bindings for reduction rename
- PR #2232 Move CodeCov upload from build script to Jenkins
- PR #2225 refactor to use libcudf for gathering columns in dataframes
- PR #2293 Improve join performance (faster compute_join_output_size)
- PR #2300 Create separate dask codeowners for dask-cudf codebase
- PR #2304 gdf_group_by_without_aggregations returns gdf_column
- PR #2309 Java readers: remove redundant copy of result pointers
- PR #2307 Add `black` and `isort` to style checker script
- PR #2345 Restore removal of old groupby implementation
- PR #2342 Improve `astype()` to operate all ways
- PR #2329 using libcudf cudf::copy for column deep copy
- PR #2344 DOC: docs on code formatting for contributors
- PR #2376 Add inoperative axis= and win_type= arguments to Rolling()
- PR #2378 remove dask for (de-)serialization of cudf objects
- PR #2353 Bump Arrow and Dask versions
- PR #2377 Replace `standard_python_slice` with just `slice.indices()`
- PR #2373 cudf.DataFrame enchancements & Series.values support
- PR #2392 Remove dlpack submodule; make cuDF's Cython API externally accessible
- PR #2430 Updated Java bindings to use the new unary API
- PR #2406 Moved all existing `table` related files to a `legacy/` directory
- PR #2350 Performance related changes to get_dummies
- PR #2420 Remove `cudautils.astype` and replace with `typecast.apply_cast`
- PR #2456 Small improvement to typecast utility
- PR #2458 Fix handling of thirdparty packages in `isort` config
- PR #2459 IO Readers: Consolidate all readers to use `datasource` class
- PR #2475 Exposed type_dispatcher.hpp, nvcategory_util.hpp and wrapper_types.hpp in the include folder
- PR #2484 Enabled building libcudf as a static library
- PR #2453 Streamline CUDA_REL environment variable
- PR #2483 Bundle Boost filesystem dependency in the Java jar
- PR #2486 Java API hash functions
- PR #2481 Adds the ignore_null_keys option to the java api
- PR #2490 Java api: support multiple aggregates for the same column
- PR #2510 Java api: uses table based apply_boolean_mask
- PR #2432 Use pandas formatting for console, html, and latex output
- PR #2573 Bump numba version to 0.45.1
- PR #2606 Fix references to notebooks-contrib

## Bug Fixes

- PR #2086 Fixed quantile api behavior mismatch in series & dataframe
- PR #2128 Add offset param to host buffer readers in java API.
- PR #2145 Work around binops validity checks for java
- PR #2146 Work around unary_math validity checks for java
- PR #2151 Fixes bug in cudf::copy_range where null_count was invalid
- PR #2139 matching to pandas describe behavior & fixing nan values issue
- PR #2161 Implicitly convert unsigned to signed integer types in binops
- PR #2154 CSV Reader: Fix bools misdetected as strings dtype
- PR #2178 Fix bug in rolling bindings where a view of an ephemeral column was being taken
- PR #2180 Fix issue with isort reordering `importorskip` below imports depending on them
- PR #2187 fix to honor dtype when numpy arrays are passed to columnops.as_column
- PR #2190 Fix issue in astype conversion of string column to 'str'
- PR #2208 Fix issue with calling `head()` on one row dataframe
- PR #2229 Propagate exceptions from Cython cdef functions
- PR #2234 Fix issue with local build script not properly building
- PR #2223 Fix CUDA invalid configuration errors reported after loading small compressed ORC files
- PR #2162 Setting is_unique and is_monotonic-related attributes
- PR #2244 Fix ORC RLEv2 delta mode decoding with nonzero residual delta width
- PR #2297 Work around `var/std` unsupported only at debug build
- PR #2302 Fixed java serialization corner case
- PR #2355 Handle float16 in binary operations
- PR #2311 Fix copy behaviour for GenericIndex
- PR #2349 Fix issues with String filter in java API
- PR #2323 Fix groupby on categoricals
- PR #2328 Ensure order is preserved in CategoricalAccessor._set_categories
- PR #2202 Fix issue with unary ops mishandling empty input
- PR #2326 Fix for bug in DLPack when reading multiple columns
- PR #2324 Fix cudf Docker build
- PR #2325 Fix ORC RLEv2 patched base mode decoding with nonzero patch width
- PR #2235 Fix get_dummies to be compatible with dask
- PR #2332 Zero initialize gdf_dtype_extra_info
- PR #2355 Handle float16 in binary operations
- PR #2360 Fix missing dtype handling in cudf.Series & columnops.as_column
- PR #2364 Fix quantile api and other trivial issues around it
- PR #2361 Fixed issue with `codes` of CategoricalIndex
- PR #2357 Fixed inconsistent type of index created with from_pandas vs direct construction
- PR #2389 Fixed Rolling __getattr__ and __getitem__ for offset based windows
- PR #2402 Fixed bug in valid mask computation in cudf::copy_if (apply_boolean_mask)
- PR #2401 Fix to a scalar datetime(of type Days) issue
- PR #2386 Correctly allocate output valids in groupby
- PR #2411 Fixed failures on binary op on single element string column
- PR #2422 Fix Pandas logical binary operation incompatibilites
- PR #2447 Fix CodeCov posting build statuses temporarily
- PR #2450 Fix erroneous null handling in `cudf.DataFrame`'s `apply_rows`
- PR #2470 Fix issues with empty strings and string categories (Java)
- PR #2471 Fix String Column Validity.
- PR #2481 Fix java validity buffer serialization
- PR #2485 Updated bytes calculation to use size_t to avoid overflow in column concat
- PR #2461 Fix groupby multiple aggregations same column
- PR #2514 Fix cudf::drop_nulls threshold handling in Cython
- PR #2516 Fix utilities include paths and meta.yaml header paths
- PR #2517 Fix device memory leak in to_dlpack tensor deleter
- PR #2431 Fix local build generated file ownerships
- PR #2511 Added import of orc, refactored exception handlers to not squash fatal exceptions
- PR #2527 Fix index and column input handling in dask_cudf read_parquet
- PR #2466 Fix `dataframe.query` returning null rows erroneously
- PR #2548 Orc reader: fix non-deterministic data decoding at chunk boundaries
- PR #2557 fix cudautils import in string.py
- PR #2521 Fix casting datetimes from/to the same resolution
- PR #2545 Fix MultiIndexes with datetime levels
- PR #2560 Remove duplicate `dlpack` definition in conda recipe
- PR #2567 Fix ColumnVector.fromScalar issues while dealing with null scalars
- PR #2565 Orc reader: fix incorrect data decoding of int64 data types
- PR #2577 Fix search benchmark compilation error by adding necessary header
- PR #2604 Fix a bug in copying.pyx:_normalize_types that upcasted int32 to int64


# cuDF 0.8.0 (27 June 2019)

## New Features

- PR #1524 Add GPU-accelerated JSON Lines parser with limited feature set
- PR #1569 Add support for Json objects to the JSON Lines reader
- PR #1622 Add Series.loc
- PR #1654 Add cudf::apply_boolean_mask: faster replacement for gdf_apply_stencil
- PR #1487 cython gather/scatter
- PR #1310 Implemented the slice/split functionality.
- PR #1630 Add Python layer to the GPU-accelerated JSON reader
- PR #1745 Add rounding of numeric columns via Numba
- PR #1772 JSON reader: add support for BytesIO and StringIO input
- PR #1527 Support GDF_BOOL8 in readers and writers
- PR #1819 Logical operators (AND, OR, NOT) for libcudf and cuDF
- PR #1813 ORC Reader: Add support for stripe selection
- PR #1828 JSON Reader: add suport for bool8 columns
- PR #1833 Add column iterator with/without nulls
- PR #1665 Add the point-in-polygon GIS function
- PR #1863 Series and Dataframe methods for all and any
- PR #1908 cudf::copy_range and cudf::fill for copying/assigning an index or range to a constant
- PR #1921 Add additional formats for typecasting to/from strings
- PR #1807 Add Series.dropna()
- PR #1987 Allow user defined functions in the form of ptx code to be passed to binops
- PR #1948 Add operator functions like `Series.add()` to DataFrame and Series
- PR #1954 Add skip test argument to GPU build script
- PR #2018 Add bindings for new groupby C++ API
- PR #1984 Add rolling window operations Series.rolling() and DataFrame.rolling()
- PR #1542 Python method and bindings for to_csv
- PR #1995 Add Java API
- PR #1998 Add google benchmark to cudf
- PR #1845 Add cudf::drop_duplicates, DataFrame.drop_duplicates
- PR #1652 Added `Series.where()` feature
- PR #2074 Java Aggregates, logical ops, and better RMM support
- PR #2140 Add a `cudf::transform` function
- PR #2068 Concatenation of different typed columns

## Improvements

- PR #1538 Replacing LesserRTTI with inequality_comparator
- PR #1703 C++: Added non-aggregating `insert` to `concurrent_unordered_map` with specializations to store pairs with a single atomicCAS when possible.
- PR #1422 C++: Added a RAII wrapper for CUDA streams
- PR #1701 Added `unique` method for stringColumns
- PR #1713 Add documentation for Dask-XGBoost
- PR #1666 CSV Reader: Improve performance for files with large number of columns
- PR #1725 Enable the ability to use a single column groupby as its own index
- PR #1759 Add an example showing simultaneous rolling averages to `apply_grouped` documentation
- PR #1746 C++: Remove unused code: `windowed_ops.cu`, `sorting.cu`, `hash_ops.cu`
- PR #1748 C++: Add `bool` nullability flag to `device_table` row operators
- PR #1764 Improve Numerical column: `mean_var` and `mean`
- PR #1767 Speed up Python unit tests
- PR #1770 Added build.sh script, updated CI scripts and documentation
- PR #1739 ORC Reader: Add more pytest coverage
- PR #1696 Added null support in `Series.replace()`.
- PR #1390 Added some basic utility functions for `gdf_column`'s
- PR #1791 Added general column comparison code for testing
- PR #1795 Add printing of git submodule info to `print_env.sh`
- PR #1796 Removing old sort based group by code and gdf_filter
- PR #1811 Added funtions for copying/allocating `cudf::table`s
- PR #1838 Improve columnops.column_empty so that it returns typed columns instead of a generic Column
- PR #1890 Add utils.get_dummies- a pandas-like wrapper around one_hot-encoding
- PR #1823 CSV Reader: default the column type to string for empty dataframes
- PR #1827 Create bindings for scalar-vector binops, and update one_hot_encoding to use them
- PR #1817 Operators now support different sized dataframes as long as they don't share different sized columns
- PR #1855 Transition replace_nulls to new C++ API and update corresponding Cython/Python code
- PR #1858 Add `std::initializer_list` constructor to `column_wrapper`
- PR #1846 C++ type-erased gdf_equal_columns test util; fix gdf_equal_columns logic error
- PR #1390 Added some basic utility functions for `gdf_column`s
- PR #1391 Tidy up bit-resolution-operation and bitmask class code
- PR #1882 Add iloc functionality to MultiIndex dataframes
- PR #1884 Rolling windows: general enhancements and better coverage for unit tests
- PR #1886 support GDF_STRING_CATEGORY columns in apply_boolean_mask, drop_nulls and other libcudf functions
- PR #1896 Improve performance of groupby with levels specified in dask-cudf
- PR #1915 Improve iloc performance for non-contiguous row selection
- PR #1859 Convert read_json into a C++ API
- PR #1919 Rename libcudf namespace gdf to namespace cudf
- PR #1850 Support left_on and right_on for DataFrame merge operator
- PR #1930 Specialize constructor for `cudf::bool8` to cast argument to `bool`
- PR #1938 Add default constructor for `column_wrapper`
- PR #1930 Specialize constructor for `cudf::bool8` to cast argument to `bool`
- PR #1952 consolidate libcudf public API headers in include/cudf
- PR #1949 Improved selection with boolmask using libcudf `apply_boolean_mask`
- PR #1956 Add support for nulls in `query()`
- PR #1973 Update `std::tuple` to `std::pair` in top-most libcudf APIs and C++ transition guide
- PR #1981 Convert read_csv into a C++ API
- PR #1868 ORC Reader: Support row index for speed up on small/medium datasets
- PR #1964 Added support for list-like types in Series.str.cat
- PR #2005 Use HTML5 details tag in bug report issue template
- PR #2003 Removed few redundant unit-tests from test_string.py::test_string_cat
- PR #1944 Groupby design improvements
- PR #2017 Convert `read_orc()` into a C++ API
- PR #2011 Convert `read_parquet()` into a C++ API
- PR #1756 Add documentation "10 Minutes to cuDF and dask_cuDF"
- PR #2034 Adding support for string columns concatenation using "add" binary operator
- PR #2042 Replace old "10 Minutes" guide with new guide for docs build process
- PR #2036 Make library of common test utils to speed up tests compilation
- PR #2022 Facilitating get_dummies to be a high level api too
- PR #2050 Namespace IO readers and add back free-form `read_xxx` functions
- PR #2104 Add a functional ``sort=`` keyword argument to groupby
- PR #2108 Add `find_and_replace` for StringColumn for replacing single values
- PR #1803 cuDF/CuPy interoperability documentation

## Bug Fixes

- PR #1465 Fix for test_orc.py and test_sparse_df.py test failures
- PR #1583 Fix underlying issue in `as_index()` that was causing `Series.quantile()` to fail
- PR #1680 Add errors= keyword to drop() to fix cudf-dask bug
- PR #1651 Fix `query` function on empty dataframe
- PR #1616 Fix CategoricalColumn to access categories by index instead of iteration
- PR #1660 Fix bug in `loc` when indexing with a column name (a string)
- PR #1683 ORC reader: fix timestamp conversion to UTC
- PR #1613 Improve CategoricalColumn.fillna(-1) performance
- PR #1642 Fix failure of CSV_TEST gdf_csv_test.SkiprowsNrows on multiuser systems
- PR #1709 Fix handling of `datetime64[ms]` in `dataframe.select_dtypes`
- PR #1704 CSV Reader: Add support for the plus sign in number fields
- PR #1687 CSV reader: return an empty dataframe for zero size input
- PR #1757 Concatenating columns with null columns
- PR #1755 Add col_level keyword argument to melt
- PR #1758 Fix df.set_index() when setting index from an empty column
- PR #1749 ORC reader: fix long strings of NULL values resulting in incorrect data
- PR #1742 Parquet Reader: Fix index column name to match PANDAS compat
- PR #1782 Update libcudf doc version
- PR #1783 Update conda dependencies
- PR #1786 Maintain the original series name in series.unique output
- PR #1760 CSV Reader: fix segfault when dtype list only includes columns from usecols list
- PR #1831 build.sh: Assuming python is in PATH instead of using PYTHON env var
- PR #1839 Raise an error instead of segfaulting when transposing a DataFrame with StringColumns
- PR #1840 Retain index correctly during merge left_on right_on
- PR #1825 cuDF: Multiaggregation Groupby Failures
- PR #1789 CSV Reader: Fix missing support for specifying `int8` and `int16` dtypes
- PR #1857 Cython Bindings: Handle `bool` columns while calling `column_view_from_NDArrays`
- PR #1849 Allow DataFrame support methods to pass arguments to the methods
- PR #1847 Fixed #1375 by moving the nvstring check into the wrapper function
- PR #1864 Fixing cudf reduction for POWER platform
- PR #1869 Parquet reader: fix Dask timestamps not matching with Pandas (convert to milliseconds)
- PR #1876 add dtype=bool for `any`, `all` to treat integer column correctly
- PR #1875 CSV reader: take NaN values into account in dtype detection
- PR #1873 Add column dtype checking for the all/any methods
- PR #1902 Bug with string iteration in _apply_basic_agg
- PR #1887 Fix for initialization issue in pq_read_arg,orc_read_arg
- PR #1867 JSON reader: add support for null/empty fields, including the 'null' literal
- PR #1891 Fix bug #1750 in string column comparison
- PR #1909 Support of `to_pandas()` of boolean series with null values
- PR #1923 Use prefix removal when two aggs are called on a SeriesGroupBy
- PR #1914 Zero initialize gdf_column local variables
- PR #1959 Add support for comparing boolean Series to scalar
- PR #1966 Ignore index fix in series append
- PR #1967 Compute index __sizeof__ only once for DataFrame __sizeof__
- PR #1977 Support CUDA installation in default system directories
- PR #1982 Fixes incorrect index name after join operation
- PR #1985 Implement `GDF_PYMOD`, a special modulo that follows python's sign rules
- PR #1991 Parquet reader: fix decoding of NULLs
- PR #1990 Fixes a rendering bug in the `apply_grouped` documentation
- PR #1978 Fix for values being filled in an empty dataframe
- PR #2001 Correctly create MultiColumn from Pandas MultiColumn
- PR #2006 Handle empty dataframe groupby construction for dask
- PR #1965 Parquet Reader: Fix duplicate index column when it's already in `use_cols`
- PR #2033 Add pip to conda environment files to fix warning
- PR #2028 CSV Reader: Fix reading of uncompressed files without a recognized file extension
- PR #2073 Fix an issue when gathering columns with NVCategory and nulls
- PR #2053 cudf::apply_boolean_mask return empty column for empty boolean mask
- PR #2066 exclude `IteratorTest.mean_var_output` test from debug build
- PR #2069 Fix JNI code to use read_csv and read_parquet APIs
- PR #2071 Fix bug with unfound transitive dependencies for GTests in Ubuntu 18.04
- PR #2089 Configure Sphinx to render params correctly
- PR #2091 Fix another bug with unfound transitive dependencies for `cudftestutils` in Ubuntu 18.04
- PR #2115 Just apply `--disable-new-dtags` instead of trying to define all the transitive dependencies
- PR #2106 Fix errors in JitCache tests caused by sharing of device memory between processes
- PR #2120 Fix errors in JitCache tests caused by running multiple threads on the same data
- PR #2102 Fix memory leak in groupby
- PR #2113 fixed typo in to_csv code example


# cudf 0.7.2 (16 May 2019)

## New Features

- PR #1735 Added overload for atomicAdd on int64. Streamlined implementation of custom atomic overloads.
- PR #1741 Add MultiIndex concatenation

## Bug Fixes

- PR #1718 Fix issue with SeriesGroupBy MultiIndex in dask-cudf
- PR #1734 Python: fix performance regression for groupby count() aggregations
- PR #1768 Cython: fix handling read only schema buffers in gpuarrow reader


# cudf 0.7.1 (11 May 2019)

## New Features

- PR #1702 Lazy load MultiIndex to return groupby performance to near optimal.

## Bug Fixes

- PR #1708 Fix handling of `datetime64[ms]` in `dataframe.select_dtypes`


# cuDF 0.7.0 (10 May 2019)

## New Features

- PR #982 Implement gdf_group_by_without_aggregations and gdf_unique_indices functions
- PR #1142 Add `GDF_BOOL` column type
- PR #1194 Implement overloads for CUDA atomic operations
- PR #1292 Implemented Bitwise binary ops AND, OR, XOR (&, |, ^)
- PR #1235 Add GPU-accelerated Parquet Reader
- PR #1335 Added local_dict arg in `DataFrame.query()`.
- PR #1282 Add Series and DataFrame.describe()
- PR #1356 Rolling windows
- PR #1381 Add DataFrame._get_numeric_data
- PR #1388 Add CODEOWNERS file to auto-request reviews based on where changes are made
- PR #1396 Add DataFrame.drop method
- PR #1413 Add DataFrame.melt method
- PR #1412 Add DataFrame.pop()
- PR #1419 Initial CSV writer function
- PR #1441 Add Series level cumulative ops (cumsum, cummin, cummax, cumprod)
- PR #1420 Add script to build and test on a local gpuCI image
- PR #1440 Add DatetimeColumn.min(), DatetimeColumn.max()
- PR #1455 Add Series.Shift via Numba kernel
- PR #1441 Add Series level cumulative ops (cumsum, cummin, cummax, cumprod)
- PR #1461 Add Python coverage test to gpu build
- PR #1445 Parquet Reader: Add selective reading of rows and row group
- PR #1532 Parquet Reader: Add support for INT96 timestamps
- PR #1516 Add Series and DataFrame.ndim
- PR #1556 Add libcudf C++ transition guide
- PR #1466 Add GPU-accelerated ORC Reader
- PR #1565 Add build script for nightly doc builds
- PR #1508 Add Series isna, isnull, and notna
- PR #1456 Add Series.diff() via Numba kernel
- PR #1588 Add Index `astype` typecasting
- PR #1301 MultiIndex support
- PR #1599 Level keyword supported in groupby
- PR #929 Add support operations to dataframe
- PR #1609 Groupby accept list of Series
- PR #1658 Support `group_keys=True` keyword in groupby method

## Improvements

- PR #1531 Refactor closures as private functions in gpuarrow
- PR #1404 Parquet reader page data decoding speedup
- PR #1076 Use `type_dispatcher` in join, quantiles, filter, segmented sort, radix sort and hash_groupby
- PR #1202 Simplify README.md
- PR #1149 CSV Reader: Change convertStrToValue() functions to `__device__` only
- PR #1238 Improve performance of the CUDA trie used in the CSV reader
- PR #1245 Use file cache for JIT kernels
- PR #1278 Update CONTRIBUTING for new conda environment yml naming conventions
- PR #1163 Refactored UnaryOps. Reduced API to two functions: `gdf_unary_math` and `gdf_cast`. Added `abs`, `-`, and `~` ops. Changed bindings to Cython
- PR #1284 Update docs version
- PR #1287 add exclude argument to cudf.select_dtype function
- PR #1286 Refactor some of the CSV Reader kernels into generic utility functions
- PR #1291 fillna in `Series.to_gpu_array()` and `Series.to_array()` can accept the scalar too now.
- PR #1005 generic `reduction` and `scan` support
- PR #1349 Replace modernGPU sort join with thrust.
- PR #1363 Add a dataframe.mean(...) that raises NotImplementedError to satisfy `dask.dataframe.utils.is_dataframe_like`
- PR #1319 CSV Reader: Use column wrapper for gdf_column output alloc/dealloc
- PR #1376 Change series quantile default to linear
- PR #1399 Replace CFFI bindings for NVTX functions with Cython bindings
- PR #1389 Refactored `set_null_count()`
- PR #1386 Added macros `GDF_TRY()`, `CUDF_TRY()` and `ASSERT_CUDF_SUCCEEDED()`
- PR #1435 Rework CMake and conda recipes to depend on installed libraries
- PR #1391 Tidy up bit-resolution-operation and bitmask class code
- PR #1439 Add cmake variable to enable compiling CUDA code with -lineinfo
- PR #1462 Add ability to read parquet files from arrow::io::RandomAccessFile
- PR #1453 Convert CSV Reader CFFI to Cython
- PR #1479 Convert Parquet Reader CFFI to Cython
- PR #1397 Add a utility function for producing an overflow-safe kernel launch grid configuration
- PR #1382 Add GPU parsing of nested brackets to cuIO parsing utilities
- PR #1481 Add cudf::table constructor to allocate a set of `gdf_column`s
- PR #1484 Convert GroupBy CFFI to Cython
- PR #1463 Allow and default melt keyword argument var_name to be None
- PR #1486 Parquet Reader: Use device_buffer rather than device_ptr
- PR #1525 Add cudatoolkit conda dependency
- PR #1520 Renamed `src/dataframe` to `src/table` and moved `table.hpp`. Made `types.hpp` to be type declarations only.
- PR #1492 Convert transpose CFFI to Cython
- PR #1495 Convert binary and unary ops CFFI to Cython
- PR #1503 Convert sorting and hashing ops CFFI to Cython
- PR #1522 Use latest release version in update-version CI script
- PR #1533 Remove stale join CFFI, fix memory leaks in join Cython
- PR #1521 Added `row_bitmask` to compute bitmask for rows of a table. Merged `valids_ops.cu` and `bitmask_ops.cu`
- PR #1553 Overload `hash_row` to avoid using intial hash values. Updated `gdf_hash` to select between overloads
- PR #1585 Updated `cudf::table` to maintain own copy of wrapped `gdf_column*`s
- PR #1559 Add `except +` to all Cython function definitions to catch C++ exceptions properly
- PR #1617 `has_nulls` and `column_dtypes` for `cudf::table`
- PR #1590 Remove CFFI from the build / install process entirely
- PR #1536 Convert gpuarrow CFFI to Cython
- PR #1655 Add `Column._pointer` as a way to access underlying `gdf_column*` of a `Column`
- PR #1655 Update readme conda install instructions for cudf version 0.6 and 0.7


## Bug Fixes

- PR #1233 Fix dtypes issue while adding the column to `str` dataframe.
- PR #1254 CSV Reader: fix data type detection for floating-point numbers in scientific notation
- PR #1289 Fix looping over each value instead of each category in concatenation
- PR #1293 Fix Inaccurate error message in join.pyx
- PR #1308 Add atomicCAS overload for `int8_t`, `int16_t`
- PR #1317 Fix catch polymorphic exception by reference in ipc.cu
- PR #1325 Fix dtype of null bitmasks to int8
- PR #1326 Update build documentation to use -DCMAKE_CXX11_ABI=ON
- PR #1334 Add "na_position" argument to CategoricalColumn sort_by_values
- PR #1321 Fix out of bounds warning when checking Bzip2 header
- PR #1359 Add atomicAnd/Or/Xor for integers
- PR #1354 Fix `fillna()` behaviour when replacing values with different dtypes
- PR #1347 Fixed core dump issue while passing dict_dtypes without column names in `cudf.read_csv()`
- PR #1379 Fixed build failure caused due to error: 'col_dtype' may be used uninitialized
- PR #1392 Update cudf Dockerfile and package_versions.sh
- PR #1385 Added INT8 type to `_schema_to_dtype` for use in GpuArrowReader
- PR #1393 Fixed a bug in `gdf_count_nonzero_mask()` for the case of 0 bits to count
- PR #1395 Update CONTRIBUTING to use the environment variable CUDF_HOME
- PR #1416 Fix bug at gdf_quantile_exact and gdf_quantile_appox
- PR #1421 Fix remove creation of series multiple times during `add_column()`
- PR #1405 CSV Reader: Fix memory leaks on read_csv() failure
- PR #1328 Fix CategoricalColumn to_arrow() null mask
- PR #1433 Fix NVStrings/categories includes
- PR #1432 Update NVStrings to 0.7.* to coincide with 0.7 development
- PR #1483 Modify CSV reader to avoid cropping blank quoted characters in non-string fields
- PR #1446 Merge 1275 hotfix from master into branch-0.7
- PR #1447 Fix legacy groupby apply docstring
- PR #1451 Fix hash join estimated result size is not correct
- PR #1454 Fix local build script improperly change directory permissions
- PR #1490 Require Dask 1.1.0+ for `is_dataframe_like` test or skip otherwise.
- PR #1491 Use more specific directories & groups in CODEOWNERS
- PR #1497 Fix Thrust issue on CentOS caused by missing default constructor of host_vector elements
- PR #1498 Add missing include guard to device_atomics.cuh and separated DEVICE_ATOMICS_TEST
- PR #1506 Fix csv-write call to updated NVStrings method
- PR #1510 Added nvstrings `fillna()` function
- PR #1507 Parquet Reader: Default string data to GDF_STRING
- PR #1535 Fix doc issue to ensure correct labelling of cudf.series
- PR #1537 Fix `undefined reference` link error in HashPartitionTest
- PR #1548 Fix ci/local/build.sh README from using an incorrect image example
- PR #1551 CSV Reader: Fix integer column name indexing
- PR #1586 Fix broken `scalar_wrapper::operator==`
- PR #1591 ORC/Parquet Reader: Fix missing import for FileNotFoundError exception
- PR #1573 Parquet Reader: Fix crash due to clash with ORC reader datasource
- PR #1607 Revert change of `column.to_dense_buffer` always return by copy for performance concerns
- PR #1618 ORC reader: fix assert & data output when nrows/skiprows isn't aligned to stripe boundaries
- PR #1631 Fix failure of TYPES_TEST on some gcc-7 based systems.
- PR #1641 CSV Reader: Fix skip_blank_lines behavior with Windows line terminators (\r\n)
- PR #1648 ORC reader: fix non-deterministic output when skiprows is non-zero
- PR #1676 Fix groupby `as_index` behaviour with `MultiIndex`
- PR #1659 Fix bug caused by empty groupbys and multiindex slicing throwing exceptions
- PR #1656 Correct Groupby failure in dask when un-aggregable columns are left in dataframe.
- PR #1689 Fix groupby performance regression
- PR #1694 Add Cython as a runtime dependency since it's required in `setup.py`


# cuDF 0.6.1 (25 Mar 2019)

## Bug Fixes

- PR #1275 Fix CentOS exception in DataFrame.hash_partition from using value "returned" by a void function


# cuDF 0.6.0 (22 Mar 2019)

## New Features

- PR #760 Raise `FileNotFoundError` instead of `GDF_FILE_ERROR` in `read_csv` if the file does not exist
- PR #539 Add Python bindings for replace function
- PR #823 Add Doxygen configuration to enable building HTML documentation for libcudf C/C++ API
- PR #807 CSV Reader: Add byte_range parameter to specify the range in the input file to be read
- PR #857 Add Tail method for Series/DataFrame and update Head method to use iloc
- PR #858 Add series feature hashing support
- PR #871 CSV Reader: Add support for NA values, including user specified strings
- PR #893 Adds PyArrow based parquet readers / writers to Python, fix category dtype handling, fix arrow ingest buffer size issues
- PR #867 CSV Reader: Add support for ignoring blank lines and comment lines
- PR #887 Add Series digitize method
- PR #895 Add Series groupby
- PR #898 Add DataFrame.groupby(level=0) support
- PR #920 Add feather, JSON, HDF5 readers / writers from PyArrow / Pandas
- PR #888 CSV Reader: Add prefix parameter for column names, used when parsing without a header
- PR #913 Add DLPack support: convert between cuDF DataFrame and DLTensor
- PR #939 Add ORC reader from PyArrow
- PR #918 Add Series.groupby(level=0) support
- PR #906 Add binary and comparison ops to DataFrame
- PR #958 Support unary and binary ops on indexes
- PR #964 Add `rename` method to `DataFrame`, `Series`, and `Index`
- PR #985 Add `Series.to_frame` method
- PR #985 Add `drop=` keyword to reset_index method
- PR #994 Remove references to pygdf
- PR #990 Add external series groupby support
- PR #988 Add top-level merge function to cuDF
- PR #992 Add comparison binaryops to DateTime columns
- PR #996 Replace relative path imports with absolute paths in tests
- PR #995 CSV Reader: Add index_col parameter to specify the column name or index to be used as row labels
- PR #1004 Add `from_gpu_matrix` method to DataFrame
- PR #997 Add property index setter
- PR #1007 Replace relative path imports with absolute paths in cudf
- PR #1013 select columns with df.columns
- PR #1016 Rename Series.unique_count() to nunique() to match pandas API
- PR #947 Prefixsum to handle nulls and float types
- PR #1029 Remove rest of relative path imports
- PR #1021 Add filtered selection with assignment for Dataframes
- PR #872 Adding NVCategory support to cudf apis
- PR #1052 Add left/right_index and left/right_on keywords to merge
- PR #1091 Add `indicator=` and `suffixes=` keywords to merge
- PR #1107 Add unsupported keywords to Series.fillna
- PR #1032 Add string support to cuDF python
- PR #1136 Removed `gdf_concat`
- PR #1153 Added function for getting the padded allocation size for valid bitmask
- PR #1148 Add cudf.sqrt for dataframes and Series
- PR #1159 Add Python bindings for libcudf dlpack functions
- PR #1155 Add __array_ufunc__ for DataFrame and Series for sqrt
- PR #1168 to_frame for series accepts a name argument


## Improvements

- PR #1218 Add dask-cudf page to API docs
- PR #892 Add support for heterogeneous types in binary ops with JIT
- PR #730 Improve performance of `gdf_table` constructor
- PR #561 Add Doxygen style comments to Join CUDA functions
- PR #813 unified libcudf API functions by replacing gpu_ with gdf_
- PR #822 Add support for `__cuda_array_interface__` for ingest
- PR #756 Consolidate common helper functions from unordered map and multimap
- PR #753 Improve performance of groupby sum and average, especially for cases with few groups.
- PR #836 Add ingest support for arrow chunked arrays in Column, Series, DataFrame creation
- PR #763 Format doxygen comments for csv_read_arg struct
- PR #532 CSV Reader: Use type dispatcher instead of switch block
- PR #694 Unit test utilities improvements
- PR #878 Add better indexing to Groupby
- PR #554 Add `empty` method and `is_monotonic` attribute to `Index`
- PR #1040 Fixed up Doxygen comment tags
- PR #909 CSV Reader: Avoid host->device->host copy for header row data
- PR #916 Improved unit testing and error checking for `gdf_column_concat`
- PR #941 Replace `numpy` call in `Series.hash_encode` with `numba`
- PR #942 Added increment/decrement operators for wrapper types
- PR #943 Updated `count_nonzero_mask` to return `num_rows` when the mask is null
- PR #952 Added trait to map C++ type to `gdf_dtype`
- PR #966 Updated RMM submodule.
- PR #998 Add IO reader/writer modules to API docs, fix for missing cudf.Series docs
- PR #1017 concatenate along columns for Series and DataFrames
- PR #1002 Support indexing a dataframe with another boolean dataframe
- PR #1018 Better concatenation for Series and Dataframes
- PR #1036 Use Numpydoc style docstrings
- PR #1047 Adding gdf_dtype_extra_info to gdf_column_view_augmented
- PR #1054 Added default ctor to SerialTrieNode to overcome Thrust issue in CentOS7 + CUDA10
- PR #1024 CSV Reader: Add support for hexadecimal integers in integral-type columns
- PR #1033 Update `fillna()` to use libcudf function `gdf_replace_nulls`
- PR #1066 Added inplace assignment for columns and select_dtypes for dataframes
- PR #1026 CSV Reader: Change the meaning and type of the quoting parameter to match Pandas
- PR #1100 Adds `CUDF_EXPECTS` error-checking macro
- PR #1092 Fix select_dtype docstring
- PR #1111 Added cudf::table
- PR #1108 Sorting for datetime columns
- PR #1120 Return a `Series` (not a `Column`) from `Series.cat.set_categories()`
- PR #1128 CSV Reader: The last data row does not need to be line terminated
- PR #1183 Bump Arrow version to 0.12.1
- PR #1208 Default to CXX11_ABI=ON
- PR #1252 Fix NVStrings dependencies for cuda 9.2 and 10.0
- PR #2037 Optimize the existing `gather` and `scatter` routines in `libcudf`

## Bug Fixes

- PR #821 Fix flake8 issues revealed by flake8 update
- PR #808 Resolved renamed `d_columns_valids` variable name
- PR #820 CSV Reader: fix the issue where reader adds additional rows when file uses \r\n as a line terminator
- PR #780 CSV Reader: Fix scientific notation parsing and null values for empty quotes
- PR #815 CSV Reader: Fix data parsing when tabs are present in the input CSV file
- PR #850 Fix bug where left joins where the left df has 0 rows causes a crash
- PR #861 Fix memory leak by preserving the boolean mask index
- PR #875 Handle unnamed indexes in to/from arrow functions
- PR #877 Fix ingest of 1 row arrow tables in from arrow function
- PR #876 Added missing `<type_traits>` include
- PR #889 Deleted test_rmm.py which has now moved to RMM repo
- PR #866 Merge v0.5.1 numpy ABI hotfix into 0.6
- PR #917 value_counts return int type on empty columns
- PR #611 Renamed `gdf_reduce_optimal_output_size()` -> `gdf_reduction_get_intermediate_output_size()`
- PR #923 fix index for negative slicing for cudf dataframe and series
- PR #927 CSV Reader: Fix category GDF_CATEGORY hashes not being computed properly
- PR #921 CSV Reader: Fix parsing errors with delim_whitespace, quotations in the header row, unnamed columns
- PR #933 Fix handling objects of all nulls in series creation
- PR #940 CSV Reader: Fix an issue where the last data row is missing when using byte_range
- PR #945 CSV Reader: Fix incorrect datetime64 when milliseconds or space separator are used
- PR #959 Groupby: Problem with column name lookup
- PR #950 Converting dataframe/recarry with non-contiguous arrays
- PR #963 CSV Reader: Fix another issue with missing data rows when using byte_range
- PR #999 Fix 0 sized kernel launches and empty sort_index exception
- PR #993 Fix dtype in selecting 0 rows from objects
- PR #1009 Fix performance regression in `to_pandas` method on DataFrame
- PR #1008 Remove custom dask communication approach
- PR #1001 CSV Reader: Fix a memory access error when reading a large (>2GB) file with date columns
- PR #1019 Binary Ops: Fix error when one input column has null mask but other doesn't
- PR #1014 CSV Reader: Fix false positives in bool value detection
- PR #1034 CSV Reader: Fix parsing floating point precision and leading zero exponents
- PR #1044 CSV Reader: Fix a segfault when byte range aligns with a page
- PR #1058 Added support for `DataFrame.loc[scalar]`
- PR #1060 Fix column creation with all valid nan values
- PR #1073 CSV Reader: Fix an issue where a column name includes the return character
- PR #1090 Updating Doxygen Comments
- PR #1080 Fix dtypes returned from loc / iloc because of lists
- PR #1102 CSV Reader: Minor fixes and memory usage improvements
- PR #1174: Fix release script typo
- PR #1137 Add prebuild script for CI
- PR #1118 Enhanced the `DataFrame.from_records()` feature
- PR #1129 Fix join performance with index parameter from using numpy array
- PR #1145 Issue with .agg call on multi-column dataframes
- PR #908 Some testing code cleanup
- PR #1167 Fix issue with null_count not being set after inplace fillna()
- PR #1184 Fix iloc performance regression
- PR #1185 Support left_on/right_on and also on=str in merge
- PR #1200 Fix allocating bitmasks with numba instead of rmm in allocate_mask function
- PR #1213 Fix bug with csv reader requesting subset of columns using wrong datatype
- PR #1223 gpuCI: Fix label on rapidsai channel on gpu build scripts
- PR #1242 Add explicit Thrust exec policy to fix NVCATEGORY_TEST segfault on some platforms
- PR #1246 Fix categorical tests that failed due to bad implicit type conversion
- PR #1255 Fix overwriting conda package main label uploads
- PR #1259 Add dlpack includes to pip build


# cuDF 0.5.1 (05 Feb 2019)

## Bug Fixes

- PR #842 Avoid using numpy via cimport to prevent ABI issues in Cython compilation


# cuDF 0.5.0 (28 Jan 2019)

## New Features

- PR #722 Add bzip2 decompression support to `read_csv()`
- PR #693 add ZLIB-based GZIP/ZIP support to `read_csv_strings()`
- PR #411 added null support to gdf_order_by (new API) and cudf_table::sort
- PR #525 Added GitHub Issue templates for bugs, documentation, new features, and questions
- PR #501 CSV Reader: Add support for user-specified decimal point and thousands separator to read_csv_strings()
- PR #455 CSV Reader: Add support for user-specified decimal point and thousands separator to read_csv()
- PR #439 add `DataFrame.drop` method similar to pandas
- PR #356 add `DataFrame.transpose` method and `DataFrame.T` property similar to pandas
- PR #505 CSV Reader: Add support for user-specified boolean values
- PR #350 Implemented Series replace function
- PR #490 Added print_env.sh script to gather relevant environment details when reporting cuDF issues
- PR #474 add ZLIB-based GZIP/ZIP support to `read_csv()`
- PR #547 Added melt similar to `pandas.melt()`
- PR #491 Add CI test script to check for updates to CHANGELOG.md in PRs
- PR #550 Add CI test script to check for style issues in PRs
- PR #558 Add CI scripts for cpu-based conda and gpu-based test builds
- PR #524 Add Boolean Indexing
- PR #564 Update python `sort_values` method to use updated libcudf `gdf_order_by` API
- PR #509 CSV Reader: Input CSV file can now be passed in as a text or a binary buffer
- PR #607 Add `__iter__` and iteritems to DataFrame class
- PR #643 added a new api gdf_replace_nulls that allows a user to replace nulls in a column

## Improvements

- PR #426 Removed sort-based groupby and refactored existing groupby APIs. Also improves C++/CUDA compile time.
- PR #461 Add `CUDF_HOME` variable in README.md to replace relative pathing.
- PR #472 RMM: Created centralized rmm::device_vector alias and rmm::exec_policy
- PR #500 Improved the concurrent hash map class to support partitioned (multi-pass) hash table building.
- PR #454 Improve CSV reader docs and examples
- PR #465 Added templated C++ API for RMM to avoid explicit cast to `void**`
- PR #513 `.gitignore` tweaks
- PR #521 Add `assert_eq` function for testing
- PR #502 Simplify Dockerfile for local dev, eliminate old conda/pip envs
- PR #549 Adds `-rdynamic` compiler flag to nvcc for Debug builds
- PR #472 RMM: Created centralized rmm::device_vector alias and rmm::exec_policy
- PR #577 Added external C++ API for scatter/gather functions
- PR #500 Improved the concurrent hash map class to support partitioned (multi-pass) hash table building
- PR #583 Updated `gdf_size_type` to `int`
- PR #500 Improved the concurrent hash map class to support partitioned (multi-pass) hash table building
- PR #617 Added .dockerignore file. Prevents adding stale cmake cache files to the docker container
- PR #658 Reduced `JOIN_TEST` time by isolating overflow test of hash table size computation
- PR #664 Added Debuging instructions to README
- PR #651 Remove noqa marks in `__init__.py` files
- PR #671 CSV Reader: uncompressed buffer input can be parsed without explicitly specifying compression as None
- PR #684 Make RMM a submodule
- PR #718 Ensure sum, product, min, max methods pandas compatibility on empty datasets
- PR #720 Refactored Index classes to make them more Pandas-like, added CategoricalIndex
- PR #749 Improve to_arrow and from_arrow Pandas compatibility
- PR #766 Remove TravisCI references, remove unused variables from CMake, fix ARROW_VERSION in Cmake
- PR #773 Add build-args back to Dockerfile and handle dependencies based on environment yml file
- PR #781 Move thirdparty submodules to root and symlink in /cpp
- PR #843 Fix broken cudf/python API examples, add new methods to the API index

## Bug Fixes

- PR #569 CSV Reader: Fix days being off-by-one when parsing some dates
- PR #531 CSV Reader: Fix incorrect parsing of quoted numbers
- PR #465 Added templated C++ API for RMM to avoid explicit cast to `void**`
- PR #473 Added missing <random> include
- PR #478 CSV Reader: Add api support for auto column detection, header, mangle_dupe_cols, usecols
- PR #495 Updated README to correct where cffi pytest should be executed
- PR #501 Fix the intermittent segfault caused by the `thousands` and `compression` parameters in the csv reader
- PR #502 Simplify Dockerfile for local dev, eliminate old conda/pip envs
- PR #512 fix bug for `on` parameter in `DataFrame.merge` to allow for None or single column name
- PR #511 Updated python/cudf/bindings/join.pyx to fix cudf merge printing out dtypes
- PR #513 `.gitignore` tweaks
- PR #521 Add `assert_eq` function for testing
- PR #537 Fix CMAKE_CUDA_STANDARD_REQURIED typo in CMakeLists.txt
- PR #447 Fix silent failure in initializing DataFrame from generator
- PR #545 Temporarily disable csv reader thousands test to prevent segfault (test re-enabled in PR #501)
- PR #559 Fix Assertion error while using `applymap` to change the output dtype
- PR #575 Update `print_env.sh` script to better handle missing commands
- PR #612 Prevent an exception from occuring with true division on integer series.
- PR #630 Fix deprecation warning for `pd.core.common.is_categorical_dtype`
- PR #622 Fix Series.append() behaviour when appending values with different numeric dtype
- PR #603 Fix error while creating an empty column using None.
- PR #673 Fix array of strings not being caught in from_pandas
- PR #644 Fix return type and column support of dataframe.quantile()
- PR #634 Fix create `DataFrame.from_pandas()` with numeric column names
- PR #654 Add resolution check for GDF_TIMESTAMP in Join
- PR #648 Enforce one-to-one copy required when using `numba>=0.42.0`
- PR #645 Fix cmake build type handling not setting debug options when CMAKE_BUILD_TYPE=="Debug"
- PR #669 Fix GIL deadlock when launching multiple python threads that make Cython calls
- PR #665 Reworked the hash map to add a way to report the destination partition for a key
- PR #670 CMAKE: Fix env include path taking precedence over libcudf source headers
- PR #674 Check for gdf supported column types
- PR #677 Fix 'gdf_csv_test_Dates' gtest failure due to missing nrows parameter
- PR #604 Fix the parsing errors while reading a csv file using `sep` instead of `delimiter`.
- PR #686 Fix converting nulls to NaT values when converting Series to Pandas/Numpy
- PR #689 CSV Reader: Fix behavior with skiprows+header to match pandas implementation
- PR #691 Fixes Join on empty input DFs
- PR #706 CSV Reader: Fix broken dtype inference when whitespace is in data
- PR #717 CSV reader: fix behavior when parsing a csv file with no data rows
- PR #724 CSV Reader: fix build issue due to parameter type mismatch in a std::max call
- PR #734 Prevents reading undefined memory in gpu_expand_mask_bits numba kernel
- PR #747 CSV Reader: fix an issue where CUDA allocations fail with some large input files
- PR #750 Fix race condition for handling NVStrings in CMake
- PR #719 Fix merge column ordering
- PR #770 Fix issue where RMM submodule pointed to wrong branch and pin other to correct branches
- PR #778 Fix hard coded ABI off setting
- PR #784 Update RMM submodule commit-ish and pip paths
- PR #794 Update `rmm::exec_policy` usage to fix segmentation faults when used as temprory allocator.
- PR #800 Point git submodules to branches of forks instead of exact commits


# cuDF 0.4.0 (05 Dec 2018)

## New Features

- PR #398 add pandas-compatible `DataFrame.shape()` and `Series.shape()`
- PR #394 New documentation feature "10 Minutes to cuDF"
- PR #361 CSV Reader: Add support for strings with delimiters

## Improvements

 - PR #436 Improvements for type_dispatcher and wrapper structs
 - PR #429 Add CHANGELOG.md (this file)
 - PR #266 use faster CUDA-accelerated DataFrame column/Series concatenation.
 - PR #379 new C++ `type_dispatcher` reduces code complexity in supporting many data types.
 - PR #349 Improve performance for creating columns from memoryview objects
 - PR #445 Update reductions to use type_dispatcher. Adds integer types support to sum_of_squares.
 - PR #448 Improve installation instructions in README.md
 - PR #456 Change default CMake build to Release, and added option for disabling compilation of tests

## Bug Fixes

 - PR #444 Fix csv_test CUDA too many resources requested fail.
 - PR #396 added missing output buffer in validity tests for groupbys.
 - PR #408 Dockerfile updates for source reorganization
 - PR #437 Add cffi to Dockerfile conda env, fixes "cannot import name 'librmm'"
 - PR #417 Fix `map_test` failure with CUDA 10
 - PR #414 Fix CMake installation include file paths
 - PR #418 Properly cast string dtypes to programmatic dtypes when instantiating columns
 - PR #427 Fix and tests for Concatenation illegal memory access with nulls


# cuDF 0.3.0 (23 Nov 2018)

## New Features

 - PR #336 CSV Reader string support

## Improvements

 - PR #354 source code refactored for better organization. CMake build system overhaul. Beginning of transition to Cython bindings.
 - PR #290 Add support for typecasting to/from datetime dtype
 - PR #323 Add handling pyarrow boolean arrays in input/out, add tests
 - PR #325 GDF_VALIDITY_UNSUPPORTED now returned for algorithms that don't support non-empty valid bitmasks
 - PR #381 Faster InputTooLarge Join test completes in ms rather than minutes.
 - PR #373 .gitignore improvements
 - PR #367 Doc cleanup & examples for DataFrame methods
 - PR #333 Add Rapids Memory Manager documentation
 - PR #321 Rapids Memory Manager adds file/line location logging and convenience macros
 - PR #334 Implement DataFrame `__copy__` and `__deepcopy__`
 - PR #271 Add NVTX ranges to pygdf
 - PR #311 Document system requirements for conda install

## Bug Fixes

 - PR #337 Retain index on `scale()` function
 - PR #344 Fix test failure due to PyArrow 0.11 Boolean handling
 - PR #364 Remove noexcept from managed_allocator;  CMakeLists fix for NVstrings
 - PR #357 Fix bug that made all series be considered booleans for indexing
 - PR #351 replace conda env configuration for developers
 - PRs #346 #360 Fix CSV reading of negative numbers
 - PR #342 Fix CMake to use conda-installed nvstrings
 - PR #341 Preserve categorical dtype after groupby aggregations
 - PR #315 ReadTheDocs build update to fix missing libcuda.so
 - PR #320 FIX out-of-bounds access error in reductions.cu
 - PR #319 Fix out-of-bounds memory access in libcudf count_valid_bits
 - PR #303 Fix printing empty dataframe


# cuDF 0.2.0 and cuDF 0.1.0

These were initial releases of cuDF based on previously separate pyGDF and libGDF libraries.<|MERGE_RESOLUTION|>--- conflicted
+++ resolved
@@ -106,11 +106,8 @@
 - PR #4125 Fix type enum to account for added Dictionary type in `types.hpp`
 - PR #4137 Update Java for mutating fill and rolling window changes
 - PR #4141 Fix NVStrings test_convert failure in 10.2 build
-<<<<<<< HEAD
+- PR #4158 Fix merge issue with empty table return if one of the two tables are empty
 - PR #4155 Update groupby group_offsets size and fix unnecessary device dispatch.
-=======
-- PR #4158 Fix merge issue with empty table return if one of the two tables are empty
->>>>>>> 6fe4c47b
 
 
 # cuDF 0.12.0 (04 Feb 2020)
