--- conflicted
+++ resolved
@@ -30,11 +30,8 @@
 - PR #2673 Add support for np.longlong type
 - PR #2703 move dask serialization dispatch into cudf
 - PR #2729 Handle file-handle input in to_csv
-<<<<<<< HEAD
+- PR #2741 CSV Reader: Move kernel functions into its own file
 - PR #2756 Add out_time_unit option to csv reader, support timestamp resolutions
-=======
-- PR #2741 CSV Reader: Move kernel functions into its own file
->>>>>>> d15cdefa
 
 ## Bug Fixes
 
