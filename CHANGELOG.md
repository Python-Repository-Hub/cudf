--- conflicted
+++ resolved
@@ -32,17 +32,14 @@
 - PR #2836 Add nvstrings.code_points method
 - PR #2844 Add Series/DataFrame notnull
 - PR #2858 Add GTest type list utilities
-<<<<<<< HEAD
-- PR #2814 Add Datetimeindex.weekday
-=======
 - PR #2719 Series covariance and Pearson correlation
 - PR #2207 Beginning of libcudf overhaul: introduce new column and table types
 - PR #2869 Add `cudf.CategoricalDtype`
->>>>>>> 0d83276c
 - PR #2838 CSV Reader: Support ARROW_RANDOM_FILE input
 - PR #2655 CuPy-based Series and Dataframe .values property
 - PR #2803 Added `edit_distance_matrix()` function to calculate pairwise edit distance for each string on a given nvstrings object.
 - PR #2872 Add Java pinned memory pool allocator
+- PR #2814 Add Datetimeindex.weekday
 
 ## Improvements
 
