# cuDF 0.11.0 (Date TBD)

## New Features
- PR #2905 Added `Series.median()` and null support for `Series.quantile()`
- PR #2930 JSON Reader: Support ARROW_RANDOM_FILE input
- PR #2956 Add `cudf::stack` and `cudf::tile`
- PR #2980 Added nvtext is_vowel/is_consonant functions
- PR #2987 Add `inplace` arg to `DataFrame.reset_index` and `Series`
- PR #3011 Added libcudf++ transition guide
- PR #3129 Add strings column factory from `std::vector`s
- PR #3054 Add parquet reader support for decimal data types
- PR #3022 adds DataFrame.astype for cuDF dataframes
- PR #2962 Add isnull(), notnull() and related functions
- PR #3025 Move search files to legacy
- PR #3068 Add `scalar` class
- PR #3094 Adding `any` and `all` support from libcudf
- PR #3130 Define and implement new `column_wrapper`
- PR #3143 Define and implement new copying APIs `slice` and `split`
- PR #3161 Move merge files to legacy
- PR #3079 Added support to write ORC files given a local path
- PR #3192 Add dtype param to cast `DataFrame` on init
- PR #3213 Port cuIO to libcudf++
- PR #3222 Add nvtext character tokenizer
- PR #3223 Java expose underlying buffers
<<<<<<< HEAD
- PR #3300 Add `DataFrame.insert`
- PR #3263 Define and implement new `valid_if`
- PR #3278 Add `to_host` utility to copy `column_view` to host
- PR #3087 Add new cudf::experimental bool8 wrapper
- PR #3219 Construct column from column_view
- PR #3229 Define and implement new search APIs
- PR #3308 java add API for memory usage callbacks
- PR #2691 Row-wise reduction and scan operations via CuPy
- PR #3291 Add normalize_nans_and_zeros
- PR #3187 Define and implement new replace APIs
- PR #3356 Add vertical concatenation for table/columns
- PR #3344 java split API
- PR #2791 Add `groupby.std()`
- PR #3368 Enable dropna argument in dask_cudf groupby
- PR #3298 add null replacement iterator for column_device_view
- PR #3297 Define and implement new groupby API.
- PR #3396 Update device_atomics with new bool8 and timestamp specializations
- PR #3411 Java host memory management API
- PR #3393 Implement df.cov and enable covariance/correlation in dask_cudf
- PR #3401 Add dask_cudf ORC writer (to_orc)
- PR #3331 Add copy_if_else
- PR #3427 Define and Implement new multi-search API
- PR #3442 Add Bool-index + Multi column + DataFrame support for set-item
- PR #3172 Define and implement new fill/repeat/copy_range APIs

=======
- PR #3259 Add .clang-format
>>>>>>> 8d376b22

## Improvements

- PR #2904 Move gpu decompressors to cudf::io namespace
- PR #2977 Moved old C++ test utilities to legacy directory.
- PR #2965 Fix slow orc reader perf with large uncompressed blocks
- PR #2995 Move JIT type utilities to legacy directory
- PR #2927 Add ``Table`` and ``TableView`` extension classes that wrap legacy cudf::table
- PR #3005 Renames `cudf::exp` namespace to `cudf::experimental`
- PR #3008 Make safe versions of `is_null` and `is_valid` in `column_device_view`
- PR #3026 Move fill and repeat files to legacy
- PR #3027 Move copying.hpp and related source to legacy folder
- PR #3014 Snappy decompression optimizations
- PR #3032 Use `asarray` to coerce indices to a NumPy array
- PR #2996 IO Readers: Replace `cuio::device_buffer` with `rmm::device_buffer`
- PR #3051 Specialized hash function for strings column
- PR #3065 Select and Concat for cudf::experimental::table
- PR #3080 Move `valid_if.cuh` to `legacy/`
- PR #3052 Moved replace.hpp functionality to legacy
- PR #3091 Move join files to legacy
- PR #3092 Implicitly init RMM if Java allocates before init
- PR #3029 Update gdf_ numeric types with stdint and move to cudf namespace
- PR #3052 Moved replace.hpp functionality to legacy
- PR #2955 Add cmake option to only build for present GPU architecture
- PR #3070 Move functions.h and related source to legacy
- PR #2951 Allow set_index to handle a list of column names
- PR #3093 Move groupby files to legacy
- PR #2988 Removing GIS functionality (now part of cuSpatial library)
- PR #3067 Java method to return size of device memory buffer
- PR #3083 Improved some binary operation tests to include null testing.
- PR #3084 Update to arrow-cpp and pyarrow 0.15.0
- PR #3071 Move cuIO to legacy
- PR #3126 Round 2 of snappy decompression optimizations
- PR #3046 Define and implement new copying APIs `empty_like` and `allocate_like`
- PR #3128 Support MultiIndex in DataFrame.join
- PR #2971 Added initial gather and scatter methods for strings_column_view
- PR #3133 Port NVStrings to cudf column: count_characters and count_bytes
- PR #2991 Added strings column functions concatenate and join_strings
- PR #3028 Define and implement new `gather` APIs.
- PR #3135 Add nvtx utilities to cudf::nvtx namespace
- PR #3021 Java host side concat of serialized buffers
- PR #3138 Move unary files to legacy
- PR #3170 Port NVStrings substring functions to cudf strings column
- PR #3159 Port NVStrings is-chars-types function to cudf strings column
- PR #3154 Make `table_view_base.column()` const and add `mutable_table_view.column()`
- PR #3175 Set cmake cuda version variables
- PR #3171 Move deprecated error macros to legacy
- PR #3191 Port NVStrings integer convert ops to cudf column
- PR #3189 Port NVStrings find ops to cudf column
- PR #3352 Port NVStrings convert float functions to cudf strings column
- PR #3193 Add cuPy as a formal dependency
- PR #3195 Support for zero columned `table_view`
- PR #3165 Java device memory size for string category
- PR #3205 Move transform files to legacy
- PR #3202 Rename and move error.hpp to public headers
- PR #2878 Use upstream merge code in dask_cudf
- PR #3217 Port NVStrings upper and lower case conversion functions
- PR #3350 Port NVStrings booleans convert functions
- PR #3231 Add `column::release()` to give up ownership of contents.
- PR #3157 Use enum class rather than enum for mask_allocation_policy
- PR #3232 Port NVStrings datetime conversion to cudf strings column
- PR #3136 Define and implement new transpose API
- PR #3237 Define and implement new transform APIs
- PR #3245 Move binaryop files to legacy
- PR #3241 Move stream_compaction files to legacy
- PR #3166 Move reductions to legacy
- PR #3261 Small cleanup: remove `== true`
- PR #3271 Update rmm API based on `rmm.reinitialize(...)` change
- PR #3266 Remove optional checks for CuPy
- PR #3268 Adding null ordering per column feature when sorting
- PR #3239 Adding floating point specialization to comparators for NaNs
- PR #3270 Move predicates files to legacy
- PR #3281 Add to_host specialization for strings in column test utilities
- PR #3282 Add `num_bitmask_words`
- PR #3252 Add new factory methods to include passing an existing null mask
- PR #3288 Make `bit.cuh` utilities usable from host code.
- PR #3287 Move rolling windows files to legacy
- PR #3182 Define and implement new unary APIs `is_null` and `is_not_null`
- PR #3314 Drop `cython` from run requirements
- PR #3301 Add tests for empty column wrapper.
- PR #3294 Update to arrow-cpp and pyarrow 0.15.1
- PR #3310 Add `row_hasher` and `element_hasher` utilities
- PR #3286 Clean up the starter code on README
- PR #3354 Define and implement new `scatter` APIs
- PR #3322 Port NVStrings pad operations to cudf strings column
- PR #3345 Add cache member for number of characters in string_view class
- PR #3299 Define and implement new `is_sorted` APIs
- PR #3328 Partition by stripes in dask_cudf ORC reader
- PR #3243 Use upstream join code in dask_cudf
- PR #3371 Add `select` method to `table_view`
- PR #3309 Add java and JNI bindings for search bounds
- PR #3380 Concatenate columns of strings
- PR #3382 Add fill function for strings column
- PR #3391 Move device_atomics_tests.cu files to legacy
- PR #3303 Define and implement new stream compaction APIs `copy_if`, `drop_nulls`,
           `apply_boolean_mask`, `drop_duplicate` and `unique_count`.
- PR #3387 Strings column gather function
- PR #3440 Strings column scatter function
- PR #3389 Move quantiles.hpp + group_quantiles.hpp files to legacy
- PR #3397 Port unary cast to libcudf++
- PR #3398 Move reshape.hpp files to legacy
- PR #3425 Strings column copy_if_else implementation
- PR #3422 Move utilities to legacy
- PR #3201 Define and implement new datetime_ops APIs
- PR #3462 Add `make_empty_column` and update `empty_like`.
- PR #3214 Define and implement new unary operations APIs

## Bug Fixes

- PR #2895 Fixed dask_cudf group_split behavior to handle upstream rearrange_by_divisions
- PR #3048 Support for zero columned tables
- PR #3030 Fix snappy decoding regression in PR #3014
- PR #3041 Fixed exp to experimental namespace name change issue
- PR #3056 Add additional cmake hint for finding local build of RMM files
- PR #3060 Move copying.hpp includes to legacy
- PR #3139 Fixed java RMM auto initalization
- PR #3141 Java fix for relocated IO headers
- PR #3149 Rename column_wrapper.cuh to column_wrapper.hpp
- PR #3168 Fix mutable_column_device_view head const_cast
- PR #3199 Update JNI includes for legacy moves
- PR #3204 ORC writer: Fix ByteRLE encoding of NULLs
- PR #2994 Fix split_out-support but with hash_object_dispatch
- PR #3212 Fix string to date casting when format is not specified
- PR #3218 Fixes `row_lexicographic_comparator` issue with handling two tables
- PR #3228 Default initialize RMM when Java native dependencies are loaded
- PR #3012 replacing instances of `to_gpu_array` with `mem`
- PR #3236 Fix Numba 0.46+/CuPy 6.3 interface compatibility
- PR #3276 Update JNI includes for legacy moves
- PR #3256 Fix orc writer crash with multiple string columns
- PR #3211 Fix breaking change caused by rapidsai/rmm#167
- PR #3265 Fix dangling pointer in `is_sorted`
- PR #3267 ORC writer: fix incorrect ByteRLE encoding of long literal runs
- PR #3277 Fix invalid reference to deleted temporary in `is_sorted`.
- PR #3274 ORC writer: fix integer RLEv2 mode2 unsigned base value encoding
- PR #3279 Fix shutdown hang issues with pinned memory pool init executor
- PR #3280 Invalid children check in mutable_column_device_view
- PR #3289 fix java memory usage API for empty columns
- PR #3293 Fix loading of csv files zipped on MacOS (disabled zip min version check)
- PR #3295 Fix storing storing invalid RMM exec policies.
- PR #3307 Add pd.RangeIndex to from_pandas to fix dask_cudf meta_nonempty bug
- PR #3313 Fix public headers including non-public headers
- PR #3318 Revert arrow to 0.15.0 temporarily to unblock downstream projects CI
- PR #3317 Fix index-argument bug in dask_cudf parquet reader
- PR #3323 Fix `insert` non-assert test case
- PR #3341 Fix `Series` constructor converting NoneType to "None"
- PR #3326 Fix and test for detail::gather map iterator type inference
- PR #3334 Remove zero-size exception check from make_strings_column factories
- PR #3333 Fix compilation issues with `constexpr` functions not marked `__device__`
- PR #3340 Make all benchmarks use cudf base fixture to initialize RMM pool
- PR #3337 Fix Java to pad validity buffers to 64-byte boundary
- PR #3362 Fix `find_and_replace` upcasting series for python scalars and lists
- PR #3357 Disabling `column_view` iterators for non fixed-width types
- PR #3383 Fix : properly compute null counts for rolling_window.
- PR #3386 Removing external includes from `column_view.hpp`
- PR #3369 Add write_partition to dask_cudf to fix to_parquet bug
- PR #3388 Support getitem with bools when DataFrame has a MultiIndex
- PR #3408 Fix String and Column (De-)Serialization
- PR #3372 Fix dask-distributed scatter_by_map bug
- PR #3419 Fix a bug in parse_into_parts (incomplete input causing walking past the end of string).
- PR #3413 Fix dask_cudf read_csv file-list bug
- PR #3416 Fix memory leak in ColumnVector when pulling strings off the GPU
- PR #3424 Fix benchmark build by adding libcudacxx to benchmark's CMakeLists.txt
- PR #3435 Fix diff and shift for empty series
- PR #3439 Fix index-name bug in StringColumn concat
- PR #3445 Fix ORC Writer default stripe size
- PR #3459 Fix printing of invalid entries
- PR #3468 Fix memory leak issue in `drop_duplicates`
- PR #3474 Fix small doc error in capitalize Docs

# cuDF 0.10.0 (16 Oct 2019)

## New Features

- PR #2423 Added `groupby.quantile()`
- PR #2522 Add Java bindings for NVStrings backed upper and lower case mutators
- PR #2605 Added Sort based groupby in libcudf
- PR #2607 Add Java bindings for parsing JSON
- PR #2629 Add dropna= parameter to groupby
- PR #2585 ORC & Parquet Readers: Remove millisecond timestamp restriction
- PR #2507 Add GPU-accelerated ORC Writer
- PR #2559 Add Series.tolist()
- PR #2653 Add Java bindings for rolling window operations
- PR #2480 Merge `custreamz` codebase into `cudf` repo
- PR #2674 Add __contains__ for Index/Series/Column
- PR #2635 Add support to read from remote and cloud sources like s3, gcs, hdfs
- PR #2722 Add Java bindings for NVTX ranges
- PR #2702 Add make_bool to dataset generation functions
- PR #2394 Move `rapidsai/custrings` into `cudf`
- PR #2734 Final sync of custrings source into cudf
- PR #2724 Add libcudf support for __contains__
- PR #2777 Add python bindings for porter stemmer measure functionality
- PR #2781 Add issorted to is_monotonic
- PR #2685 Add cudf::scatter_to_tables and cython binding
- PR #2743 Add Java bindings for NVStrings timestamp2long as part of String ColumnVector casting
- PR #2785 Add nvstrings Python docs
- PR #2786 Add benchmarks option to root build.sh
- PR #2802 Add `cudf::repeat()` and `cudf.Series.repeat()`
- PR #2773 Add Fisher's unbiased kurtosis and skew for Series/DataFrame
- PR #2748 Parquet Reader: Add option to specify loading of PANDAS index
- PR #2807 Add scatter_by_map to DataFrame python API
- PR #2836 Add nvstrings.code_points method
- PR #2844 Add Series/DataFrame notnull
- PR #2858 Add GTest type list utilities
- PR #2870 Add support for grouping by Series of arbitrary length
- PR #2719 Series covariance and Pearson correlation
- PR #2207 Beginning of libcudf overhaul: introduce new column and table types
- PR #2869 Add `cudf.CategoricalDtype`
- PR #2838 CSV Reader: Support ARROW_RANDOM_FILE input
- PR #2655 CuPy-based Series and Dataframe .values property
- PR #2803 Added `edit_distance_matrix()` function to calculate pairwise edit distance for each string on a given nvstrings object.
- PR #2811 Start of cudf strings column work based on 2207
- PR #2872 Add Java pinned memory pool allocator
- PR #2969 Add findAndReplaceAll to ColumnVector
- PR #2814 Add Datetimeindex.weekday
- PR #2999 Add timestamp conversion support for string categories
- PR #2918 Add cudf::column timestamp wrapper types

## Improvements

- PR #2578 Update legacy_groupby to use libcudf group_by_without_aggregation
- PR #2581 Removed `managed` allocator from hash map classes.
- PR #2571 Remove unnecessary managed memory from gdf_column_concat
- PR #2648 Cython/Python reorg
- PR #2588 Update Series.append documentation
- PR #2632 Replace dask-cudf set_index code with upstream
- PR #2682 Add cudf.set_allocator() function for easier allocator init
- PR #2642 Improve null printing and testing
- PR #2747 Add missing Cython headers / cudftestutil lib to conda package for cuspatial build
- PR #2706 Compute CSV format in device code to speedup performance
- PR #2673 Add support for np.longlong type
- PR #2703 move dask serialization dispatch into cudf
- PR #2728 Add YYMMDD to version tag for nightly conda packages
- PR #2729 Handle file-handle input in to_csv
- PR #2741 CSV Reader: Move kernel functions into its own file
- PR #2766 Improve nvstrings python cmake flexibility
- PR #2756 Add out_time_unit option to csv reader, support timestamp resolutions
- PR #2771 Stopgap alias for to_gpu_matrix()
- PR #2783 Support mapping input columns to function arguments in apply kernels
- PR #2645 libcudf unique_count for Series.nunique
- PR #2817 Dask-cudf: `read_parquet` support for remote filesystems
- PR #2823 improve java data movement debugging
- PR #2806 CSV Reader: Clean-up row offset operations
- PR #2640 Add dask wait/persist exmaple to 10 minute guide
- PR #2828 Optimizations of kernel launch configuration for `DataFrame.apply_rows` and `DataFrame.apply_chunks`
- PR #2831 Add `column` argument to `DataFrame.drop`
- PR #2775 Various optimizations to improve __getitem__ and __setitem__ performance
- PR #2810 cudf::allocate_like can optionally always allocate a mask.
- PR #2833 Parquet reader: align page data allocation sizes to 4-bytes to satisfy cuda-memcheck
- PR #2832 Using the new Python bindings for UCX
- PR #2856 Update group_split_cudf to use scatter_by_map
- PR #2890 Optionally keep serialized table data on the host.
- PR #2778 Doc: Updated and fixed some docstrings that were formatted incorrectly.
- PR #2830 Use YYMMDD tag in custreamz nightly build
- PR #2875 Java: Remove synchronized from register methods in MemoryCleaner
- PR #2887 Minor snappy decompression optimization
- PR #2899 Use new RMM API based on Cython
- PR #2788 Guide to Python UDFs
- PR #2919 Change java API to use operators in groupby namespace
- PR #2909 CSV Reader: Avoid row offsets host vector default init
- PR #2834 DataFrame supports setting columns via attribute syntax `df.x = col`
- PR #3147 DataFrame can be initialized from rows via list of tuples

## Bug Fixes

- PR #2584 ORC Reader: fix parsing of `DECIMAL` index positions
- PR #2619 Fix groupby serialization/deserialization
- PR #2614 Update Java version to match
- PR #2601 Fixes nlargest(1) issue in Series and Dataframe
- PR #2610 Fix a bug in index serialization (properly pass DeviceNDArray)
- PR #2621 Fixes the floordiv issue of not promoting float type when rhs is 0
- PR #2611 Types Test: fix static casting from negative int to string
- PR #2618 IO Readers: Fix datasource memory map failure for multiple reads
- PR #2628 groupby_without_aggregation non-nullable input table produces non-nullable output
- PR #2615 fix string category partitioning in java API
- PR #2641 fix string category and timeunit concat in the java API
- PR #2649 Fix groupby issue resulting from column_empty bug
- PR #2658 Fix astype() for null categorical columns
- PR #2660 fix column string category and timeunit concat in the java API
- PR #2664 ORC reader: fix `skip_rows` larger than first stripe
- PR #2654 Allow Java gdfOrderBy to work with string categories
- PR #2669 AVRO reader: fix non-deterministic output
- PR #2668 Update Java bindings to specify timestamp units for ORC and Parquet readers
- PR #2679 AVRO reader: fix cuda errors when decoding compressed streams
- PR #2692 Add concatenation for data-frame with different headers (empty and non-empty)
- PR #2651 Remove nvidia driver installation from ci/cpu/build.sh
- PR #2697 Ensure csv reader sets datetime column time units
- PR #2698 Return RangeIndex from contiguous slice of RangeIndex
- PR #2672 Fix null and integer handling in round
- PR #2704 Parquet Reader: Fix crash when loading string column with nulls
- PR #2725 Fix Jitify issue with running on Turing using CUDA version < 10
- PR #2731 Fix building of benchmarks
- PR #2738 Fix java to find new NVStrings locations
- PR #2736 Pin Jitify branch to v0.10 version
- PR #2742 IO Readers: Fix possible silent failures when creating `NvStrings` instance
- PR #2753 Fix java quantile API calls
- PR #2762 Fix validity processing for time in java
- PR #2796 Fix handling string slicing and other nvstrings delegated methods with dask
- PR #2769 Fix link to API docs in README.md
- PR #2772 Handle multiindex pandas Series #2772
- PR #2749 Fix apply_rows/apply_chunks pessimistic null mask to use in_cols null masks only
- PR #2752 CSV Reader: Fix exception when there's no rows to process
- PR #2716 Added Exception for `StringMethods` in string methods
- PR #2787 Fix Broadcasting `None` to `cudf-series`
- PR #2794 Fix async race in NVCategory::get_value and get_value_bounds
- PR #2795 Fix java build/cast error
- PR #2496 Fix improper merge of two dataframes when names differ
- PR #2824 Fix issue with incorrect result when Numeric Series replace is called several times
- PR #2751 Replace value with null
- PR #2765 Fix Java inequality comparisons for string category
- PR #2818 Fix java join API to use new C++ join API
- PR #2841 Fix nvstrings.slice and slice_from for range (0,0)
- PR #2837 Fix join benchmark
- PR #2809 Add hash_df and group_split dispatch functions for dask
- PR #2843 Parquet reader: fix skip_rows when not aligned with page or row_group boundaries
- PR #2851 Deleted existing dask-cudf/record.txt
- PR #2854 Fix column creation from ephemeral objects exposing __cuda_array_interface__
- PR #2860 Fix boolean indexing when the result is a single row
- PR #2859 Fix tail method issue for string columns
- PR #2852 Fixed `cumsum()` and `cumprod()` on boolean series.
- PR #2865 DaskIO: Fix `read_csv` and `read_orc` when input is list of files
- PR #2750 Fixed casting values to cudf::bool8 so non-zero values always cast to true
- PR #2873 Fixed dask_cudf read_partition bug by generating ParquetDatasetPiece
- PR #2850 Fixes dask_cudf.read_parquet on partitioned datasets
- PR #2896 Properly handle `axis` string keywords in `concat`
- PR #2926 Update rounding algorithm to avoid using fmod
- PR #2968 Fix Java dependency loading when using NVTX
- PR #2963 Fix ORC writer uncompressed block indexing
- PR #2928 CSV Reader: Fix using `byte_range` for large datasets
- PR #2983 Fix sm_70+ race condition in gpu_unsnap
- PR #2964 ORC Writer: Segfault when writing mixed numeric and string columns
- PR #3007 Java: Remove unit test that frees RMM invalid pointer
- PR #3009 Fix orc reader RLEv2 patch position regression from PR #2507
- PR #3002 Fix CUDA invalid configuration errors reported after loading an ORC file without data
- PR #3035 Update update-version.sh for new docs locations
- PR #3038 Fix uninitialized stream parameter in device_table deleter
- PR #3064 Fixes groupby performance issue
- PR #3061 Add rmmInitialize to nvstrings gtests
- PR #3058 Fix UDF doc markdown formatting
- PR #3059 Add nvstrings python build instructions to contributing.md


# cuDF 0.9.0 (21 Aug 2019)

## New Features

- PR #1993 Add CUDA-accelerated series aggregations: mean, var, std
- PR #2111 IO Readers: Support memory buffer, file-like object, and URL inputs
- PR #2012 Add `reindex()` to DataFrame and Series
- PR #2097 Add GPU-accelerated AVRO reader
- PR #2098 Support binary ops on DFs and Series with mismatched indices
- PR #2160 Merge `dask-cudf` codebase into `cudf` repo
- PR #2149 CSV Reader: Add `hex` dtype for explicit hexadecimal parsing
- PR #2156 Add `upper_bound()` and `lower_bound()` for libcudf tables and `searchsorted()` for cuDF Series
- PR #2158 CSV Reader: Support single, non-list/dict argument for `dtype`
- PR #2177 CSV Reader: Add `parse_dates` parameter for explicit date inference
- PR #1744 cudf::apply_boolean_mask and cudf::drop_nulls support for cudf::table inputs (multi-column)
- PR #2196 Add `DataFrame.dropna()`
- PR #2197 CSV Writer: add `chunksize` parameter for `to_csv`
- PR #2215 `type_dispatcher` benchmark
- PR #2179 Add Java quantiles
- PR #2157 Add __array_function__ to DataFrame and Series
- PR #2212 Java support for ORC reader
- PR #2224 Add DataFrame isna, isnull, notna functions
- PR #2236 Add Series.drop_duplicates
- PR #2105 Add hash-based join benchmark
- PR #2316 Add unique, nunique, and value_counts for datetime columns
- PR #2337 Add Java support for slicing a ColumnVector
- PR #2049 Add cudf::merge (sorted merge)
- PR #2368 Full cudf+dask Parquet Support
- PR #2380 New cudf::is_sorted checks whether cudf::table is sorted
- PR #2356 Java column vector standard deviation support
- PR #2221 MultiIndex full indexing - Support iloc and wildcards for loc
- PR #2429 Java support for getting length of strings in a ColumnVector
- PR #2415 Add `value_counts` for series of any type
- PR #2446 Add __array_function__ for index
- PR #2437 ORC reader: Add 'use_np_dtypes' option
- PR #2382 Add CategoricalAccessor add, remove, rename, and ordering methods
- PR #2464 Native implement `__cuda_array_interface__` for Series/Index/Column objects
- PR #2425 Rolling window now accepts array-based user-defined functions
- PR #2442 Add __setitem__
- PR #2449 Java support for getting byte count of strings in a ColumnVector
- PR #2492 Add groupby.size() method
- PR #2358 Add cudf::nans_to_nulls: convert floating point column into bitmask
- PR #2489 Add drop argument to set_index
- PR #2491 Add Java bindings for ORC reader 'use_np_dtypes' option
- PR #2213 Support s/ms/us/ns DatetimeColumn time unit resolutions
- PR #2536 Add _constructor properties to Series and DataFrame

## Improvements

- PR #2103 Move old `column` and `bitmask` files into `legacy/` directory
- PR #2109 added name to Python column classes
- PR #1947 Cleanup serialization code
- PR #2125 More aggregate in java API
- PR #2127 Add in java Scalar tests
- PR #2088 Refactor of Python groupby code
- PR #2130 Java serialization and deserialization of tables.
- PR #2131 Chunk rows logic added to csv_writer
- PR #2129 Add functions in the Java API to support nullable column filtering
- PR #2165 made changes to get_dummies api for it to be available in MethodCache
- PR #2171 Add CodeCov integration, fix doc version, make --skip-tests work when invoking with source
- PR #2184 handle remote orc files for dask-cudf
- PR #2186 Add `getitem` and `getattr` style access to Rolling objects
- PR #2168 Use cudf.Column for CategoricalColumn's categories instead of a tuple
- PR #2193 DOC: cudf::type_dispatcher documentation for specializing dispatched functors
- PR #2199 Better java support for appending strings
- PR #2176 Added column dtype support for datetime, int8, int16 to csv_writer
- PR #2209 Matching `get_dummies` & `select_dtypes` behavior to pandas
- PR #2217 Updated Java bindings to use the new groupby API
- PR #2214 DOC: Update doc instructions to build/install `cudf` and `dask-cudf`
- PR #2220 Update Java bindings for reduction rename
- PR #2232 Move CodeCov upload from build script to Jenkins
- PR #2225 refactor to use libcudf for gathering columns in dataframes
- PR #2293 Improve join performance (faster compute_join_output_size)
- PR #2300 Create separate dask codeowners for dask-cudf codebase
- PR #2304 gdf_group_by_without_aggregations returns gdf_column
- PR #2309 Java readers: remove redundant copy of result pointers
- PR #2307 Add `black` and `isort` to style checker script
- PR #2345 Restore removal of old groupby implementation
- PR #2342 Improve `astype()` to operate all ways
- PR #2329 using libcudf cudf::copy for column deep copy
- PR #2344 DOC: docs on code formatting for contributors
- PR #2376 Add inoperative axis= and win_type= arguments to Rolling()
- PR #2378 remove dask for (de-)serialization of cudf objects
- PR #2353 Bump Arrow and Dask versions
- PR #2377 Replace `standard_python_slice` with just `slice.indices()`
- PR #2373 cudf.DataFrame enchancements & Series.values support
- PR #2392 Remove dlpack submodule; make cuDF's Cython API externally accessible
- PR #2430 Updated Java bindings to use the new unary API
- PR #2406 Moved all existing `table` related files to a `legacy/` directory
- PR #2350 Performance related changes to get_dummies
- PR #2420 Remove `cudautils.astype` and replace with `typecast.apply_cast`
- PR #2456 Small improvement to typecast utility
- PR #2458 Fix handling of thirdparty packages in `isort` config
- PR #2459 IO Readers: Consolidate all readers to use `datasource` class
- PR #2475 Exposed type_dispatcher.hpp, nvcategory_util.hpp and wrapper_types.hpp in the include folder
- PR #2484 Enabled building libcudf as a static library
- PR #2453 Streamline CUDA_REL environment variable
- PR #2483 Bundle Boost filesystem dependency in the Java jar
- PR #2486 Java API hash functions
- PR #2481 Adds the ignore_null_keys option to the java api
- PR #2490 Java api: support multiple aggregates for the same column
- PR #2510 Java api: uses table based apply_boolean_mask
- PR #2432 Use pandas formatting for console, html, and latex output
- PR #2573 Bump numba version to 0.45.1
- PR #2606 Fix references to notebooks-contrib

## Bug Fixes

- PR #2086 Fixed quantile api behavior mismatch in series & dataframe
- PR #2128 Add offset param to host buffer readers in java API.
- PR #2145 Work around binops validity checks for java
- PR #2146 Work around unary_math validity checks for java
- PR #2151 Fixes bug in cudf::copy_range where null_count was invalid
- PR #2139 matching to pandas describe behavior & fixing nan values issue
- PR #2161 Implicitly convert unsigned to signed integer types in binops
- PR #2154 CSV Reader: Fix bools misdetected as strings dtype
- PR #2178 Fix bug in rolling bindings where a view of an ephemeral column was being taken
- PR #2180 Fix issue with isort reordering `importorskip` below imports depending on them
- PR #2187 fix to honor dtype when numpy arrays are passed to columnops.as_column
- PR #2190 Fix issue in astype conversion of string column to 'str'
- PR #2208 Fix issue with calling `head()` on one row dataframe
- PR #2229 Propagate exceptions from Cython cdef functions
- PR #2234 Fix issue with local build script not properly building
- PR #2223 Fix CUDA invalid configuration errors reported after loading small compressed ORC files
- PR #2162 Setting is_unique and is_monotonic-related attributes
- PR #2244 Fix ORC RLEv2 delta mode decoding with nonzero residual delta width
- PR #2297 Work around `var/std` unsupported only at debug build
- PR #2302 Fixed java serialization corner case
- PR #2355 Handle float16 in binary operations
- PR #2311 Fix copy behaviour for GenericIndex
- PR #2349 Fix issues with String filter in java API
- PR #2323 Fix groupby on categoricals
- PR #2328 Ensure order is preserved in CategoricalAccessor._set_categories
- PR #2202 Fix issue with unary ops mishandling empty input
- PR #2326 Fix for bug in DLPack when reading multiple columns
- PR #2324 Fix cudf Docker build
- PR #2325 Fix ORC RLEv2 patched base mode decoding with nonzero patch width
- PR #2235 Fix get_dummies to be compatible with dask
- PR #2332 Zero initialize gdf_dtype_extra_info
- PR #2355 Handle float16 in binary operations
- PR #2360 Fix missing dtype handling in cudf.Series & columnops.as_column
- PR #2364 Fix quantile api and other trivial issues around it
- PR #2361 Fixed issue with `codes` of CategoricalIndex
- PR #2357 Fixed inconsistent type of index created with from_pandas vs direct construction
- PR #2389 Fixed Rolling __getattr__ and __getitem__ for offset based windows
- PR #2402 Fixed bug in valid mask computation in cudf::copy_if (apply_boolean_mask)
- PR #2401 Fix to a scalar datetime(of type Days) issue
- PR #2386 Correctly allocate output valids in groupby
- PR #2411 Fixed failures on binary op on single element string column
- PR #2422 Fix Pandas logical binary operation incompatibilites
- PR #2447 Fix CodeCov posting build statuses temporarily
- PR #2450 Fix erroneous null handling in `cudf.DataFrame`'s `apply_rows`
- PR #2470 Fix issues with empty strings and string categories (Java)
- PR #2471 Fix String Column Validity.
- PR #2481 Fix java validity buffer serialization
- PR #2485 Updated bytes calculation to use size_t to avoid overflow in column concat
- PR #2461 Fix groupby multiple aggregations same column
- PR #2514 Fix cudf::drop_nulls threshold handling in Cython
- PR #2516 Fix utilities include paths and meta.yaml header paths
- PR #2517 Fix device memory leak in to_dlpack tensor deleter
- PR #2431 Fix local build generated file ownerships
- PR #2511 Added import of orc, refactored exception handlers to not squash fatal exceptions
- PR #2527 Fix index and column input handling in dask_cudf read_parquet
- PR #2466 Fix `dataframe.query` returning null rows erroneously
- PR #2548 Orc reader: fix non-deterministic data decoding at chunk boundaries
- PR #2557 fix cudautils import in string.py
- PR #2521 Fix casting datetimes from/to the same resolution
- PR #2545 Fix MultiIndexes with datetime levels
- PR #2560 Remove duplicate `dlpack` definition in conda recipe
- PR #2567 Fix ColumnVector.fromScalar issues while dealing with null scalars
- PR #2565 Orc reader: fix incorrect data decoding of int64 data types
- PR #2577 Fix search benchmark compilation error by adding necessary header
- PR #2604 Fix a bug in copying.pyx:_normalize_types that upcasted int32 to int64


# cuDF 0.8.0 (27 June 2019)

## New Features

- PR #1524 Add GPU-accelerated JSON Lines parser with limited feature set
- PR #1569 Add support for Json objects to the JSON Lines reader
- PR #1622 Add Series.loc
- PR #1654 Add cudf::apply_boolean_mask: faster replacement for gdf_apply_stencil
- PR #1487 cython gather/scatter
- PR #1310 Implemented the slice/split functionality.
- PR #1630 Add Python layer to the GPU-accelerated JSON reader
- PR #1745 Add rounding of numeric columns via Numba
- PR #1772 JSON reader: add support for BytesIO and StringIO input
- PR #1527 Support GDF_BOOL8 in readers and writers
- PR #1819 Logical operators (AND, OR, NOT) for libcudf and cuDF
- PR #1813 ORC Reader: Add support for stripe selection
- PR #1828 JSON Reader: add suport for bool8 columns
- PR #1833 Add column iterator with/without nulls
- PR #1665 Add the point-in-polygon GIS function
- PR #1863 Series and Dataframe methods for all and any
- PR #1908 cudf::copy_range and cudf::fill for copying/assigning an index or range to a constant
- PR #1921 Add additional formats for typecasting to/from strings
- PR #1807 Add Series.dropna()
- PR #1987 Allow user defined functions in the form of ptx code to be passed to binops
- PR #1948 Add operator functions like `Series.add()` to DataFrame and Series
- PR #1954 Add skip test argument to GPU build script
- PR #2018 Add bindings for new groupby C++ API
- PR #1984 Add rolling window operations Series.rolling() and DataFrame.rolling()
- PR #1542 Python method and bindings for to_csv
- PR #1995 Add Java API
- PR #1998 Add google benchmark to cudf
- PR #1845 Add cudf::drop_duplicates, DataFrame.drop_duplicates
- PR #1652 Added `Series.where()` feature
- PR #2074 Java Aggregates, logical ops, and better RMM support
- PR #2140 Add a `cudf::transform` function
- PR #2068 Concatenation of different typed columns

## Improvements

- PR #1538 Replacing LesserRTTI with inequality_comparator
- PR #1703 C++: Added non-aggregating `insert` to `concurrent_unordered_map` with specializations to store pairs with a single atomicCAS when possible.
- PR #1422 C++: Added a RAII wrapper for CUDA streams
- PR #1701 Added `unique` method for stringColumns
- PR #1713 Add documentation for Dask-XGBoost
- PR #1666 CSV Reader: Improve performance for files with large number of columns
- PR #1725 Enable the ability to use a single column groupby as its own index
- PR #1759 Add an example showing simultaneous rolling averages to `apply_grouped` documentation
- PR #1746 C++: Remove unused code: `windowed_ops.cu`, `sorting.cu`, `hash_ops.cu`
- PR #1748 C++: Add `bool` nullability flag to `device_table` row operators
- PR #1764 Improve Numerical column: `mean_var` and `mean`
- PR #1767 Speed up Python unit tests
- PR #1770 Added build.sh script, updated CI scripts and documentation
- PR #1739 ORC Reader: Add more pytest coverage
- PR #1696 Added null support in `Series.replace()`.
- PR #1390 Added some basic utility functions for `gdf_column`'s
- PR #1791 Added general column comparison code for testing
- PR #1795 Add printing of git submodule info to `print_env.sh`
- PR #1796 Removing old sort based group by code and gdf_filter
- PR #1811 Added funtions for copying/allocating `cudf::table`s
- PR #1838 Improve columnops.column_empty so that it returns typed columns instead of a generic Column
- PR #1890 Add utils.get_dummies- a pandas-like wrapper around one_hot-encoding
- PR #1823 CSV Reader: default the column type to string for empty dataframes
- PR #1827 Create bindings for scalar-vector binops, and update one_hot_encoding to use them
- PR #1817 Operators now support different sized dataframes as long as they don't share different sized columns
- PR #1855 Transition replace_nulls to new C++ API and update corresponding Cython/Python code
- PR #1858 Add `std::initializer_list` constructor to `column_wrapper`
- PR #1846 C++ type-erased gdf_equal_columns test util; fix gdf_equal_columns logic error
- PR #1390 Added some basic utility functions for `gdf_column`s
- PR #1391 Tidy up bit-resolution-operation and bitmask class code
- PR #1882 Add iloc functionality to MultiIndex dataframes
- PR #1884 Rolling windows: general enhancements and better coverage for unit tests
- PR #1886 support GDF_STRING_CATEGORY columns in apply_boolean_mask, drop_nulls and other libcudf functions
- PR #1896 Improve performance of groupby with levels specified in dask-cudf
- PR #1915 Improve iloc performance for non-contiguous row selection
- PR #1859 Convert read_json into a C++ API
- PR #1919 Rename libcudf namespace gdf to namespace cudf
- PR #1850 Support left_on and right_on for DataFrame merge operator
- PR #1930 Specialize constructor for `cudf::bool8` to cast argument to `bool`
- PR #1938 Add default constructor for `column_wrapper`
- PR #1930 Specialize constructor for `cudf::bool8` to cast argument to `bool`
- PR #1952 consolidate libcudf public API headers in include/cudf
- PR #1949 Improved selection with boolmask using libcudf `apply_boolean_mask`
- PR #1956 Add support for nulls in `query()`
- PR #1973 Update `std::tuple` to `std::pair` in top-most libcudf APIs and C++ transition guide
- PR #1981 Convert read_csv into a C++ API
- PR #1868 ORC Reader: Support row index for speed up on small/medium datasets
- PR #1964 Added support for list-like types in Series.str.cat
- PR #2005 Use HTML5 details tag in bug report issue template
- PR #2003 Removed few redundant unit-tests from test_string.py::test_string_cat
- PR #1944 Groupby design improvements
- PR #2017 Convert `read_orc()` into a C++ API
- PR #2011 Convert `read_parquet()` into a C++ API
- PR #1756 Add documentation "10 Minutes to cuDF and dask_cuDF"
- PR #2034 Adding support for string columns concatenation using "add" binary operator
- PR #2042 Replace old "10 Minutes" guide with new guide for docs build process
- PR #2036 Make library of common test utils to speed up tests compilation
- PR #2022 Facilitating get_dummies to be a high level api too
- PR #2050 Namespace IO readers and add back free-form `read_xxx` functions
- PR #2104 Add a functional ``sort=`` keyword argument to groupby
- PR #2108 Add `find_and_replace` for StringColumn for replacing single values
- PR #1803 cuDF/CuPy interoperability documentation

## Bug Fixes

- PR #1465 Fix for test_orc.py and test_sparse_df.py test failures
- PR #1583 Fix underlying issue in `as_index()` that was causing `Series.quantile()` to fail
- PR #1680 Add errors= keyword to drop() to fix cudf-dask bug
- PR #1651 Fix `query` function on empty dataframe
- PR #1616 Fix CategoricalColumn to access categories by index instead of iteration
- PR #1660 Fix bug in `loc` when indexing with a column name (a string)
- PR #1683 ORC reader: fix timestamp conversion to UTC
- PR #1613 Improve CategoricalColumn.fillna(-1) performance
- PR #1642 Fix failure of CSV_TEST gdf_csv_test.SkiprowsNrows on multiuser systems
- PR #1709 Fix handling of `datetime64[ms]` in `dataframe.select_dtypes`
- PR #1704 CSV Reader: Add support for the plus sign in number fields
- PR #1687 CSV reader: return an empty dataframe for zero size input
- PR #1757 Concatenating columns with null columns
- PR #1755 Add col_level keyword argument to melt
- PR #1758 Fix df.set_index() when setting index from an empty column
- PR #1749 ORC reader: fix long strings of NULL values resulting in incorrect data
- PR #1742 Parquet Reader: Fix index column name to match PANDAS compat
- PR #1782 Update libcudf doc version
- PR #1783 Update conda dependencies
- PR #1786 Maintain the original series name in series.unique output
- PR #1760 CSV Reader: fix segfault when dtype list only includes columns from usecols list
- PR #1831 build.sh: Assuming python is in PATH instead of using PYTHON env var
- PR #1839 Raise an error instead of segfaulting when transposing a DataFrame with StringColumns
- PR #1840 Retain index correctly during merge left_on right_on
- PR #1825 cuDF: Multiaggregation Groupby Failures
- PR #1789 CSV Reader: Fix missing support for specifying `int8` and `int16` dtypes
- PR #1857 Cython Bindings: Handle `bool` columns while calling `column_view_from_NDArrays`
- PR #1849 Allow DataFrame support methods to pass arguments to the methods
- PR #1847 Fixed #1375 by moving the nvstring check into the wrapper function
- PR #1864 Fixing cudf reduction for POWER platform
- PR #1869 Parquet reader: fix Dask timestamps not matching with Pandas (convert to milliseconds)
- PR #1876 add dtype=bool for `any`, `all` to treat integer column correctly
- PR #1875 CSV reader: take NaN values into account in dtype detection
- PR #1873 Add column dtype checking for the all/any methods
- PR #1902 Bug with string iteration in _apply_basic_agg
- PR #1887 Fix for initialization issue in pq_read_arg,orc_read_arg
- PR #1867 JSON reader: add support for null/empty fields, including the 'null' literal
- PR #1891 Fix bug #1750 in string column comparison
- PR #1909 Support of `to_pandas()` of boolean series with null values
- PR #1923 Use prefix removal when two aggs are called on a SeriesGroupBy
- PR #1914 Zero initialize gdf_column local variables
- PR #1959 Add support for comparing boolean Series to scalar
- PR #1966 Ignore index fix in series append
- PR #1967 Compute index __sizeof__ only once for DataFrame __sizeof__
- PR #1977 Support CUDA installation in default system directories
- PR #1982 Fixes incorrect index name after join operation
- PR #1985 Implement `GDF_PYMOD`, a special modulo that follows python's sign rules
- PR #1991 Parquet reader: fix decoding of NULLs
- PR #1990 Fixes a rendering bug in the `apply_grouped` documentation
- PR #1978 Fix for values being filled in an empty dataframe
- PR #2001 Correctly create MultiColumn from Pandas MultiColumn
- PR #2006 Handle empty dataframe groupby construction for dask
- PR #1965 Parquet Reader: Fix duplicate index column when it's already in `use_cols`
- PR #2033 Add pip to conda environment files to fix warning
- PR #2028 CSV Reader: Fix reading of uncompressed files without a recognized file extension
- PR #2073 Fix an issue when gathering columns with NVCategory and nulls
- PR #2053 cudf::apply_boolean_mask return empty column for empty boolean mask
- PR #2066 exclude `IteratorTest.mean_var_output` test from debug build
- PR #2069 Fix JNI code to use read_csv and read_parquet APIs
- PR #2071 Fix bug with unfound transitive dependencies for GTests in Ubuntu 18.04
- PR #2089 Configure Sphinx to render params correctly
- PR #2091 Fix another bug with unfound transitive dependencies for `cudftestutils` in Ubuntu 18.04
- PR #2115 Just apply `--disable-new-dtags` instead of trying to define all the transitive dependencies
- PR #2106 Fix errors in JitCache tests caused by sharing of device memory between processes
- PR #2120 Fix errors in JitCache tests caused by running multiple threads on the same data
- PR #2102 Fix memory leak in groupby
- PR #2113 fixed typo in to_csv code example


# cudf 0.7.2 (16 May 2019)

## New Features

- PR #1735 Added overload for atomicAdd on int64. Streamlined implementation of custom atomic overloads.
- PR #1741 Add MultiIndex concatenation

## Bug Fixes

- PR #1718 Fix issue with SeriesGroupBy MultiIndex in dask-cudf
- PR #1734 Python: fix performance regression for groupby count() aggregations
- PR #1768 Cython: fix handling read only schema buffers in gpuarrow reader


# cudf 0.7.1 (11 May 2019)

## New Features

- PR #1702 Lazy load MultiIndex to return groupby performance to near optimal.

## Bug Fixes

- PR #1708 Fix handling of `datetime64[ms]` in `dataframe.select_dtypes`


# cuDF 0.7.0 (10 May 2019)

## New Features

- PR #982 Implement gdf_group_by_without_aggregations and gdf_unique_indices functions
- PR #1142 Add `GDF_BOOL` column type
- PR #1194 Implement overloads for CUDA atomic operations
- PR #1292 Implemented Bitwise binary ops AND, OR, XOR (&, |, ^)
- PR #1235 Add GPU-accelerated Parquet Reader
- PR #1335 Added local_dict arg in `DataFrame.query()`.
- PR #1282 Add Series and DataFrame.describe()
- PR #1356 Rolling windows
- PR #1381 Add DataFrame._get_numeric_data
- PR #1388 Add CODEOWNERS file to auto-request reviews based on where changes are made
- PR #1396 Add DataFrame.drop method
- PR #1413 Add DataFrame.melt method
- PR #1412 Add DataFrame.pop()
- PR #1419 Initial CSV writer function
- PR #1441 Add Series level cumulative ops (cumsum, cummin, cummax, cumprod)
- PR #1420 Add script to build and test on a local gpuCI image
- PR #1440 Add DatetimeColumn.min(), DatetimeColumn.max()
- PR #1455 Add Series.Shift via Numba kernel
- PR #1441 Add Series level cumulative ops (cumsum, cummin, cummax, cumprod)
- PR #1461 Add Python coverage test to gpu build
- PR #1445 Parquet Reader: Add selective reading of rows and row group
- PR #1532 Parquet Reader: Add support for INT96 timestamps
- PR #1516 Add Series and DataFrame.ndim
- PR #1556 Add libcudf C++ transition guide
- PR #1466 Add GPU-accelerated ORC Reader
- PR #1565 Add build script for nightly doc builds
- PR #1508 Add Series isna, isnull, and notna
- PR #1456 Add Series.diff() via Numba kernel
- PR #1588 Add Index `astype` typecasting
- PR #1301 MultiIndex support
- PR #1599 Level keyword supported in groupby
- PR #929 Add support operations to dataframe
- PR #1609 Groupby accept list of Series
- PR #1658 Support `group_keys=True` keyword in groupby method

## Improvements

- PR #1531 Refactor closures as private functions in gpuarrow
- PR #1404 Parquet reader page data decoding speedup
- PR #1076 Use `type_dispatcher` in join, quantiles, filter, segmented sort, radix sort and hash_groupby
- PR #1202 Simplify README.md
- PR #1149 CSV Reader: Change convertStrToValue() functions to `__device__` only
- PR #1238 Improve performance of the CUDA trie used in the CSV reader
- PR #1245 Use file cache for JIT kernels
- PR #1278 Update CONTRIBUTING for new conda environment yml naming conventions
- PR #1163 Refactored UnaryOps. Reduced API to two functions: `gdf_unary_math` and `gdf_cast`. Added `abs`, `-`, and `~` ops. Changed bindings to Cython
- PR #1284 Update docs version
- PR #1287 add exclude argument to cudf.select_dtype function
- PR #1286 Refactor some of the CSV Reader kernels into generic utility functions
- PR #1291 fillna in `Series.to_gpu_array()` and `Series.to_array()` can accept the scalar too now.
- PR #1005 generic `reduction` and `scan` support
- PR #1349 Replace modernGPU sort join with thrust.
- PR #1363 Add a dataframe.mean(...) that raises NotImplementedError to satisfy `dask.dataframe.utils.is_dataframe_like`
- PR #1319 CSV Reader: Use column wrapper for gdf_column output alloc/dealloc
- PR #1376 Change series quantile default to linear
- PR #1399 Replace CFFI bindings for NVTX functions with Cython bindings
- PR #1389 Refactored `set_null_count()`
- PR #1386 Added macros `GDF_TRY()`, `CUDF_TRY()` and `ASSERT_CUDF_SUCCEEDED()`
- PR #1435 Rework CMake and conda recipes to depend on installed libraries
- PR #1391 Tidy up bit-resolution-operation and bitmask class code
- PR #1439 Add cmake variable to enable compiling CUDA code with -lineinfo
- PR #1462 Add ability to read parquet files from arrow::io::RandomAccessFile
- PR #1453 Convert CSV Reader CFFI to Cython
- PR #1479 Convert Parquet Reader CFFI to Cython
- PR #1397 Add a utility function for producing an overflow-safe kernel launch grid configuration
- PR #1382 Add GPU parsing of nested brackets to cuIO parsing utilities
- PR #1481 Add cudf::table constructor to allocate a set of `gdf_column`s
- PR #1484 Convert GroupBy CFFI to Cython
- PR #1463 Allow and default melt keyword argument var_name to be None
- PR #1486 Parquet Reader: Use device_buffer rather than device_ptr
- PR #1525 Add cudatoolkit conda dependency
- PR #1520 Renamed `src/dataframe` to `src/table` and moved `table.hpp`. Made `types.hpp` to be type declarations only.
- PR #1492 Convert transpose CFFI to Cython
- PR #1495 Convert binary and unary ops CFFI to Cython
- PR #1503 Convert sorting and hashing ops CFFI to Cython
- PR #1522 Use latest release version in update-version CI script
- PR #1533 Remove stale join CFFI, fix memory leaks in join Cython
- PR #1521 Added `row_bitmask` to compute bitmask for rows of a table. Merged `valids_ops.cu` and `bitmask_ops.cu`
- PR #1553 Overload `hash_row` to avoid using intial hash values. Updated `gdf_hash` to select between overloads
- PR #1585 Updated `cudf::table` to maintain own copy of wrapped `gdf_column*`s
- PR #1559 Add `except +` to all Cython function definitions to catch C++ exceptions properly
- PR #1617 `has_nulls` and `column_dtypes` for `cudf::table`
- PR #1590 Remove CFFI from the build / install process entirely
- PR #1536 Convert gpuarrow CFFI to Cython
- PR #1655 Add `Column._pointer` as a way to access underlying `gdf_column*` of a `Column`
- PR #1655 Update readme conda install instructions for cudf version 0.6 and 0.7


## Bug Fixes

- PR #1233 Fix dtypes issue while adding the column to `str` dataframe.
- PR #1254 CSV Reader: fix data type detection for floating-point numbers in scientific notation
- PR #1289 Fix looping over each value instead of each category in concatenation
- PR #1293 Fix Inaccurate error message in join.pyx
- PR #1308 Add atomicCAS overload for `int8_t`, `int16_t`
- PR #1317 Fix catch polymorphic exception by reference in ipc.cu
- PR #1325 Fix dtype of null bitmasks to int8
- PR #1326 Update build documentation to use -DCMAKE_CXX11_ABI=ON
- PR #1334 Add "na_position" argument to CategoricalColumn sort_by_values
- PR #1321 Fix out of bounds warning when checking Bzip2 header
- PR #1359 Add atomicAnd/Or/Xor for integers
- PR #1354 Fix `fillna()` behaviour when replacing values with different dtypes
- PR #1347 Fixed core dump issue while passing dict_dtypes without column names in `cudf.read_csv()`
- PR #1379 Fixed build failure caused due to error: 'col_dtype' may be used uninitialized
- PR #1392 Update cudf Dockerfile and package_versions.sh
- PR #1385 Added INT8 type to `_schema_to_dtype` for use in GpuArrowReader
- PR #1393 Fixed a bug in `gdf_count_nonzero_mask()` for the case of 0 bits to count
- PR #1395 Update CONTRIBUTING to use the environment variable CUDF_HOME
- PR #1416 Fix bug at gdf_quantile_exact and gdf_quantile_appox
- PR #1421 Fix remove creation of series multiple times during `add_column()`
- PR #1405 CSV Reader: Fix memory leaks on read_csv() failure
- PR #1328 Fix CategoricalColumn to_arrow() null mask
- PR #1433 Fix NVStrings/categories includes
- PR #1432 Update NVStrings to 0.7.* to coincide with 0.7 development
- PR #1483 Modify CSV reader to avoid cropping blank quoted characters in non-string fields
- PR #1446 Merge 1275 hotfix from master into branch-0.7
- PR #1447 Fix legacy groupby apply docstring
- PR #1451 Fix hash join estimated result size is not correct
- PR #1454 Fix local build script improperly change directory permissions
- PR #1490 Require Dask 1.1.0+ for `is_dataframe_like` test or skip otherwise.
- PR #1491 Use more specific directories & groups in CODEOWNERS
- PR #1497 Fix Thrust issue on CentOS caused by missing default constructor of host_vector elements
- PR #1498 Add missing include guard to device_atomics.cuh and separated DEVICE_ATOMICS_TEST
- PR #1506 Fix csv-write call to updated NVStrings method
- PR #1510 Added nvstrings `fillna()` function
- PR #1507 Parquet Reader: Default string data to GDF_STRING
- PR #1535 Fix doc issue to ensure correct labelling of cudf.series
- PR #1537 Fix `undefined reference` link error in HashPartitionTest
- PR #1548 Fix ci/local/build.sh README from using an incorrect image example
- PR #1551 CSV Reader: Fix integer column name indexing
- PR #1586 Fix broken `scalar_wrapper::operator==`
- PR #1591 ORC/Parquet Reader: Fix missing import for FileNotFoundError exception
- PR #1573 Parquet Reader: Fix crash due to clash with ORC reader datasource
- PR #1607 Revert change of `column.to_dense_buffer` always return by copy for performance concerns
- PR #1618 ORC reader: fix assert & data output when nrows/skiprows isn't aligned to stripe boundaries
- PR #1631 Fix failure of TYPES_TEST on some gcc-7 based systems.
- PR #1641 CSV Reader: Fix skip_blank_lines behavior with Windows line terminators (\r\n)
- PR #1648 ORC reader: fix non-deterministic output when skiprows is non-zero
- PR #1676 Fix groupby `as_index` behaviour with `MultiIndex`
- PR #1659 Fix bug caused by empty groupbys and multiindex slicing throwing exceptions
- PR #1656 Correct Groupby failure in dask when un-aggregable columns are left in dataframe.
- PR #1689 Fix groupby performance regression
- PR #1694 Add Cython as a runtime dependency since it's required in `setup.py`


# cuDF 0.6.1 (25 Mar 2019)

## Bug Fixes

- PR #1275 Fix CentOS exception in DataFrame.hash_partition from using value "returned" by a void function


# cuDF 0.6.0 (22 Mar 2019)

## New Features

- PR #760 Raise `FileNotFoundError` instead of `GDF_FILE_ERROR` in `read_csv` if the file does not exist
- PR #539 Add Python bindings for replace function
- PR #823 Add Doxygen configuration to enable building HTML documentation for libcudf C/C++ API
- PR #807 CSV Reader: Add byte_range parameter to specify the range in the input file to be read
- PR #857 Add Tail method for Series/DataFrame and update Head method to use iloc
- PR #858 Add series feature hashing support
- PR #871 CSV Reader: Add support for NA values, including user specified strings
- PR #893 Adds PyArrow based parquet readers / writers to Python, fix category dtype handling, fix arrow ingest buffer size issues
- PR #867 CSV Reader: Add support for ignoring blank lines and comment lines
- PR #887 Add Series digitize method
- PR #895 Add Series groupby
- PR #898 Add DataFrame.groupby(level=0) support
- PR #920 Add feather, JSON, HDF5 readers / writers from PyArrow / Pandas
- PR #888 CSV Reader: Add prefix parameter for column names, used when parsing without a header
- PR #913 Add DLPack support: convert between cuDF DataFrame and DLTensor
- PR #939 Add ORC reader from PyArrow
- PR #918 Add Series.groupby(level=0) support
- PR #906 Add binary and comparison ops to DataFrame
- PR #958 Support unary and binary ops on indexes
- PR #964 Add `rename` method to `DataFrame`, `Series`, and `Index`
- PR #985 Add `Series.to_frame` method
- PR #985 Add `drop=` keyword to reset_index method
- PR #994 Remove references to pygdf
- PR #990 Add external series groupby support
- PR #988 Add top-level merge function to cuDF
- PR #992 Add comparison binaryops to DateTime columns
- PR #996 Replace relative path imports with absolute paths in tests
- PR #995 CSV Reader: Add index_col parameter to specify the column name or index to be used as row labels
- PR #1004 Add `from_gpu_matrix` method to DataFrame
- PR #997 Add property index setter
- PR #1007 Replace relative path imports with absolute paths in cudf
- PR #1013 select columns with df.columns
- PR #1016 Rename Series.unique_count() to nunique() to match pandas API
- PR #947 Prefixsum to handle nulls and float types
- PR #1029 Remove rest of relative path imports
- PR #1021 Add filtered selection with assignment for Dataframes
- PR #872 Adding NVCategory support to cudf apis
- PR #1052 Add left/right_index and left/right_on keywords to merge
- PR #1091 Add `indicator=` and `suffixes=` keywords to merge
- PR #1107 Add unsupported keywords to Series.fillna
- PR #1032 Add string support to cuDF python
- PR #1136 Removed `gdf_concat`
- PR #1153 Added function for getting the padded allocation size for valid bitmask
- PR #1148 Add cudf.sqrt for dataframes and Series
- PR #1159 Add Python bindings for libcudf dlpack functions
- PR #1155 Add __array_ufunc__ for DataFrame and Series for sqrt
- PR #1168 to_frame for series accepts a name argument


## Improvements

- PR #1218 Add dask-cudf page to API docs
- PR #892 Add support for heterogeneous types in binary ops with JIT
- PR #730 Improve performance of `gdf_table` constructor
- PR #561 Add Doxygen style comments to Join CUDA functions
- PR #813 unified libcudf API functions by replacing gpu_ with gdf_
- PR #822 Add support for `__cuda_array_interface__` for ingest
- PR #756 Consolidate common helper functions from unordered map and multimap
- PR #753 Improve performance of groupby sum and average, especially for cases with few groups.
- PR #836 Add ingest support for arrow chunked arrays in Column, Series, DataFrame creation
- PR #763 Format doxygen comments for csv_read_arg struct
- PR #532 CSV Reader: Use type dispatcher instead of switch block
- PR #694 Unit test utilities improvements
- PR #878 Add better indexing to Groupby
- PR #554 Add `empty` method and `is_monotonic` attribute to `Index`
- PR #1040 Fixed up Doxygen comment tags
- PR #909 CSV Reader: Avoid host->device->host copy for header row data
- PR #916 Improved unit testing and error checking for `gdf_column_concat`
- PR #941 Replace `numpy` call in `Series.hash_encode` with `numba`
- PR #942 Added increment/decrement operators for wrapper types
- PR #943 Updated `count_nonzero_mask` to return `num_rows` when the mask is null
- PR #952 Added trait to map C++ type to `gdf_dtype`
- PR #966 Updated RMM submodule.
- PR #998 Add IO reader/writer modules to API docs, fix for missing cudf.Series docs
- PR #1017 concatenate along columns for Series and DataFrames
- PR #1002 Support indexing a dataframe with another boolean dataframe
- PR #1018 Better concatenation for Series and Dataframes
- PR #1036 Use Numpydoc style docstrings
- PR #1047 Adding gdf_dtype_extra_info to gdf_column_view_augmented
- PR #1054 Added default ctor to SerialTrieNode to overcome Thrust issue in CentOS7 + CUDA10
- PR #1024 CSV Reader: Add support for hexadecimal integers in integral-type columns
- PR #1033 Update `fillna()` to use libcudf function `gdf_replace_nulls`
- PR #1066 Added inplace assignment for columns and select_dtypes for dataframes
- PR #1026 CSV Reader: Change the meaning and type of the quoting parameter to match Pandas
- PR #1100 Adds `CUDF_EXPECTS` error-checking macro
- PR #1092 Fix select_dtype docstring
- PR #1111 Added cudf::table
- PR #1108 Sorting for datetime columns
- PR #1120 Return a `Series` (not a `Column`) from `Series.cat.set_categories()`
- PR #1128 CSV Reader: The last data row does not need to be line terminated
- PR #1183 Bump Arrow version to 0.12.1
- PR #1208 Default to CXX11_ABI=ON
- PR #1252 Fix NVStrings dependencies for cuda 9.2 and 10.0
- PR #2037 Optimize the existing `gather` and `scatter` routines in `libcudf`

## Bug Fixes

- PR #821 Fix flake8 issues revealed by flake8 update
- PR #808 Resolved renamed `d_columns_valids` variable name
- PR #820 CSV Reader: fix the issue where reader adds additional rows when file uses \r\n as a line terminator
- PR #780 CSV Reader: Fix scientific notation parsing and null values for empty quotes
- PR #815 CSV Reader: Fix data parsing when tabs are present in the input CSV file
- PR #850 Fix bug where left joins where the left df has 0 rows causes a crash
- PR #861 Fix memory leak by preserving the boolean mask index
- PR #875 Handle unnamed indexes in to/from arrow functions
- PR #877 Fix ingest of 1 row arrow tables in from arrow function
- PR #876 Added missing `<type_traits>` include
- PR #889 Deleted test_rmm.py which has now moved to RMM repo
- PR #866 Merge v0.5.1 numpy ABI hotfix into 0.6
- PR #917 value_counts return int type on empty columns
- PR #611 Renamed `gdf_reduce_optimal_output_size()` -> `gdf_reduction_get_intermediate_output_size()`
- PR #923 fix index for negative slicing for cudf dataframe and series
- PR #927 CSV Reader: Fix category GDF_CATEGORY hashes not being computed properly
- PR #921 CSV Reader: Fix parsing errors with delim_whitespace, quotations in the header row, unnamed columns
- PR #933 Fix handling objects of all nulls in series creation
- PR #940 CSV Reader: Fix an issue where the last data row is missing when using byte_range
- PR #945 CSV Reader: Fix incorrect datetime64 when milliseconds or space separator are used
- PR #959 Groupby: Problem with column name lookup
- PR #950 Converting dataframe/recarry with non-contiguous arrays
- PR #963 CSV Reader: Fix another issue with missing data rows when using byte_range
- PR #999 Fix 0 sized kernel launches and empty sort_index exception
- PR #993 Fix dtype in selecting 0 rows from objects
- PR #1009 Fix performance regression in `to_pandas` method on DataFrame
- PR #1008 Remove custom dask communication approach
- PR #1001 CSV Reader: Fix a memory access error when reading a large (>2GB) file with date columns
- PR #1019 Binary Ops: Fix error when one input column has null mask but other doesn't
- PR #1014 CSV Reader: Fix false positives in bool value detection
- PR #1034 CSV Reader: Fix parsing floating point precision and leading zero exponents
- PR #1044 CSV Reader: Fix a segfault when byte range aligns with a page
- PR #1058 Added support for `DataFrame.loc[scalar]`
- PR #1060 Fix column creation with all valid nan values
- PR #1073 CSV Reader: Fix an issue where a column name includes the return character
- PR #1090 Updating Doxygen Comments
- PR #1080 Fix dtypes returned from loc / iloc because of lists
- PR #1102 CSV Reader: Minor fixes and memory usage improvements
- PR #1174: Fix release script typo
- PR #1137 Add prebuild script for CI
- PR #1118 Enhanced the `DataFrame.from_records()` feature
- PR #1129 Fix join performance with index parameter from using numpy array
- PR #1145 Issue with .agg call on multi-column dataframes
- PR #908 Some testing code cleanup
- PR #1167 Fix issue with null_count not being set after inplace fillna()
- PR #1184 Fix iloc performance regression
- PR #1185 Support left_on/right_on and also on=str in merge
- PR #1200 Fix allocating bitmasks with numba instead of rmm in allocate_mask function
- PR #1213 Fix bug with csv reader requesting subset of columns using wrong datatype
- PR #1223 gpuCI: Fix label on rapidsai channel on gpu build scripts
- PR #1242 Add explicit Thrust exec policy to fix NVCATEGORY_TEST segfault on some platforms
- PR #1246 Fix categorical tests that failed due to bad implicit type conversion
- PR #1255 Fix overwriting conda package main label uploads
- PR #1259 Add dlpack includes to pip build


# cuDF 0.5.1 (05 Feb 2019)

## Bug Fixes

- PR #842 Avoid using numpy via cimport to prevent ABI issues in Cython compilation


# cuDF 0.5.0 (28 Jan 2019)

## New Features

- PR #722 Add bzip2 decompression support to `read_csv()`
- PR #693 add ZLIB-based GZIP/ZIP support to `read_csv_strings()`
- PR #411 added null support to gdf_order_by (new API) and cudf_table::sort
- PR #525 Added GitHub Issue templates for bugs, documentation, new features, and questions
- PR #501 CSV Reader: Add support for user-specified decimal point and thousands separator to read_csv_strings()
- PR #455 CSV Reader: Add support for user-specified decimal point and thousands separator to read_csv()
- PR #439 add `DataFrame.drop` method similar to pandas
- PR #356 add `DataFrame.transpose` method and `DataFrame.T` property similar to pandas
- PR #505 CSV Reader: Add support for user-specified boolean values
- PR #350 Implemented Series replace function
- PR #490 Added print_env.sh script to gather relevant environment details when reporting cuDF issues
- PR #474 add ZLIB-based GZIP/ZIP support to `read_csv()`
- PR #547 Added melt similar to `pandas.melt()`
- PR #491 Add CI test script to check for updates to CHANGELOG.md in PRs
- PR #550 Add CI test script to check for style issues in PRs
- PR #558 Add CI scripts for cpu-based conda and gpu-based test builds
- PR #524 Add Boolean Indexing
- PR #564 Update python `sort_values` method to use updated libcudf `gdf_order_by` API
- PR #509 CSV Reader: Input CSV file can now be passed in as a text or a binary buffer
- PR #607 Add `__iter__` and iteritems to DataFrame class
- PR #643 added a new api gdf_replace_nulls that allows a user to replace nulls in a column

## Improvements

- PR #426 Removed sort-based groupby and refactored existing groupby APIs. Also improves C++/CUDA compile time.
- PR #461 Add `CUDF_HOME` variable in README.md to replace relative pathing.
- PR #472 RMM: Created centralized rmm::device_vector alias and rmm::exec_policy
- PR #500 Improved the concurrent hash map class to support partitioned (multi-pass) hash table building.
- PR #454 Improve CSV reader docs and examples
- PR #465 Added templated C++ API for RMM to avoid explicit cast to `void**`
- PR #513 `.gitignore` tweaks
- PR #521 Add `assert_eq` function for testing
- PR #502 Simplify Dockerfile for local dev, eliminate old conda/pip envs
- PR #549 Adds `-rdynamic` compiler flag to nvcc for Debug builds
- PR #472 RMM: Created centralized rmm::device_vector alias and rmm::exec_policy
- PR #577 Added external C++ API for scatter/gather functions
- PR #500 Improved the concurrent hash map class to support partitioned (multi-pass) hash table building
- PR #583 Updated `gdf_size_type` to `int`
- PR #500 Improved the concurrent hash map class to support partitioned (multi-pass) hash table building
- PR #617 Added .dockerignore file. Prevents adding stale cmake cache files to the docker container
- PR #658 Reduced `JOIN_TEST` time by isolating overflow test of hash table size computation
- PR #664 Added Debuging instructions to README
- PR #651 Remove noqa marks in `__init__.py` files
- PR #671 CSV Reader: uncompressed buffer input can be parsed without explicitly specifying compression as None
- PR #684 Make RMM a submodule
- PR #718 Ensure sum, product, min, max methods pandas compatibility on empty datasets
- PR #720 Refactored Index classes to make them more Pandas-like, added CategoricalIndex
- PR #749 Improve to_arrow and from_arrow Pandas compatibility
- PR #766 Remove TravisCI references, remove unused variables from CMake, fix ARROW_VERSION in Cmake
- PR #773 Add build-args back to Dockerfile and handle dependencies based on environment yml file
- PR #781 Move thirdparty submodules to root and symlink in /cpp
- PR #843 Fix broken cudf/python API examples, add new methods to the API index

## Bug Fixes

- PR #569 CSV Reader: Fix days being off-by-one when parsing some dates
- PR #531 CSV Reader: Fix incorrect parsing of quoted numbers
- PR #465 Added templated C++ API for RMM to avoid explicit cast to `void**`
- PR #473 Added missing <random> include
- PR #478 CSV Reader: Add api support for auto column detection, header, mangle_dupe_cols, usecols
- PR #495 Updated README to correct where cffi pytest should be executed
- PR #501 Fix the intermittent segfault caused by the `thousands` and `compression` parameters in the csv reader
- PR #502 Simplify Dockerfile for local dev, eliminate old conda/pip envs
- PR #512 fix bug for `on` parameter in `DataFrame.merge` to allow for None or single column name
- PR #511 Updated python/cudf/bindings/join.pyx to fix cudf merge printing out dtypes
- PR #513 `.gitignore` tweaks
- PR #521 Add `assert_eq` function for testing
- PR #537 Fix CMAKE_CUDA_STANDARD_REQURIED typo in CMakeLists.txt
- PR #447 Fix silent failure in initializing DataFrame from generator
- PR #545 Temporarily disable csv reader thousands test to prevent segfault (test re-enabled in PR #501)
- PR #559 Fix Assertion error while using `applymap` to change the output dtype
- PR #575 Update `print_env.sh` script to better handle missing commands
- PR #612 Prevent an exception from occuring with true division on integer series.
- PR #630 Fix deprecation warning for `pd.core.common.is_categorical_dtype`
- PR #622 Fix Series.append() behaviour when appending values with different numeric dtype
- PR #603 Fix error while creating an empty column using None.
- PR #673 Fix array of strings not being caught in from_pandas
- PR #644 Fix return type and column support of dataframe.quantile()
- PR #634 Fix create `DataFrame.from_pandas()` with numeric column names
- PR #654 Add resolution check for GDF_TIMESTAMP in Join
- PR #648 Enforce one-to-one copy required when using `numba>=0.42.0`
- PR #645 Fix cmake build type handling not setting debug options when CMAKE_BUILD_TYPE=="Debug"
- PR #669 Fix GIL deadlock when launching multiple python threads that make Cython calls
- PR #665 Reworked the hash map to add a way to report the destination partition for a key
- PR #670 CMAKE: Fix env include path taking precedence over libcudf source headers
- PR #674 Check for gdf supported column types
- PR #677 Fix 'gdf_csv_test_Dates' gtest failure due to missing nrows parameter
- PR #604 Fix the parsing errors while reading a csv file using `sep` instead of `delimiter`.
- PR #686 Fix converting nulls to NaT values when converting Series to Pandas/Numpy
- PR #689 CSV Reader: Fix behavior with skiprows+header to match pandas implementation
- PR #691 Fixes Join on empty input DFs
- PR #706 CSV Reader: Fix broken dtype inference when whitespace is in data
- PR #717 CSV reader: fix behavior when parsing a csv file with no data rows
- PR #724 CSV Reader: fix build issue due to parameter type mismatch in a std::max call
- PR #734 Prevents reading undefined memory in gpu_expand_mask_bits numba kernel
- PR #747 CSV Reader: fix an issue where CUDA allocations fail with some large input files
- PR #750 Fix race condition for handling NVStrings in CMake
- PR #719 Fix merge column ordering
- PR #770 Fix issue where RMM submodule pointed to wrong branch and pin other to correct branches
- PR #778 Fix hard coded ABI off setting
- PR #784 Update RMM submodule commit-ish and pip paths
- PR #794 Update `rmm::exec_policy` usage to fix segmentation faults when used as temprory allocator.
- PR #800 Point git submodules to branches of forks instead of exact commits


# cuDF 0.4.0 (05 Dec 2018)

## New Features

- PR #398 add pandas-compatible `DataFrame.shape()` and `Series.shape()`
- PR #394 New documentation feature "10 Minutes to cuDF"
- PR #361 CSV Reader: Add support for strings with delimiters

## Improvements

 - PR #436 Improvements for type_dispatcher and wrapper structs
 - PR #429 Add CHANGELOG.md (this file)
 - PR #266 use faster CUDA-accelerated DataFrame column/Series concatenation.
 - PR #379 new C++ `type_dispatcher` reduces code complexity in supporting many data types.
 - PR #349 Improve performance for creating columns from memoryview objects
 - PR #445 Update reductions to use type_dispatcher. Adds integer types support to sum_of_squares.
 - PR #448 Improve installation instructions in README.md
 - PR #456 Change default CMake build to Release, and added option for disabling compilation of tests

## Bug Fixes

 - PR #444 Fix csv_test CUDA too many resources requested fail.
 - PR #396 added missing output buffer in validity tests for groupbys.
 - PR #408 Dockerfile updates for source reorganization
 - PR #437 Add cffi to Dockerfile conda env, fixes "cannot import name 'librmm'"
 - PR #417 Fix `map_test` failure with CUDA 10
 - PR #414 Fix CMake installation include file paths
 - PR #418 Properly cast string dtypes to programmatic dtypes when instantiating columns
 - PR #427 Fix and tests for Concatenation illegal memory access with nulls


# cuDF 0.3.0 (23 Nov 2018)

## New Features

 - PR #336 CSV Reader string support

## Improvements

 - PR #354 source code refactored for better organization. CMake build system overhaul. Beginning of transition to Cython bindings.
 - PR #290 Add support for typecasting to/from datetime dtype
 - PR #323 Add handling pyarrow boolean arrays in input/out, add tests
 - PR #325 GDF_VALIDITY_UNSUPPORTED now returned for algorithms that don't support non-empty valid bitmasks
 - PR #381 Faster InputTooLarge Join test completes in ms rather than minutes.
 - PR #373 .gitignore improvements
 - PR #367 Doc cleanup & examples for DataFrame methods
 - PR #333 Add Rapids Memory Manager documentation
 - PR #321 Rapids Memory Manager adds file/line location logging and convenience macros
 - PR #334 Implement DataFrame `__copy__` and `__deepcopy__`
 - PR #271 Add NVTX ranges to pygdf
 - PR #311 Document system requirements for conda install

## Bug Fixes

 - PR #337 Retain index on `scale()` function
 - PR #344 Fix test failure due to PyArrow 0.11 Boolean handling
 - PR #364 Remove noexcept from managed_allocator;  CMakeLists fix for NVstrings
 - PR #357 Fix bug that made all series be considered booleans for indexing
 - PR #351 replace conda env configuration for developers
 - PRs #346 #360 Fix CSV reading of negative numbers
 - PR #342 Fix CMake to use conda-installed nvstrings
 - PR #341 Preserve categorical dtype after groupby aggregations
 - PR #315 ReadTheDocs build update to fix missing libcuda.so
 - PR #320 FIX out-of-bounds access error in reductions.cu
 - PR #319 Fix out-of-bounds memory access in libcudf count_valid_bits
 - PR #303 Fix printing empty dataframe


# cuDF 0.2.0 and cuDF 0.1.0

These were initial releases of cuDF based on previously separate pyGDF and libGDF libraries.<|MERGE_RESOLUTION|>--- conflicted
+++ resolved
@@ -22,35 +22,7 @@
 - PR #3213 Port cuIO to libcudf++
 - PR #3222 Add nvtext character tokenizer
 - PR #3223 Java expose underlying buffers
-<<<<<<< HEAD
-- PR #3300 Add `DataFrame.insert`
-- PR #3263 Define and implement new `valid_if`
-- PR #3278 Add `to_host` utility to copy `column_view` to host
-- PR #3087 Add new cudf::experimental bool8 wrapper
-- PR #3219 Construct column from column_view
-- PR #3229 Define and implement new search APIs
-- PR #3308 java add API for memory usage callbacks
-- PR #2691 Row-wise reduction and scan operations via CuPy
-- PR #3291 Add normalize_nans_and_zeros
-- PR #3187 Define and implement new replace APIs
-- PR #3356 Add vertical concatenation for table/columns
-- PR #3344 java split API
-- PR #2791 Add `groupby.std()`
-- PR #3368 Enable dropna argument in dask_cudf groupby
-- PR #3298 add null replacement iterator for column_device_view
-- PR #3297 Define and implement new groupby API.
-- PR #3396 Update device_atomics with new bool8 and timestamp specializations
-- PR #3411 Java host memory management API
-- PR #3393 Implement df.cov and enable covariance/correlation in dask_cudf
-- PR #3401 Add dask_cudf ORC writer (to_orc)
-- PR #3331 Add copy_if_else
-- PR #3427 Define and Implement new multi-search API
-- PR #3442 Add Bool-index + Multi column + DataFrame support for set-item
-- PR #3172 Define and implement new fill/repeat/copy_range APIs
-
-=======
 - PR #3259 Add .clang-format
->>>>>>> 8d376b22
 
 ## Improvements
 
