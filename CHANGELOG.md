# cuDF 0.13.0 (Date TBD)

## New Features

- PR #3577 Add initial dictionary support to column classes
- PR #3777 Add support for dictionary column in gather
- PR #3693 add string support, skipna to scan operation
- PR #3662 Define and implement `shift`.
- PR #3842 ORC writer: add support for column statistics
- PR #3861 Added Series.sum feature for String
- PR #4069 Added cast of numeric columns from/to String
- PR #3681 Add cudf::experimental::boolean_mask_scatter
- PR #4040 Add support for n-way merge of sorted tables
- PR #4053 Multi-column quantiles.
- PR #4107 Add groupby nunique aggregation
- PR #4153 Support Dask serialization protocol on cuDF objects

## Improvements

- PR #3525 build.sh option to disable nvtx
- PR #3748 Optimize hash_partition using shared memory
- PR #3808 Optimize hash_partition using shared memory and cub block scan
- PR #3698 Add count_(un)set_bits functions taking multiple ranges and updated slice to compute null counts at once.
- PR #3909 Move java backend to libcudf++
- PR #3971 Adding `as_table` to convert Column to Table in python
- PR #3910 Adding sinh, cosh, tanh, asinh, acosh, atanh cube root and rint unary support.
- PR #3972 Add Java bindings for left_semi_join and left_anti_join
- PR #3975 Simplify and generalize data handling in `Buffer`
- PR #3985 Update RMM include files and remove extraneously included header files.
- PR #3601 Port UDF functionality for rolling windows to libcudf++
- PR #3911 Adding null boolean handling for copy_if_else
- PR #4003 Drop old `to_device` utility wrapper function
- PR #4002 Adding to_frame and fix for categorical column issue
- PR #4009 build script update to enable cudf build without installing
- PR #3897 Port cuIO JSON reader to cudf::column types
- PR #4008 Eliminate extra copy in column constructor
- PR #4013 Add cython definition for io readers cudf/io/io_types.hpp
- PR #4014 ORC/Parquet: add count parameter to stripe/rowgroup-based reader API
- PR #4042 Port cudf/io/functions.hpp to Cython for use in IO bindings
- PR #3880 Add aggregation infrastructure support for reduction
- PR #3880 Add aggregation infrastructure support for cudf::reduce
- PR #4059 Add aggregation infrastructure support for cudf::scan
- PR #4021 Change quantiles signature for clarity.
- PR #4057 Handle offsets in cython Column class
- PR #4045 Reorganize `libxx` directory
- PR #4029 Port stream_compaction.pyx to use libcudf++ APIs
- PR #4031 Docs build scripts and instructions update
- PR #4062 Improve how java classifiers are produced
- PR #4038 JNI and Java support for is_nan and is_not_nan
- PR #3786 Adding string support to rolling_windows
- PR #4067 Removed unused `CATEGORY` type ID.
- PR #3891 Port NVStrings (r)split_record to contiguous_(r)split_record
- PR #4072 Allow round_robin_partition to single partition
- PR #4064 Add cudaGetDeviceCount to JNI layer
- PR #3716 Update cudf.to_parquet to use new GPU accelerated Parquet writer
- PR #4083 Use two partitions in test_groupby_multiindex_reset_index
- PR #4071 Add Java bindings for round robin partition
- PR #4079 Simply use `mask.size` to create the array view
- PR #4092 Keep mask on GPU for bit unpacking
- PR #4081 Copy from `Buffer`'s pointer directly to host
- PR #4105 Change threshold of using optimized hash partition code
- PR #4101 Redux serialize `Buffer` directly with `__cuda_array_interface__`
- PR #4098 Remove legacy calls from libcudf strings column code
- PR #4111 Use `Buffer`'s to serialize `StringColumn`
- PR #4113 Get `len` of `StringColumn`s without `nvstrings`
- PR #4130 Renames in-place `cudf::experimental::fill` to `cudf::experimental::fill_in_place`
- PR #4136 Add `Index.names` property
- PR #4144 Release GIL when calling libcudf++ functions
- PR #4149 Use "type-serialized" for pickled types like Dask

## Bug Fixes

- PR #3888 Drop `ptr=None` from `DeviceBuffer` call
- PR #3976 Fix string serialization and memory_usage method to be consistent
- PR #3902 Fix conversion of large size GPU array to dataframe
- PR #3953 Fix overflow in column_buffer when computing the device buffer size
- PR #3959 Add missing hash-dispatch function for cudf.Series
- PR #3970 Fix for Series Pickle
- PR #3964 Restore legacy NVStrings and NVCategory dependencies in Java jar
- PR #3982 Fix java unary op enum and add missing ops
- PR #3999 Fix issue serializing empty string columns (java)
- PR #3979 Add `name` to Series serialize and deserialize
- PR #4005 Fix null mask allocation bug in gather_bitmask
- PR #4000 Fix dask_cudf sort_values performance for single partitions
- PR #4007 Fix for copy_bitmask issue with uninitialized device_buffer
- PR #4037 Fix JNI quantile compile issue
- PR #4054 Fixed JNI to deal with reduction API changes
- PR #4052 Fix for round-robin when num_partitions divides nrows.
- PR #4061 Add NDEBUG guard on `constexpr_assert`.
- PR #4049 Fix `cudf::split` issue returning one less than expected column vectors
- PR #4065 Parquet writer: fix for out-of-range dictionary indices
- PR #4066 Fixed mismatch with dtype enums
- PR #4078 Fix joins for when column_in_common input parameter is empty
- PR #4080 Fix multi-index dask test with sort issue
- PR #4084 Update Java for removal of CATEGORY type
- PR #4086 ORC reader: fix potentially incorrect timestamp decoding in the last rowgroup
- PR #4089 Fix dask groupby mutliindex test case issues in join
- PR #4097 Fix strings concatenate logic with column offsets
- PR #4076 All null string entries should have null data buffer
- PR #4145 Support empty index case in DataFrame._from_table
- PR #4109 Use rmm::device_vector instead of thrust::device_vector
- PR #4113 Use `.nvstrings` in `StringColumn.sum(...)`
- PR #4116 Fix a bug in contiguous_split() where tables with mixed column types could corrupt string output
- PR #4119 Fix binary ops slowdown using jitify -remove-unused-globals
- PR #4125 Fix type enum to account for added Dictionary type in `types.hpp`
- PR #4137 Update Java for mutating fill and rolling window changes
- PR #4141 Fix NVStrings test_convert failure in 10.2 build


# cuDF 0.12.0 (04 Feb 2020)

## New Features

- PR #3759 Updated 10 Minutes with clarification on how `dask_cudf` uses `cudf` API
- PR #3224 Define and implement new join APIs.
- PR #3284 Add gpu-accelerated parquet writer
- PR #3254 Python redesign for libcudf++
- PR #3336 Add `from_dlpack` and `to_dlpack`
- PR #3555 Add column names support to libcudf++ io readers and writers
- PR #3527 Add string functionality for merge API
- PR #3610 Add memory_usage to DataFrame and Series APIs
- PR #3557 Add contiguous_split() function. 
- PR #3619 Support CuPy 7
- PR #3604 Add nvtext ngrams-tokenize function
- PR #3403 Define and implement new stack + tile APIs
- PR #3627 Adding cudf::sort and cudf::sort_by_key
- PR #3597 Implement new sort based groupby
- PR #3776 Add column equivalence comparator (using epsilon for float equality)
- PR #3667 Define and implement round-robin partition API.
- PR #3690 Add bools_to_mask
- PR #3761 Introduce a Frame class and make Index, DataFrame and Series subclasses
- PR #3538 Define and implement left semi join and left anti join
- PR #3683 Added support for multiple delimiters in `nvtext.token_count()`
- PR #3792 Adding is_nan and is_notnan
- PR #3594 Adding clamp support to libcudf++

## Improvements

- PR #3124 Add support for grand-children in cudf column classes
- PR #3292 Port NVStrings regex contains function
- PR #3409 Port NVStrings regex replace function
- PR #3417 Port NVStrings regex findall function
- PR #3351 Add warning when filepath resolves to multiple files in cudf readers
- PR #3370 Port NVStrings strip functions
- PR #3453 Port NVStrings IPv4 convert functions to cudf strings column
- PR #3441 Port NVStrings url encode/decode to cudf strings column
- PR #3364 Port NVStrings split functions
- PR #3463 Port NVStrings partition/rpartition to cudf strings column
- PR #3502 ORC reader: add option to read DECIMALs as INT64
- PR #3461 Add a new overload to allocate_like() that takes explicit type and size params.
<<<<<<< HEAD
- PR #3259 Add .clang-format
=======
- PR #3590 Specialize hash functions for floating point
- PR #3569 Use `np.asarray` in `StringColumn.deserialize`
- PR #3553 Support Python NoneType in numeric binops
- PR #3511 Support DataFrame / Series mixed arithmetic
- PR #3567 Include `strides` in `__cuda_array_interface__`
- PR #3608 Update OPS codeowner group name
- PR #3431 Port NVStrings translate to cudf strings column
- PR #3507 Define and implement new binary operation APIs
- PR #3620 Add stream parameter to unary ops detail API
- PR #3593 Adding begin/end for mutable_column_device_view
- PR #3587 Merge CHECK_STREAM & CUDA_CHECK_LAST to CHECK_CUDA
- PR #3733 Rework `hash_partition` API
- PR #3655 Use move with make_pair to avoid copy construction
- PR #3402 Define and implement new quantiles APIs
- PR #3612 Add ability to customize the JIT kernel cache path
- PR #3647 Remove PatchedNumbaDeviceArray with CuPy 6.6.0
- PR #3641 Remove duplicate definitions of CUDA_DEVICE_CALLABLE
- PR #3640 Enable memory_usage in dask_cudf (also adds pd.Index from_pandas)
- PR #3654 Update Jitify submodule ref to include gcc-8 fix
- PR #3639 Define and implement `nans_to_nulls`
- PR #3561 Rework contains implementation in search
- PR #3616 Add aggregation infrastructure for argmax/argmin.
- PR #3673 Parquet reader: improve rounding of timestamp conversion to seconds
- PR #3699 Stringify libcudacxx headers for binary op JIT
- PR #3697 Improve column insert performance for wide frames
- PR #3653 Make `gather_bitmask_kernel` more reusable.
- PR #3710 Remove multiple CMake configuration steps from root build script
- PR #3657 Define and implement compiled binops for string column comparisons
- PR #3520 Change read_parquet defaults and add warnings
- PR #3780 Java APIs for selecting a GPU
- PR #3796 Improve on round-robin with the case when number partitions greater than number of rows.
- PR #3805 Avoid CuPy 7.1.0 for now
- PR #3758 detail::scatter variant with map iterator support
- PR #3882 Fail loudly when creating a StringColumn from nvstrings with > MAX_VAL(int32) bytes
- PR #3823 Add header file for detail search functions
- PR #2438 Build GBench Benchmarks in CI
- PR #3713 Adding aggregation support to rolling_window
- PR #3875 Add abstract sink for IO writers, used by ORC and Parquet writers for now
- PR #3916 Refactor gather bindings
>>>>>>> 16ebc351

## Bug Fixes

- PR #3618 Update 10 minutes to cudf and cupy to hide warning that were being shown in the docs
- PR #3550 Update Java package to 0.12
- PR #3549 Fix index name issue with iloc with RangeIndex
- PR #3562 Fix 4GB limit for gzipped-compressed csv files
- PR #2981 enable build.sh to build all targets without installation
- PR #3563 Use `__cuda_array_interface__` for serialization
- PR #3564 Fix cuda memory access error in gather_bitmask_kernel
- PR #3548 Replaced CUDA_RT_CALL with CUDA_TRY
- PR #3486 Pandas > 0.25 compatability
- PR #3622 Fix new warnings and errors when building with gcc-8
- PR #3588 Remove avro reader column order reversal
- PR #3629 Fix hash map test failure
- PR #3637 Fix sorted set_index operations in dask_cudf
- PR #3663 Fix libcudf++ ORC reader microseconds and milliseconds conversion
- PR #3668 Fixing CHECK_CUDA debug build issue
- PR #3684 Fix ends_with logic for matching string case
- PR #3691 Fix create_offsets to handle offset correctly
- PR #3687 Fixed bug while passing input GPU memory pointer in `nvtext.scatter_count()`
- PR #3701 Fix hash_partition hashing all columns instead of columns_to_hash
- PR #3694 Allow for null columns parameter in `csv_writer`
- PR #3706 Removed extra type-dispatcher call from merge
- PR #3704 Changed the default delimiter to `whitespace` for nvtext methods.
- PR #3741 Construct DataFrame from dict-of-Series with alignment
- PR #3724 Update rmm version to match release
- PR #3743 Fix for `None` data in `__array_interface__`
- PR #3731 Fix performance of zero sized dataframe slice
- PR #3709 Fix inner_join incorrect result issue
- PR #3734 Update numba to 0.46 in conda files
- PR #3738 Update libxx cython types.hpp path
- PR #3672 Fix to_host issue with column_view having offset
- PR #3730 CSV reader: Set invalid float values to NaN/null
- PR #3670 Floor when casting between timestamps of different precisions
- PR #3728 Fix apply_boolean_mask issue with non-null string column
- PR #3769 Don't look for a `name` attribute in column
- PR #3783 Bind cuDF operators to Dask Dataframe
- PR #3775 Fix segfault when reading compressed CSV files larger than 4GB
- PR #3799 Align indices of Series inputs when adding as columns to DataFrame
- PR #3803 Keep name when unpickling Index objects
- PR #3804 Fix cuda crash in AVRO reader
- PR #3766 Remove references to cudf::type_id::CATEGORY from IO code
- PR #3817 Don't always deepcopy an index
- PR #3821 Fix OOB read in gpuinflate prefetcher
- PR #3829 Parquet writer: fix empty dataframe causing cuda launch errors
- PR #3835 Fix memory leak in Cython when dealing with nulls in string columns
- PR #3866 Remove unnecessary if check in NVStrings.create_offsets
- PR #3858 Fixes the broken debug build after #3728
- PR #3850 Fix merge typecast scope issue and resulting memory leak
- PR #3855 Fix MultiColumn recreation with reset_index
- PR #3869 Fixed size calculation in NVStrings::byte_count()
- PR #3868 Fix apply_grouped moving average example
- PR #3900 Properly link `NVStrings` and `NVCategory` into tests
- PR #3868 Fix apply_grouped moving average example
- PR #3871 Fix `split_out` error
- PR #3886 Fix string column materialization from column view
- PR #3893 Parquet reader: fix segfault reading empty parquet file
- PR #3931 Dask-cudf groupby `.agg` multicolumn handling fix
- PR #4017 Fix memory leaks in `GDF_STRING` cython handling and `nans_to_nulls` cython


# cuDF 0.11.0 (11 Dec 2019)

## New Features

- PR #2905 Added `Series.median()` and null support for `Series.quantile()`
- PR #2930 JSON Reader: Support ARROW_RANDOM_FILE input
- PR #2956 Add `cudf::stack` and `cudf::tile`
- PR #2980 Added nvtext is_vowel/is_consonant functions
- PR #2987 Add `inplace` arg to `DataFrame.reset_index` and `Series`
- PR #3011 Added libcudf++ transition guide
- PR #3129 Add strings column factory from `std::vector`s
- PR #3054 Add parquet reader support for decimal data types
- PR #3022 adds DataFrame.astype for cuDF dataframes
- PR #2962 Add isnull(), notnull() and related functions
- PR #3025 Move search files to legacy
- PR #3068 Add `scalar` class
- PR #3094 Adding `any` and `all` support from libcudf
- PR #3130 Define and implement new `column_wrapper`
- PR #3143 Define and implement new copying APIs `slice` and `split`
- PR #3161 Move merge files to legacy
- PR #3079 Added support to write ORC files given a local path
- PR #3192 Add dtype param to cast `DataFrame` on init
- PR #3213 Port cuIO to libcudf++
- PR #3222 Add nvtext character tokenizer
- PR #3223 Java expose underlying buffers
- PR #3300 Add `DataFrame.insert`
- PR #3263 Define and implement new `valid_if`
- PR #3278 Add `to_host` utility to copy `column_view` to host
- PR #3087 Add new cudf::experimental bool8 wrapper
- PR #3219 Construct column from column_view
- PR #3250 Define and implement new merge APIs
- PR #3144 Define and implement new hashing APIs `hash` and `hash_partition`
- PR #3229 Define and implement new search APIs
- PR #3308 java add API for memory usage callbacks
- PR #2691 Row-wise reduction and scan operations via CuPy
- PR #3291 Add normalize_nans_and_zeros
- PR #3187 Define and implement new replace APIs
- PR #3356 Add vertical concatenation for table/columns
- PR #3344 java split API
- PR #2791 Add `groupby.std()`
- PR #3368 Enable dropna argument in dask_cudf groupby
- PR #3298 add null replacement iterator for column_device_view
- PR #3297 Define and implement new groupby API.
- PR #3396 Update device_atomics with new bool8 and timestamp specializations
- PR #3411 Java host memory management API
- PR #3393 Implement df.cov and enable covariance/correlation in dask_cudf
- PR #3401 Add dask_cudf ORC writer (to_orc)
- PR #3331 Add copy_if_else
- PR #3427 Define and Implement new multi-search API
- PR #3442 Add Bool-index + Multi column + DataFrame support for set-item
- PR #3172 Define and implement new fill/repeat/copy_range APIs
- PR #3490 Add pair iterators for columns
- PR #3497 Add DataFrame.drop(..., inplace=False) argument
- PR #3469 Add string functionality for replace API
- PR #3273 Define and implement new reduction APIs

## Improvements

- PR #2904 Move gpu decompressors to cudf::io namespace
- PR #2977 Moved old C++ test utilities to legacy directory.
- PR #2965 Fix slow orc reader perf with large uncompressed blocks
- PR #2995 Move JIT type utilities to legacy directory
- PR #2927 Add ``Table`` and ``TableView`` extension classes that wrap legacy cudf::table
- PR #3005 Renames `cudf::exp` namespace to `cudf::experimental`
- PR #3008 Make safe versions of `is_null` and `is_valid` in `column_device_view`
- PR #3026 Move fill and repeat files to legacy
- PR #3027 Move copying.hpp and related source to legacy folder
- PR #3014 Snappy decompression optimizations
- PR #3032 Use `asarray` to coerce indices to a NumPy array
- PR #2996 IO Readers: Replace `cuio::device_buffer` with `rmm::device_buffer`
- PR #3051 Specialized hash function for strings column
- PR #3065 Select and Concat for cudf::experimental::table
- PR #3080 Move `valid_if.cuh` to `legacy/`
- PR #3052 Moved replace.hpp functionality to legacy
- PR #3091 Move join files to legacy
- PR #3092 Implicitly init RMM if Java allocates before init
- PR #3029 Update gdf_ numeric types with stdint and move to cudf namespace
- PR #3052 Moved replace.hpp functionality to legacy
- PR #2955 Add cmake option to only build for present GPU architecture
- PR #3070 Move functions.h and related source to legacy
- PR #2951 Allow set_index to handle a list of column names
- PR #3093 Move groupby files to legacy
- PR #2988 Removing GIS functionality (now part of cuSpatial library)
- PR #3067 Java method to return size of device memory buffer
- PR #3083 Improved some binary operation tests to include null testing.
- PR #3084 Update to arrow-cpp and pyarrow 0.15.0
- PR #3071 Move cuIO to legacy
- PR #3126 Round 2 of snappy decompression optimizations
- PR #3046 Define and implement new copying APIs `empty_like` and `allocate_like`
- PR #3128 Support MultiIndex in DataFrame.join
- PR #2971 Added initial gather and scatter methods for strings_column_view
- PR #3133 Port NVStrings to cudf column: count_characters and count_bytes
- PR #2991 Added strings column functions concatenate and join_strings
- PR #3028 Define and implement new `gather` APIs.
- PR #3135 Add nvtx utilities to cudf::nvtx namespace
- PR #3021 Java host side concat of serialized buffers
- PR #3138 Move unary files to legacy
- PR #3170 Port NVStrings substring functions to cudf strings column
- PR #3159 Port NVStrings is-chars-types function to cudf strings column
- PR #3154 Make `table_view_base.column()` const and add `mutable_table_view.column()`
- PR #3175 Set cmake cuda version variables
- PR #3171 Move deprecated error macros to legacy
- PR #3191 Port NVStrings integer convert ops to cudf column
- PR #3189 Port NVStrings find ops to cudf column
- PR #3352 Port NVStrings convert float functions to cudf strings column
- PR #3193 Add cuPy as a formal dependency
- PR #3195 Support for zero columned `table_view`
- PR #3165 Java device memory size for string category
- PR #3205 Move transform files to legacy
- PR #3202 Rename and move error.hpp to public headers
- PR #2878 Use upstream merge code in dask_cudf
- PR #3217 Port NVStrings upper and lower case conversion functions
- PR #3350 Port NVStrings booleans convert functions
- PR #3231 Add `column::release()` to give up ownership of contents.
- PR #3157 Use enum class rather than enum for mask_allocation_policy
- PR #3232 Port NVStrings datetime conversion to cudf strings column
- PR #3136 Define and implement new transpose API
- PR #3237 Define and implement new transform APIs
- PR #3245 Move binaryop files to legacy
- PR #3241 Move stream_compaction files to legacy
- PR #3166 Move reductions to legacy
- PR #3261 Small cleanup: remove `== true`
- PR #3271 Update rmm API based on `rmm.reinitialize(...)` change
- PR #3266 Remove optional checks for CuPy
- PR #3268 Adding null ordering per column feature when sorting
- PR #3239 Adding floating point specialization to comparators for NaNs
- PR #3270 Move predicates files to legacy
- PR #3281 Add to_host specialization for strings in column test utilities
- PR #3282 Add `num_bitmask_words`
- PR #3252 Add new factory methods to include passing an existing null mask
- PR #3288 Make `bit.cuh` utilities usable from host code.
- PR #3287 Move rolling windows files to legacy
- PR #3182 Define and implement new unary APIs `is_null` and `is_not_null`
- PR #3314 Drop `cython` from run requirements
- PR #3301 Add tests for empty column wrapper.
- PR #3294 Update to arrow-cpp and pyarrow 0.15.1
- PR #3310 Add `row_hasher` and `element_hasher` utilities
- PR #3272 Support non-default streams when creating/destroying hash maps
- PR #3286 Clean up the starter code on README
- PR #3332 Port NVStrings replace to cudf strings column
- PR #3354 Define and implement new `scatter` APIs
- PR #3322 Port NVStrings pad operations to cudf strings column
- PR #3345 Add cache member for number of characters in string_view class
- PR #3299 Define and implement new `is_sorted` APIs
- PR #3328 Partition by stripes in dask_cudf ORC reader
- PR #3243 Use upstream join code in dask_cudf
- PR #3371 Add `select` method to `table_view`
- PR #3309 Add java and JNI bindings for search bounds
- PR #3305 Define and implement new rolling window APIs
- PR #3380 Concatenate columns of strings
- PR #3382 Add fill function for strings column
- PR #3391 Move device_atomics_tests.cu files to legacy
- PR #3303 Define and implement new stream compaction APIs `copy_if`, `drop_nulls`,
           `apply_boolean_mask`, `drop_duplicate` and `unique_count`.
- PR #3387 Strings column gather function
- PR #3440 Strings column scatter function
- PR #3389 Move quantiles.hpp + group_quantiles.hpp files to legacy
- PR #3397 Port unary cast to libcudf++
- PR #3398 Move reshape.hpp files to legacy
- PR #3395 Port NVStrings regex extract to cudf strings column
- PR #3423 Port NVStrings htoi to cudf strings column
- PR #3425 Strings column copy_if_else implementation
- PR #3422 Move utilities to legacy
- PR #3201 Define and implement new datetime_ops APIs
- PR #3421 Port NVStrings find_multiple to cudf strings column
- PR #3448 Port scatter_to_tables to libcudf++
- PR #3458 Update strings sections in the transition guide
- PR #3462 Add `make_empty_column` and update `empty_like`.
- PR #3465 Port `aggregation` traits and utilities.
- PR #3214 Define and implement new unary operations APIs
- PR #3475 Add `bitmask_to_host` column utility
- PR #3487 Add is_boolean trait and random timestamp generator for testing
- PR #3492 Small cleanup (remove std::abs) and comment
- PR #3407 Allow multiple row-groups per task in dask_cudf read_parquet
- PR #3512 Remove unused CUDA conda labels
- PR #3500 cudf::fill()/cudf::repeat() support for strings columns.
- PR #3438 Update scalar and scalar_device_view to better support strings
- PR #3414 Add copy_range function for strings column
- PR #3685 Add string support to contiguous_split.
- PR #3471 Add scalar/column, column/scalar and scalar/scalar overloads to copy_if_else.
- PR #3451 Add support for implicit typecasting of join columns

## Bug Fixes

- PR #2895 Fixed dask_cudf group_split behavior to handle upstream rearrange_by_divisions
- PR #3048 Support for zero columned tables
- PR #3030 Fix snappy decoding regression in PR #3014
- PR #3041 Fixed exp to experimental namespace name change issue
- PR #3056 Add additional cmake hint for finding local build of RMM files
- PR #3060 Move copying.hpp includes to legacy
- PR #3139 Fixed java RMM auto initalization
- PR #3141 Java fix for relocated IO headers
- PR #3149 Rename column_wrapper.cuh to column_wrapper.hpp
- PR #3168 Fix mutable_column_device_view head const_cast
- PR #3199 Update JNI includes for legacy moves
- PR #3204 ORC writer: Fix ByteRLE encoding of NULLs
- PR #2994 Fix split_out-support but with hash_object_dispatch
- PR #3212 Fix string to date casting when format is not specified
- PR #3218 Fixes `row_lexicographic_comparator` issue with handling two tables
- PR #3228 Default initialize RMM when Java native dependencies are loaded
- PR #3012 replacing instances of `to_gpu_array` with `mem`
- PR #3236 Fix Numba 0.46+/CuPy 6.3 interface compatibility
- PR #3276 Update JNI includes for legacy moves
- PR #3256 Fix orc writer crash with multiple string columns
- PR #3211 Fix breaking change caused by rapidsai/rmm#167
- PR #3265 Fix dangling pointer in `is_sorted`
- PR #3267 ORC writer: fix incorrect ByteRLE encoding of long literal runs
- PR #3277 Fix invalid reference to deleted temporary in `is_sorted`.
- PR #3274 ORC writer: fix integer RLEv2 mode2 unsigned base value encoding
- PR #3279 Fix shutdown hang issues with pinned memory pool init executor
- PR #3280 Invalid children check in mutable_column_device_view
- PR #3289 fix java memory usage API for empty columns
- PR #3293 Fix loading of csv files zipped on MacOS (disabled zip min version check)
- PR #3295 Fix storing storing invalid RMM exec policies.
- PR #3307 Add pd.RangeIndex to from_pandas to fix dask_cudf meta_nonempty bug
- PR #3313 Fix public headers including non-public headers
- PR #3318 Revert arrow to 0.15.0 temporarily to unblock downstream projects CI
- PR #3317 Fix index-argument bug in dask_cudf parquet reader
- PR #3323 Fix `insert` non-assert test case
- PR #3341 Fix `Series` constructor converting NoneType to "None"
- PR #3326 Fix and test for detail::gather map iterator type inference
- PR #3334 Remove zero-size exception check from make_strings_column factories
- PR #3333 Fix compilation issues with `constexpr` functions not marked `__device__`
- PR #3340 Make all benchmarks use cudf base fixture to initialize RMM pool
- PR #3337 Fix Java to pad validity buffers to 64-byte boundary
- PR #3362 Fix `find_and_replace` upcasting series for python scalars and lists
- PR #3357 Disabling `column_view` iterators for non fixed-width types
- PR #3383 Fix : properly compute null counts for rolling_window.
- PR #3386 Removing external includes from `column_view.hpp`
- PR #3369 Add write_partition to dask_cudf to fix to_parquet bug
- PR #3388 Support getitem with bools when DataFrame has a MultiIndex
- PR #3408 Fix String and Column (De-)Serialization
- PR #3372 Fix dask-distributed scatter_by_map bug
- PR #3419 Fix a bug in parse_into_parts (incomplete input causing walking past the end of string).
- PR #3413 Fix dask_cudf read_csv file-list bug
- PR #3416 Fix memory leak in ColumnVector when pulling strings off the GPU
- PR #3424 Fix benchmark build by adding libcudacxx to benchmark's CMakeLists.txt
- PR #3435 Fix diff and shift for empty series
- PR #3439 Fix index-name bug in StringColumn concat
- PR #3445 Fix ORC Writer default stripe size
- PR #3459 Fix printing of invalid entries
- PR #3466 Fix gather null mask allocation for invalid index
- PR #3468 Fix memory leak issue in `drop_duplicates`
- PR #3474 Fix small doc error in capitalize Docs
- PR #3491 Fix more doc errors in NVStrings
- PR #3478 Fix as_index deep copy via Index.rename inplace arg
- PR #3476 Fix ORC reader timezone conversion
- PR #3188 Repr slices up large DataFrames
- PR #3519 Fix strings column concatenate handling zero-sized columns
- PR #3530 Fix copy_if_else test case fail issue
- PR #3523 Fix lgenfe issue with debug build
- PR #3532 Fix potential use-after-free in cudf parquet reader
- PR #3540 Fix unary_op null_mask bug and add missing test cases
- PR #3559 Use HighLevelGraph api in DataFrame constructor (Fix upstream compatibility)
- PR #3572 Fix CI Issue with hypothesis tests that are flaky


# cuDF 0.10.0 (16 Oct 2019)

## New Features

- PR #2423 Added `groupby.quantile()`
- PR #2522 Add Java bindings for NVStrings backed upper and lower case mutators
- PR #2605 Added Sort based groupby in libcudf
- PR #2607 Add Java bindings for parsing JSON
- PR #2629 Add dropna= parameter to groupby
- PR #2585 ORC & Parquet Readers: Remove millisecond timestamp restriction
- PR #2507 Add GPU-accelerated ORC Writer
- PR #2559 Add Series.tolist()
- PR #2653 Add Java bindings for rolling window operations
- PR #2480 Merge `custreamz` codebase into `cudf` repo
- PR #2674 Add __contains__ for Index/Series/Column
- PR #2635 Add support to read from remote and cloud sources like s3, gcs, hdfs
- PR #2722 Add Java bindings for NVTX ranges
- PR #2702 Add make_bool to dataset generation functions
- PR #2394 Move `rapidsai/custrings` into `cudf`
- PR #2734 Final sync of custrings source into cudf
- PR #2724 Add libcudf support for __contains__
- PR #2777 Add python bindings for porter stemmer measure functionality
- PR #2781 Add issorted to is_monotonic
- PR #2685 Add cudf::scatter_to_tables and cython binding
- PR #2743 Add Java bindings for NVStrings timestamp2long as part of String ColumnVector casting
- PR #2785 Add nvstrings Python docs
- PR #2786 Add benchmarks option to root build.sh
- PR #2802 Add `cudf::repeat()` and `cudf.Series.repeat()`
- PR #2773 Add Fisher's unbiased kurtosis and skew for Series/DataFrame
- PR #2748 Parquet Reader: Add option to specify loading of PANDAS index
- PR #2807 Add scatter_by_map to DataFrame python API
- PR #2836 Add nvstrings.code_points method
- PR #2844 Add Series/DataFrame notnull
- PR #2858 Add GTest type list utilities
- PR #2870 Add support for grouping by Series of arbitrary length
- PR #2719 Series covariance and Pearson correlation
- PR #2207 Beginning of libcudf overhaul: introduce new column and table types
- PR #2869 Add `cudf.CategoricalDtype`
- PR #2838 CSV Reader: Support ARROW_RANDOM_FILE input
- PR #2655 CuPy-based Series and Dataframe .values property
- PR #2803 Added `edit_distance_matrix()` function to calculate pairwise edit distance for each string on a given nvstrings object.
- PR #2811 Start of cudf strings column work based on 2207
- PR #2872 Add Java pinned memory pool allocator
- PR #2969 Add findAndReplaceAll to ColumnVector
- PR #2814 Add Datetimeindex.weekday
- PR #2999 Add timestamp conversion support for string categories
- PR #2918 Add cudf::column timestamp wrapper types

## Improvements

- PR #2578 Update legacy_groupby to use libcudf group_by_without_aggregation
- PR #2581 Removed `managed` allocator from hash map classes.
- PR #2571 Remove unnecessary managed memory from gdf_column_concat
- PR #2648 Cython/Python reorg
- PR #2588 Update Series.append documentation
- PR #2632 Replace dask-cudf set_index code with upstream
- PR #2682 Add cudf.set_allocator() function for easier allocator init
- PR #2642 Improve null printing and testing
- PR #2747 Add missing Cython headers / cudftestutil lib to conda package for cuspatial build
- PR #2706 Compute CSV format in device code to speedup performance
- PR #2673 Add support for np.longlong type
- PR #2703 move dask serialization dispatch into cudf
- PR #2728 Add YYMMDD to version tag for nightly conda packages
- PR #2729 Handle file-handle input in to_csv
- PR #2741 CSV Reader: Move kernel functions into its own file
- PR #2766 Improve nvstrings python cmake flexibility
- PR #2756 Add out_time_unit option to csv reader, support timestamp resolutions
- PR #2771 Stopgap alias for to_gpu_matrix()
- PR #2783 Support mapping input columns to function arguments in apply kernels
- PR #2645 libcudf unique_count for Series.nunique
- PR #2817 Dask-cudf: `read_parquet` support for remote filesystems
- PR #2823 improve java data movement debugging
- PR #2806 CSV Reader: Clean-up row offset operations
- PR #2640 Add dask wait/persist exmaple to 10 minute guide
- PR #2828 Optimizations of kernel launch configuration for `DataFrame.apply_rows` and `DataFrame.apply_chunks`
- PR #2831 Add `column` argument to `DataFrame.drop`
- PR #2775 Various optimizations to improve __getitem__ and __setitem__ performance
- PR #2810 cudf::allocate_like can optionally always allocate a mask.
- PR #2833 Parquet reader: align page data allocation sizes to 4-bytes to satisfy cuda-memcheck
- PR #2832 Using the new Python bindings for UCX
- PR #2856 Update group_split_cudf to use scatter_by_map
- PR #2890 Optionally keep serialized table data on the host.
- PR #2778 Doc: Updated and fixed some docstrings that were formatted incorrectly.
- PR #2830 Use YYMMDD tag in custreamz nightly build
- PR #2875 Java: Remove synchronized from register methods in MemoryCleaner
- PR #2887 Minor snappy decompression optimization
- PR #2899 Use new RMM API based on Cython
- PR #2788 Guide to Python UDFs
- PR #2919 Change java API to use operators in groupby namespace
- PR #2909 CSV Reader: Avoid row offsets host vector default init
- PR #2834 DataFrame supports setting columns via attribute syntax `df.x = col`
- PR #3147 DataFrame can be initialized from rows via list of tuples
- PR #3539 Restrict CuPy to 6

## Bug Fixes

- PR #2584 ORC Reader: fix parsing of `DECIMAL` index positions
- PR #2619 Fix groupby serialization/deserialization
- PR #2614 Update Java version to match
- PR #2601 Fixes nlargest(1) issue in Series and Dataframe
- PR #2610 Fix a bug in index serialization (properly pass DeviceNDArray)
- PR #2621 Fixes the floordiv issue of not promoting float type when rhs is 0
- PR #2611 Types Test: fix static casting from negative int to string
- PR #2618 IO Readers: Fix datasource memory map failure for multiple reads
- PR #2628 groupby_without_aggregation non-nullable input table produces non-nullable output
- PR #2615 fix string category partitioning in java API
- PR #2641 fix string category and timeunit concat in the java API
- PR #2649 Fix groupby issue resulting from column_empty bug
- PR #2658 Fix astype() for null categorical columns
- PR #2660 fix column string category and timeunit concat in the java API
- PR #2664 ORC reader: fix `skip_rows` larger than first stripe
- PR #2654 Allow Java gdfOrderBy to work with string categories
- PR #2669 AVRO reader: fix non-deterministic output
- PR #2668 Update Java bindings to specify timestamp units for ORC and Parquet readers
- PR #2679 AVRO reader: fix cuda errors when decoding compressed streams
- PR #2692 Add concatenation for data-frame with different headers (empty and non-empty)
- PR #2651 Remove nvidia driver installation from ci/cpu/build.sh
- PR #2697 Ensure csv reader sets datetime column time units
- PR #2698 Return RangeIndex from contiguous slice of RangeIndex
- PR #2672 Fix null and integer handling in round
- PR #2704 Parquet Reader: Fix crash when loading string column with nulls
- PR #2725 Fix Jitify issue with running on Turing using CUDA version < 10
- PR #2731 Fix building of benchmarks
- PR #2738 Fix java to find new NVStrings locations
- PR #2736 Pin Jitify branch to v0.10 version
- PR #2742 IO Readers: Fix possible silent failures when creating `NvStrings` instance
- PR #2753 Fix java quantile API calls
- PR #2762 Fix validity processing for time in java
- PR #2796 Fix handling string slicing and other nvstrings delegated methods with dask
- PR #2769 Fix link to API docs in README.md
- PR #2772 Handle multiindex pandas Series #2772
- PR #2749 Fix apply_rows/apply_chunks pessimistic null mask to use in_cols null masks only
- PR #2752 CSV Reader: Fix exception when there's no rows to process
- PR #2716 Added Exception for `StringMethods` in string methods
- PR #2787 Fix Broadcasting `None` to `cudf-series`
- PR #2794 Fix async race in NVCategory::get_value and get_value_bounds
- PR #2795 Fix java build/cast error
- PR #2496 Fix improper merge of two dataframes when names differ
- PR #2824 Fix issue with incorrect result when Numeric Series replace is called several times
- PR #2751 Replace value with null
- PR #2765 Fix Java inequality comparisons for string category
- PR #2818 Fix java join API to use new C++ join API
- PR #2841 Fix nvstrings.slice and slice_from for range (0,0)
- PR #2837 Fix join benchmark
- PR #2809 Add hash_df and group_split dispatch functions for dask
- PR #2843 Parquet reader: fix skip_rows when not aligned with page or row_group boundaries
- PR #2851 Deleted existing dask-cudf/record.txt
- PR #2854 Fix column creation from ephemeral objects exposing __cuda_array_interface__
- PR #2860 Fix boolean indexing when the result is a single row
- PR #2859 Fix tail method issue for string columns
- PR #2852 Fixed `cumsum()` and `cumprod()` on boolean series.
- PR #2865 DaskIO: Fix `read_csv` and `read_orc` when input is list of files
- PR #2750 Fixed casting values to cudf::bool8 so non-zero values always cast to true
- PR #2873 Fixed dask_cudf read_partition bug by generating ParquetDatasetPiece
- PR #2850 Fixes dask_cudf.read_parquet on partitioned datasets
- PR #2896 Properly handle `axis` string keywords in `concat`
- PR #2926 Update rounding algorithm to avoid using fmod
- PR #2968 Fix Java dependency loading when using NVTX
- PR #2963 Fix ORC writer uncompressed block indexing
- PR #2928 CSV Reader: Fix using `byte_range` for large datasets
- PR #2983 Fix sm_70+ race condition in gpu_unsnap
- PR #2964 ORC Writer: Segfault when writing mixed numeric and string columns
- PR #3007 Java: Remove unit test that frees RMM invalid pointer
- PR #3009 Fix orc reader RLEv2 patch position regression from PR #2507
- PR #3002 Fix CUDA invalid configuration errors reported after loading an ORC file without data
- PR #3035 Update update-version.sh for new docs locations
- PR #3038 Fix uninitialized stream parameter in device_table deleter
- PR #3064 Fixes groupby performance issue
- PR #3061 Add rmmInitialize to nvstrings gtests
- PR #3058 Fix UDF doc markdown formatting
- PR #3059 Add nvstrings python build instructions to contributing.md


# cuDF 0.9.0 (21 Aug 2019)

## New Features

- PR #1993 Add CUDA-accelerated series aggregations: mean, var, std
- PR #2111 IO Readers: Support memory buffer, file-like object, and URL inputs
- PR #2012 Add `reindex()` to DataFrame and Series
- PR #2097 Add GPU-accelerated AVRO reader
- PR #2098 Support binary ops on DFs and Series with mismatched indices
- PR #2160 Merge `dask-cudf` codebase into `cudf` repo
- PR #2149 CSV Reader: Add `hex` dtype for explicit hexadecimal parsing
- PR #2156 Add `upper_bound()` and `lower_bound()` for libcudf tables and `searchsorted()` for cuDF Series
- PR #2158 CSV Reader: Support single, non-list/dict argument for `dtype`
- PR #2177 CSV Reader: Add `parse_dates` parameter for explicit date inference
- PR #1744 cudf::apply_boolean_mask and cudf::drop_nulls support for cudf::table inputs (multi-column)
- PR #2196 Add `DataFrame.dropna()`
- PR #2197 CSV Writer: add `chunksize` parameter for `to_csv`
- PR #2215 `type_dispatcher` benchmark
- PR #2179 Add Java quantiles
- PR #2157 Add __array_function__ to DataFrame and Series
- PR #2212 Java support for ORC reader
- PR #2224 Add DataFrame isna, isnull, notna functions
- PR #2236 Add Series.drop_duplicates
- PR #2105 Add hash-based join benchmark
- PR #2316 Add unique, nunique, and value_counts for datetime columns
- PR #2337 Add Java support for slicing a ColumnVector
- PR #2049 Add cudf::merge (sorted merge)
- PR #2368 Full cudf+dask Parquet Support
- PR #2380 New cudf::is_sorted checks whether cudf::table is sorted
- PR #2356 Java column vector standard deviation support
- PR #2221 MultiIndex full indexing - Support iloc and wildcards for loc
- PR #2429 Java support for getting length of strings in a ColumnVector
- PR #2415 Add `value_counts` for series of any type
- PR #2446 Add __array_function__ for index
- PR #2437 ORC reader: Add 'use_np_dtypes' option
- PR #2382 Add CategoricalAccessor add, remove, rename, and ordering methods
- PR #2464 Native implement `__cuda_array_interface__` for Series/Index/Column objects
- PR #2425 Rolling window now accepts array-based user-defined functions
- PR #2442 Add __setitem__
- PR #2449 Java support for getting byte count of strings in a ColumnVector
- PR #2492 Add groupby.size() method
- PR #2358 Add cudf::nans_to_nulls: convert floating point column into bitmask
- PR #2489 Add drop argument to set_index
- PR #2491 Add Java bindings for ORC reader 'use_np_dtypes' option
- PR #2213 Support s/ms/us/ns DatetimeColumn time unit resolutions
- PR #2536 Add _constructor properties to Series and DataFrame

## Improvements

- PR #2103 Move old `column` and `bitmask` files into `legacy/` directory
- PR #2109 added name to Python column classes
- PR #1947 Cleanup serialization code
- PR #2125 More aggregate in java API
- PR #2127 Add in java Scalar tests
- PR #2088 Refactor of Python groupby code
- PR #2130 Java serialization and deserialization of tables.
- PR #2131 Chunk rows logic added to csv_writer
- PR #2129 Add functions in the Java API to support nullable column filtering
- PR #2165 made changes to get_dummies api for it to be available in MethodCache
- PR #2171 Add CodeCov integration, fix doc version, make --skip-tests work when invoking with source
- PR #2184 handle remote orc files for dask-cudf
- PR #2186 Add `getitem` and `getattr` style access to Rolling objects
- PR #2168 Use cudf.Column for CategoricalColumn's categories instead of a tuple
- PR #2193 DOC: cudf::type_dispatcher documentation for specializing dispatched functors
- PR #2199 Better java support for appending strings
- PR #2176 Added column dtype support for datetime, int8, int16 to csv_writer
- PR #2209 Matching `get_dummies` & `select_dtypes` behavior to pandas
- PR #2217 Updated Java bindings to use the new groupby API
- PR #2214 DOC: Update doc instructions to build/install `cudf` and `dask-cudf`
- PR #2220 Update Java bindings for reduction rename
- PR #2232 Move CodeCov upload from build script to Jenkins
- PR #2225 refactor to use libcudf for gathering columns in dataframes
- PR #2293 Improve join performance (faster compute_join_output_size)
- PR #2300 Create separate dask codeowners for dask-cudf codebase
- PR #2304 gdf_group_by_without_aggregations returns gdf_column
- PR #2309 Java readers: remove redundant copy of result pointers
- PR #2307 Add `black` and `isort` to style checker script
- PR #2345 Restore removal of old groupby implementation
- PR #2342 Improve `astype()` to operate all ways
- PR #2329 using libcudf cudf::copy for column deep copy
- PR #2344 DOC: docs on code formatting for contributors
- PR #2376 Add inoperative axis= and win_type= arguments to Rolling()
- PR #2378 remove dask for (de-)serialization of cudf objects
- PR #2353 Bump Arrow and Dask versions
- PR #2377 Replace `standard_python_slice` with just `slice.indices()`
- PR #2373 cudf.DataFrame enchancements & Series.values support
- PR #2392 Remove dlpack submodule; make cuDF's Cython API externally accessible
- PR #2430 Updated Java bindings to use the new unary API
- PR #2406 Moved all existing `table` related files to a `legacy/` directory
- PR #2350 Performance related changes to get_dummies
- PR #2420 Remove `cudautils.astype` and replace with `typecast.apply_cast`
- PR #2456 Small improvement to typecast utility
- PR #2458 Fix handling of thirdparty packages in `isort` config
- PR #2459 IO Readers: Consolidate all readers to use `datasource` class
- PR #2475 Exposed type_dispatcher.hpp, nvcategory_util.hpp and wrapper_types.hpp in the include folder
- PR #2484 Enabled building libcudf as a static library
- PR #2453 Streamline CUDA_REL environment variable
- PR #2483 Bundle Boost filesystem dependency in the Java jar
- PR #2486 Java API hash functions
- PR #2481 Adds the ignore_null_keys option to the java api
- PR #2490 Java api: support multiple aggregates for the same column
- PR #2510 Java api: uses table based apply_boolean_mask
- PR #2432 Use pandas formatting for console, html, and latex output
- PR #2573 Bump numba version to 0.45.1
- PR #2606 Fix references to notebooks-contrib

## Bug Fixes

- PR #2086 Fixed quantile api behavior mismatch in series & dataframe
- PR #2128 Add offset param to host buffer readers in java API.
- PR #2145 Work around binops validity checks for java
- PR #2146 Work around unary_math validity checks for java
- PR #2151 Fixes bug in cudf::copy_range where null_count was invalid
- PR #2139 matching to pandas describe behavior & fixing nan values issue
- PR #2161 Implicitly convert unsigned to signed integer types in binops
- PR #2154 CSV Reader: Fix bools misdetected as strings dtype
- PR #2178 Fix bug in rolling bindings where a view of an ephemeral column was being taken
- PR #2180 Fix issue with isort reordering `importorskip` below imports depending on them
- PR #2187 fix to honor dtype when numpy arrays are passed to columnops.as_column
- PR #2190 Fix issue in astype conversion of string column to 'str'
- PR #2208 Fix issue with calling `head()` on one row dataframe
- PR #2229 Propagate exceptions from Cython cdef functions
- PR #2234 Fix issue with local build script not properly building
- PR #2223 Fix CUDA invalid configuration errors reported after loading small compressed ORC files
- PR #2162 Setting is_unique and is_monotonic-related attributes
- PR #2244 Fix ORC RLEv2 delta mode decoding with nonzero residual delta width
- PR #2297 Work around `var/std` unsupported only at debug build
- PR #2302 Fixed java serialization corner case
- PR #2355 Handle float16 in binary operations
- PR #2311 Fix copy behaviour for GenericIndex
- PR #2349 Fix issues with String filter in java API
- PR #2323 Fix groupby on categoricals
- PR #2328 Ensure order is preserved in CategoricalAccessor._set_categories
- PR #2202 Fix issue with unary ops mishandling empty input
- PR #2326 Fix for bug in DLPack when reading multiple columns
- PR #2324 Fix cudf Docker build
- PR #2325 Fix ORC RLEv2 patched base mode decoding with nonzero patch width
- PR #2235 Fix get_dummies to be compatible with dask
- PR #2332 Zero initialize gdf_dtype_extra_info
- PR #2355 Handle float16 in binary operations
- PR #2360 Fix missing dtype handling in cudf.Series & columnops.as_column
- PR #2364 Fix quantile api and other trivial issues around it
- PR #2361 Fixed issue with `codes` of CategoricalIndex
- PR #2357 Fixed inconsistent type of index created with from_pandas vs direct construction
- PR #2389 Fixed Rolling __getattr__ and __getitem__ for offset based windows
- PR #2402 Fixed bug in valid mask computation in cudf::copy_if (apply_boolean_mask)
- PR #2401 Fix to a scalar datetime(of type Days) issue
- PR #2386 Correctly allocate output valids in groupby
- PR #2411 Fixed failures on binary op on single element string column
- PR #2422 Fix Pandas logical binary operation incompatibilites
- PR #2447 Fix CodeCov posting build statuses temporarily
- PR #2450 Fix erroneous null handling in `cudf.DataFrame`'s `apply_rows`
- PR #2470 Fix issues with empty strings and string categories (Java)
- PR #2471 Fix String Column Validity.
- PR #2481 Fix java validity buffer serialization
- PR #2485 Updated bytes calculation to use size_t to avoid overflow in column concat
- PR #2461 Fix groupby multiple aggregations same column
- PR #2514 Fix cudf::drop_nulls threshold handling in Cython
- PR #2516 Fix utilities include paths and meta.yaml header paths
- PR #2517 Fix device memory leak in to_dlpack tensor deleter
- PR #2431 Fix local build generated file ownerships
- PR #2511 Added import of orc, refactored exception handlers to not squash fatal exceptions
- PR #2527 Fix index and column input handling in dask_cudf read_parquet
- PR #2466 Fix `dataframe.query` returning null rows erroneously
- PR #2548 Orc reader: fix non-deterministic data decoding at chunk boundaries
- PR #2557 fix cudautils import in string.py
- PR #2521 Fix casting datetimes from/to the same resolution
- PR #2545 Fix MultiIndexes with datetime levels
- PR #2560 Remove duplicate `dlpack` definition in conda recipe
- PR #2567 Fix ColumnVector.fromScalar issues while dealing with null scalars
- PR #2565 Orc reader: fix incorrect data decoding of int64 data types
- PR #2577 Fix search benchmark compilation error by adding necessary header
- PR #2604 Fix a bug in copying.pyx:_normalize_types that upcasted int32 to int64


# cuDF 0.8.0 (27 June 2019)

## New Features

- PR #1524 Add GPU-accelerated JSON Lines parser with limited feature set
- PR #1569 Add support for Json objects to the JSON Lines reader
- PR #1622 Add Series.loc
- PR #1654 Add cudf::apply_boolean_mask: faster replacement for gdf_apply_stencil
- PR #1487 cython gather/scatter
- PR #1310 Implemented the slice/split functionality.
- PR #1630 Add Python layer to the GPU-accelerated JSON reader
- PR #1745 Add rounding of numeric columns via Numba
- PR #1772 JSON reader: add support for BytesIO and StringIO input
- PR #1527 Support GDF_BOOL8 in readers and writers
- PR #1819 Logical operators (AND, OR, NOT) for libcudf and cuDF
- PR #1813 ORC Reader: Add support for stripe selection
- PR #1828 JSON Reader: add suport for bool8 columns
- PR #1833 Add column iterator with/without nulls
- PR #1665 Add the point-in-polygon GIS function
- PR #1863 Series and Dataframe methods for all and any
- PR #1908 cudf::copy_range and cudf::fill for copying/assigning an index or range to a constant
- PR #1921 Add additional formats for typecasting to/from strings
- PR #1807 Add Series.dropna()
- PR #1987 Allow user defined functions in the form of ptx code to be passed to binops
- PR #1948 Add operator functions like `Series.add()` to DataFrame and Series
- PR #1954 Add skip test argument to GPU build script
- PR #2018 Add bindings for new groupby C++ API
- PR #1984 Add rolling window operations Series.rolling() and DataFrame.rolling()
- PR #1542 Python method and bindings for to_csv
- PR #1995 Add Java API
- PR #1998 Add google benchmark to cudf
- PR #1845 Add cudf::drop_duplicates, DataFrame.drop_duplicates
- PR #1652 Added `Series.where()` feature
- PR #2074 Java Aggregates, logical ops, and better RMM support
- PR #2140 Add a `cudf::transform` function
- PR #2068 Concatenation of different typed columns

## Improvements

- PR #1538 Replacing LesserRTTI with inequality_comparator
- PR #1703 C++: Added non-aggregating `insert` to `concurrent_unordered_map` with specializations to store pairs with a single atomicCAS when possible.
- PR #1422 C++: Added a RAII wrapper for CUDA streams
- PR #1701 Added `unique` method for stringColumns
- PR #1713 Add documentation for Dask-XGBoost
- PR #1666 CSV Reader: Improve performance for files with large number of columns
- PR #1725 Enable the ability to use a single column groupby as its own index
- PR #1759 Add an example showing simultaneous rolling averages to `apply_grouped` documentation
- PR #1746 C++: Remove unused code: `windowed_ops.cu`, `sorting.cu`, `hash_ops.cu`
- PR #1748 C++: Add `bool` nullability flag to `device_table` row operators
- PR #1764 Improve Numerical column: `mean_var` and `mean`
- PR #1767 Speed up Python unit tests
- PR #1770 Added build.sh script, updated CI scripts and documentation
- PR #1739 ORC Reader: Add more pytest coverage
- PR #1696 Added null support in `Series.replace()`.
- PR #1390 Added some basic utility functions for `gdf_column`'s
- PR #1791 Added general column comparison code for testing
- PR #1795 Add printing of git submodule info to `print_env.sh`
- PR #1796 Removing old sort based group by code and gdf_filter
- PR #1811 Added funtions for copying/allocating `cudf::table`s
- PR #1838 Improve columnops.column_empty so that it returns typed columns instead of a generic Column
- PR #1890 Add utils.get_dummies- a pandas-like wrapper around one_hot-encoding
- PR #1823 CSV Reader: default the column type to string for empty dataframes
- PR #1827 Create bindings for scalar-vector binops, and update one_hot_encoding to use them
- PR #1817 Operators now support different sized dataframes as long as they don't share different sized columns
- PR #1855 Transition replace_nulls to new C++ API and update corresponding Cython/Python code
- PR #1858 Add `std::initializer_list` constructor to `column_wrapper`
- PR #1846 C++ type-erased gdf_equal_columns test util; fix gdf_equal_columns logic error
- PR #1390 Added some basic utility functions for `gdf_column`s
- PR #1391 Tidy up bit-resolution-operation and bitmask class code
- PR #1882 Add iloc functionality to MultiIndex dataframes
- PR #1884 Rolling windows: general enhancements and better coverage for unit tests
- PR #1886 support GDF_STRING_CATEGORY columns in apply_boolean_mask, drop_nulls and other libcudf functions
- PR #1896 Improve performance of groupby with levels specified in dask-cudf
- PR #1915 Improve iloc performance for non-contiguous row selection
- PR #1859 Convert read_json into a C++ API
- PR #1919 Rename libcudf namespace gdf to namespace cudf
- PR #1850 Support left_on and right_on for DataFrame merge operator
- PR #1930 Specialize constructor for `cudf::bool8` to cast argument to `bool`
- PR #1938 Add default constructor for `column_wrapper`
- PR #1930 Specialize constructor for `cudf::bool8` to cast argument to `bool`
- PR #1952 consolidate libcudf public API headers in include/cudf
- PR #1949 Improved selection with boolmask using libcudf `apply_boolean_mask`
- PR #1956 Add support for nulls in `query()`
- PR #1973 Update `std::tuple` to `std::pair` in top-most libcudf APIs and C++ transition guide
- PR #1981 Convert read_csv into a C++ API
- PR #1868 ORC Reader: Support row index for speed up on small/medium datasets
- PR #1964 Added support for list-like types in Series.str.cat
- PR #2005 Use HTML5 details tag in bug report issue template
- PR #2003 Removed few redundant unit-tests from test_string.py::test_string_cat
- PR #1944 Groupby design improvements
- PR #2017 Convert `read_orc()` into a C++ API
- PR #2011 Convert `read_parquet()` into a C++ API
- PR #1756 Add documentation "10 Minutes to cuDF and dask_cuDF"
- PR #2034 Adding support for string columns concatenation using "add" binary operator
- PR #2042 Replace old "10 Minutes" guide with new guide for docs build process
- PR #2036 Make library of common test utils to speed up tests compilation
- PR #2022 Facilitating get_dummies to be a high level api too
- PR #2050 Namespace IO readers and add back free-form `read_xxx` functions
- PR #2104 Add a functional ``sort=`` keyword argument to groupby
- PR #2108 Add `find_and_replace` for StringColumn for replacing single values
- PR #1803 cuDF/CuPy interoperability documentation

## Bug Fixes

- PR #1465 Fix for test_orc.py and test_sparse_df.py test failures
- PR #1583 Fix underlying issue in `as_index()` that was causing `Series.quantile()` to fail
- PR #1680 Add errors= keyword to drop() to fix cudf-dask bug
- PR #1651 Fix `query` function on empty dataframe
- PR #1616 Fix CategoricalColumn to access categories by index instead of iteration
- PR #1660 Fix bug in `loc` when indexing with a column name (a string)
- PR #1683 ORC reader: fix timestamp conversion to UTC
- PR #1613 Improve CategoricalColumn.fillna(-1) performance
- PR #1642 Fix failure of CSV_TEST gdf_csv_test.SkiprowsNrows on multiuser systems
- PR #1709 Fix handling of `datetime64[ms]` in `dataframe.select_dtypes`
- PR #1704 CSV Reader: Add support for the plus sign in number fields
- PR #1687 CSV reader: return an empty dataframe for zero size input
- PR #1757 Concatenating columns with null columns
- PR #1755 Add col_level keyword argument to melt
- PR #1758 Fix df.set_index() when setting index from an empty column
- PR #1749 ORC reader: fix long strings of NULL values resulting in incorrect data
- PR #1742 Parquet Reader: Fix index column name to match PANDAS compat
- PR #1782 Update libcudf doc version
- PR #1783 Update conda dependencies
- PR #1786 Maintain the original series name in series.unique output
- PR #1760 CSV Reader: fix segfault when dtype list only includes columns from usecols list
- PR #1831 build.sh: Assuming python is in PATH instead of using PYTHON env var
- PR #1839 Raise an error instead of segfaulting when transposing a DataFrame with StringColumns
- PR #1840 Retain index correctly during merge left_on right_on
- PR #1825 cuDF: Multiaggregation Groupby Failures
- PR #1789 CSV Reader: Fix missing support for specifying `int8` and `int16` dtypes
- PR #1857 Cython Bindings: Handle `bool` columns while calling `column_view_from_NDArrays`
- PR #1849 Allow DataFrame support methods to pass arguments to the methods
- PR #1847 Fixed #1375 by moving the nvstring check into the wrapper function
- PR #1864 Fixing cudf reduction for POWER platform
- PR #1869 Parquet reader: fix Dask timestamps not matching with Pandas (convert to milliseconds)
- PR #1876 add dtype=bool for `any`, `all` to treat integer column correctly
- PR #1875 CSV reader: take NaN values into account in dtype detection
- PR #1873 Add column dtype checking for the all/any methods
- PR #1902 Bug with string iteration in _apply_basic_agg
- PR #1887 Fix for initialization issue in pq_read_arg,orc_read_arg
- PR #1867 JSON reader: add support for null/empty fields, including the 'null' literal
- PR #1891 Fix bug #1750 in string column comparison
- PR #1909 Support of `to_pandas()` of boolean series with null values
- PR #1923 Use prefix removal when two aggs are called on a SeriesGroupBy
- PR #1914 Zero initialize gdf_column local variables
- PR #1959 Add support for comparing boolean Series to scalar
- PR #1966 Ignore index fix in series append
- PR #1967 Compute index __sizeof__ only once for DataFrame __sizeof__
- PR #1977 Support CUDA installation in default system directories
- PR #1982 Fixes incorrect index name after join operation
- PR #1985 Implement `GDF_PYMOD`, a special modulo that follows python's sign rules
- PR #1991 Parquet reader: fix decoding of NULLs
- PR #1990 Fixes a rendering bug in the `apply_grouped` documentation
- PR #1978 Fix for values being filled in an empty dataframe
- PR #2001 Correctly create MultiColumn from Pandas MultiColumn
- PR #2006 Handle empty dataframe groupby construction for dask
- PR #1965 Parquet Reader: Fix duplicate index column when it's already in `use_cols`
- PR #2033 Add pip to conda environment files to fix warning
- PR #2028 CSV Reader: Fix reading of uncompressed files without a recognized file extension
- PR #2073 Fix an issue when gathering columns with NVCategory and nulls
- PR #2053 cudf::apply_boolean_mask return empty column for empty boolean mask
- PR #2066 exclude `IteratorTest.mean_var_output` test from debug build
- PR #2069 Fix JNI code to use read_csv and read_parquet APIs
- PR #2071 Fix bug with unfound transitive dependencies for GTests in Ubuntu 18.04
- PR #2089 Configure Sphinx to render params correctly
- PR #2091 Fix another bug with unfound transitive dependencies for `cudftestutils` in Ubuntu 18.04
- PR #2115 Just apply `--disable-new-dtags` instead of trying to define all the transitive dependencies
- PR #2106 Fix errors in JitCache tests caused by sharing of device memory between processes
- PR #2120 Fix errors in JitCache tests caused by running multiple threads on the same data
- PR #2102 Fix memory leak in groupby
- PR #2113 fixed typo in to_csv code example


# cudf 0.7.2 (16 May 2019)

## New Features

- PR #1735 Added overload for atomicAdd on int64. Streamlined implementation of custom atomic overloads.
- PR #1741 Add MultiIndex concatenation

## Bug Fixes

- PR #1718 Fix issue with SeriesGroupBy MultiIndex in dask-cudf
- PR #1734 Python: fix performance regression for groupby count() aggregations
- PR #1768 Cython: fix handling read only schema buffers in gpuarrow reader


# cudf 0.7.1 (11 May 2019)

## New Features

- PR #1702 Lazy load MultiIndex to return groupby performance to near optimal.

## Bug Fixes

- PR #1708 Fix handling of `datetime64[ms]` in `dataframe.select_dtypes`


# cuDF 0.7.0 (10 May 2019)

## New Features

- PR #982 Implement gdf_group_by_without_aggregations and gdf_unique_indices functions
- PR #1142 Add `GDF_BOOL` column type
- PR #1194 Implement overloads for CUDA atomic operations
- PR #1292 Implemented Bitwise binary ops AND, OR, XOR (&, |, ^)
- PR #1235 Add GPU-accelerated Parquet Reader
- PR #1335 Added local_dict arg in `DataFrame.query()`.
- PR #1282 Add Series and DataFrame.describe()
- PR #1356 Rolling windows
- PR #1381 Add DataFrame._get_numeric_data
- PR #1388 Add CODEOWNERS file to auto-request reviews based on where changes are made
- PR #1396 Add DataFrame.drop method
- PR #1413 Add DataFrame.melt method
- PR #1412 Add DataFrame.pop()
- PR #1419 Initial CSV writer function
- PR #1441 Add Series level cumulative ops (cumsum, cummin, cummax, cumprod)
- PR #1420 Add script to build and test on a local gpuCI image
- PR #1440 Add DatetimeColumn.min(), DatetimeColumn.max()
- PR #1455 Add Series.Shift via Numba kernel
- PR #1441 Add Series level cumulative ops (cumsum, cummin, cummax, cumprod)
- PR #1461 Add Python coverage test to gpu build
- PR #1445 Parquet Reader: Add selective reading of rows and row group
- PR #1532 Parquet Reader: Add support for INT96 timestamps
- PR #1516 Add Series and DataFrame.ndim
- PR #1556 Add libcudf C++ transition guide
- PR #1466 Add GPU-accelerated ORC Reader
- PR #1565 Add build script for nightly doc builds
- PR #1508 Add Series isna, isnull, and notna
- PR #1456 Add Series.diff() via Numba kernel
- PR #1588 Add Index `astype` typecasting
- PR #1301 MultiIndex support
- PR #1599 Level keyword supported in groupby
- PR #929 Add support operations to dataframe
- PR #1609 Groupby accept list of Series
- PR #1658 Support `group_keys=True` keyword in groupby method

## Improvements

- PR #1531 Refactor closures as private functions in gpuarrow
- PR #1404 Parquet reader page data decoding speedup
- PR #1076 Use `type_dispatcher` in join, quantiles, filter, segmented sort, radix sort and hash_groupby
- PR #1202 Simplify README.md
- PR #1149 CSV Reader: Change convertStrToValue() functions to `__device__` only
- PR #1238 Improve performance of the CUDA trie used in the CSV reader
- PR #1245 Use file cache for JIT kernels
- PR #1278 Update CONTRIBUTING for new conda environment yml naming conventions
- PR #1163 Refactored UnaryOps. Reduced API to two functions: `gdf_unary_math` and `gdf_cast`. Added `abs`, `-`, and `~` ops. Changed bindings to Cython
- PR #1284 Update docs version
- PR #1287 add exclude argument to cudf.select_dtype function
- PR #1286 Refactor some of the CSV Reader kernels into generic utility functions
- PR #1291 fillna in `Series.to_gpu_array()` and `Series.to_array()` can accept the scalar too now.
- PR #1005 generic `reduction` and `scan` support
- PR #1349 Replace modernGPU sort join with thrust.
- PR #1363 Add a dataframe.mean(...) that raises NotImplementedError to satisfy `dask.dataframe.utils.is_dataframe_like`
- PR #1319 CSV Reader: Use column wrapper for gdf_column output alloc/dealloc
- PR #1376 Change series quantile default to linear
- PR #1399 Replace CFFI bindings for NVTX functions with Cython bindings
- PR #1389 Refactored `set_null_count()`
- PR #1386 Added macros `GDF_TRY()`, `CUDF_TRY()` and `ASSERT_CUDF_SUCCEEDED()`
- PR #1435 Rework CMake and conda recipes to depend on installed libraries
- PR #1391 Tidy up bit-resolution-operation and bitmask class code
- PR #1439 Add cmake variable to enable compiling CUDA code with -lineinfo
- PR #1462 Add ability to read parquet files from arrow::io::RandomAccessFile
- PR #1453 Convert CSV Reader CFFI to Cython
- PR #1479 Convert Parquet Reader CFFI to Cython
- PR #1397 Add a utility function for producing an overflow-safe kernel launch grid configuration
- PR #1382 Add GPU parsing of nested brackets to cuIO parsing utilities
- PR #1481 Add cudf::table constructor to allocate a set of `gdf_column`s
- PR #1484 Convert GroupBy CFFI to Cython
- PR #1463 Allow and default melt keyword argument var_name to be None
- PR #1486 Parquet Reader: Use device_buffer rather than device_ptr
- PR #1525 Add cudatoolkit conda dependency
- PR #1520 Renamed `src/dataframe` to `src/table` and moved `table.hpp`. Made `types.hpp` to be type declarations only.
- PR #1492 Convert transpose CFFI to Cython
- PR #1495 Convert binary and unary ops CFFI to Cython
- PR #1503 Convert sorting and hashing ops CFFI to Cython
- PR #1522 Use latest release version in update-version CI script
- PR #1533 Remove stale join CFFI, fix memory leaks in join Cython
- PR #1521 Added `row_bitmask` to compute bitmask for rows of a table. Merged `valids_ops.cu` and `bitmask_ops.cu`
- PR #1553 Overload `hash_row` to avoid using intial hash values. Updated `gdf_hash` to select between overloads
- PR #1585 Updated `cudf::table` to maintain own copy of wrapped `gdf_column*`s
- PR #1559 Add `except +` to all Cython function definitions to catch C++ exceptions properly
- PR #1617 `has_nulls` and `column_dtypes` for `cudf::table`
- PR #1590 Remove CFFI from the build / install process entirely
- PR #1536 Convert gpuarrow CFFI to Cython
- PR #1655 Add `Column._pointer` as a way to access underlying `gdf_column*` of a `Column`
- PR #1655 Update readme conda install instructions for cudf version 0.6 and 0.7


## Bug Fixes

- PR #1233 Fix dtypes issue while adding the column to `str` dataframe.
- PR #1254 CSV Reader: fix data type detection for floating-point numbers in scientific notation
- PR #1289 Fix looping over each value instead of each category in concatenation
- PR #1293 Fix Inaccurate error message in join.pyx
- PR #1308 Add atomicCAS overload for `int8_t`, `int16_t`
- PR #1317 Fix catch polymorphic exception by reference in ipc.cu
- PR #1325 Fix dtype of null bitmasks to int8
- PR #1326 Update build documentation to use -DCMAKE_CXX11_ABI=ON
- PR #1334 Add "na_position" argument to CategoricalColumn sort_by_values
- PR #1321 Fix out of bounds warning when checking Bzip2 header
- PR #1359 Add atomicAnd/Or/Xor for integers
- PR #1354 Fix `fillna()` behaviour when replacing values with different dtypes
- PR #1347 Fixed core dump issue while passing dict_dtypes without column names in `cudf.read_csv()`
- PR #1379 Fixed build failure caused due to error: 'col_dtype' may be used uninitialized
- PR #1392 Update cudf Dockerfile and package_versions.sh
- PR #1385 Added INT8 type to `_schema_to_dtype` for use in GpuArrowReader
- PR #1393 Fixed a bug in `gdf_count_nonzero_mask()` for the case of 0 bits to count
- PR #1395 Update CONTRIBUTING to use the environment variable CUDF_HOME
- PR #1416 Fix bug at gdf_quantile_exact and gdf_quantile_appox
- PR #1421 Fix remove creation of series multiple times during `add_column()`
- PR #1405 CSV Reader: Fix memory leaks on read_csv() failure
- PR #1328 Fix CategoricalColumn to_arrow() null mask
- PR #1433 Fix NVStrings/categories includes
- PR #1432 Update NVStrings to 0.7.* to coincide with 0.7 development
- PR #1483 Modify CSV reader to avoid cropping blank quoted characters in non-string fields
- PR #1446 Merge 1275 hotfix from master into branch-0.7
- PR #1447 Fix legacy groupby apply docstring
- PR #1451 Fix hash join estimated result size is not correct
- PR #1454 Fix local build script improperly change directory permissions
- PR #1490 Require Dask 1.1.0+ for `is_dataframe_like` test or skip otherwise.
- PR #1491 Use more specific directories & groups in CODEOWNERS
- PR #1497 Fix Thrust issue on CentOS caused by missing default constructor of host_vector elements
- PR #1498 Add missing include guard to device_atomics.cuh and separated DEVICE_ATOMICS_TEST
- PR #1506 Fix csv-write call to updated NVStrings method
- PR #1510 Added nvstrings `fillna()` function
- PR #1507 Parquet Reader: Default string data to GDF_STRING
- PR #1535 Fix doc issue to ensure correct labelling of cudf.series
- PR #1537 Fix `undefined reference` link error in HashPartitionTest
- PR #1548 Fix ci/local/build.sh README from using an incorrect image example
- PR #1551 CSV Reader: Fix integer column name indexing
- PR #1586 Fix broken `scalar_wrapper::operator==`
- PR #1591 ORC/Parquet Reader: Fix missing import for FileNotFoundError exception
- PR #1573 Parquet Reader: Fix crash due to clash with ORC reader datasource
- PR #1607 Revert change of `column.to_dense_buffer` always return by copy for performance concerns
- PR #1618 ORC reader: fix assert & data output when nrows/skiprows isn't aligned to stripe boundaries
- PR #1631 Fix failure of TYPES_TEST on some gcc-7 based systems.
- PR #1641 CSV Reader: Fix skip_blank_lines behavior with Windows line terminators (\r\n)
- PR #1648 ORC reader: fix non-deterministic output when skiprows is non-zero
- PR #1676 Fix groupby `as_index` behaviour with `MultiIndex`
- PR #1659 Fix bug caused by empty groupbys and multiindex slicing throwing exceptions
- PR #1656 Correct Groupby failure in dask when un-aggregable columns are left in dataframe.
- PR #1689 Fix groupby performance regression
- PR #1694 Add Cython as a runtime dependency since it's required in `setup.py`


# cuDF 0.6.1 (25 Mar 2019)

## Bug Fixes

- PR #1275 Fix CentOS exception in DataFrame.hash_partition from using value "returned" by a void function


# cuDF 0.6.0 (22 Mar 2019)

## New Features

- PR #760 Raise `FileNotFoundError` instead of `GDF_FILE_ERROR` in `read_csv` if the file does not exist
- PR #539 Add Python bindings for replace function
- PR #823 Add Doxygen configuration to enable building HTML documentation for libcudf C/C++ API
- PR #807 CSV Reader: Add byte_range parameter to specify the range in the input file to be read
- PR #857 Add Tail method for Series/DataFrame and update Head method to use iloc
- PR #858 Add series feature hashing support
- PR #871 CSV Reader: Add support for NA values, including user specified strings
- PR #893 Adds PyArrow based parquet readers / writers to Python, fix category dtype handling, fix arrow ingest buffer size issues
- PR #867 CSV Reader: Add support for ignoring blank lines and comment lines
- PR #887 Add Series digitize method
- PR #895 Add Series groupby
- PR #898 Add DataFrame.groupby(level=0) support
- PR #920 Add feather, JSON, HDF5 readers / writers from PyArrow / Pandas
- PR #888 CSV Reader: Add prefix parameter for column names, used when parsing without a header
- PR #913 Add DLPack support: convert between cuDF DataFrame and DLTensor
- PR #939 Add ORC reader from PyArrow
- PR #918 Add Series.groupby(level=0) support
- PR #906 Add binary and comparison ops to DataFrame
- PR #958 Support unary and binary ops on indexes
- PR #964 Add `rename` method to `DataFrame`, `Series`, and `Index`
- PR #985 Add `Series.to_frame` method
- PR #985 Add `drop=` keyword to reset_index method
- PR #994 Remove references to pygdf
- PR #990 Add external series groupby support
- PR #988 Add top-level merge function to cuDF
- PR #992 Add comparison binaryops to DateTime columns
- PR #996 Replace relative path imports with absolute paths in tests
- PR #995 CSV Reader: Add index_col parameter to specify the column name or index to be used as row labels
- PR #1004 Add `from_gpu_matrix` method to DataFrame
- PR #997 Add property index setter
- PR #1007 Replace relative path imports with absolute paths in cudf
- PR #1013 select columns with df.columns
- PR #1016 Rename Series.unique_count() to nunique() to match pandas API
- PR #947 Prefixsum to handle nulls and float types
- PR #1029 Remove rest of relative path imports
- PR #1021 Add filtered selection with assignment for Dataframes
- PR #872 Adding NVCategory support to cudf apis
- PR #1052 Add left/right_index and left/right_on keywords to merge
- PR #1091 Add `indicator=` and `suffixes=` keywords to merge
- PR #1107 Add unsupported keywords to Series.fillna
- PR #1032 Add string support to cuDF python
- PR #1136 Removed `gdf_concat`
- PR #1153 Added function for getting the padded allocation size for valid bitmask
- PR #1148 Add cudf.sqrt for dataframes and Series
- PR #1159 Add Python bindings for libcudf dlpack functions
- PR #1155 Add __array_ufunc__ for DataFrame and Series for sqrt
- PR #1168 to_frame for series accepts a name argument


## Improvements

- PR #1218 Add dask-cudf page to API docs
- PR #892 Add support for heterogeneous types in binary ops with JIT
- PR #730 Improve performance of `gdf_table` constructor
- PR #561 Add Doxygen style comments to Join CUDA functions
- PR #813 unified libcudf API functions by replacing gpu_ with gdf_
- PR #822 Add support for `__cuda_array_interface__` for ingest
- PR #756 Consolidate common helper functions from unordered map and multimap
- PR #753 Improve performance of groupby sum and average, especially for cases with few groups.
- PR #836 Add ingest support for arrow chunked arrays in Column, Series, DataFrame creation
- PR #763 Format doxygen comments for csv_read_arg struct
- PR #532 CSV Reader: Use type dispatcher instead of switch block
- PR #694 Unit test utilities improvements
- PR #878 Add better indexing to Groupby
- PR #554 Add `empty` method and `is_monotonic` attribute to `Index`
- PR #1040 Fixed up Doxygen comment tags
- PR #909 CSV Reader: Avoid host->device->host copy for header row data
- PR #916 Improved unit testing and error checking for `gdf_column_concat`
- PR #941 Replace `numpy` call in `Series.hash_encode` with `numba`
- PR #942 Added increment/decrement operators for wrapper types
- PR #943 Updated `count_nonzero_mask` to return `num_rows` when the mask is null
- PR #952 Added trait to map C++ type to `gdf_dtype`
- PR #966 Updated RMM submodule.
- PR #998 Add IO reader/writer modules to API docs, fix for missing cudf.Series docs
- PR #1017 concatenate along columns for Series and DataFrames
- PR #1002 Support indexing a dataframe with another boolean dataframe
- PR #1018 Better concatenation for Series and Dataframes
- PR #1036 Use Numpydoc style docstrings
- PR #1047 Adding gdf_dtype_extra_info to gdf_column_view_augmented
- PR #1054 Added default ctor to SerialTrieNode to overcome Thrust issue in CentOS7 + CUDA10
- PR #1024 CSV Reader: Add support for hexadecimal integers in integral-type columns
- PR #1033 Update `fillna()` to use libcudf function `gdf_replace_nulls`
- PR #1066 Added inplace assignment for columns and select_dtypes for dataframes
- PR #1026 CSV Reader: Change the meaning and type of the quoting parameter to match Pandas
- PR #1100 Adds `CUDF_EXPECTS` error-checking macro
- PR #1092 Fix select_dtype docstring
- PR #1111 Added cudf::table
- PR #1108 Sorting for datetime columns
- PR #1120 Return a `Series` (not a `Column`) from `Series.cat.set_categories()`
- PR #1128 CSV Reader: The last data row does not need to be line terminated
- PR #1183 Bump Arrow version to 0.12.1
- PR #1208 Default to CXX11_ABI=ON
- PR #1252 Fix NVStrings dependencies for cuda 9.2 and 10.0
- PR #2037 Optimize the existing `gather` and `scatter` routines in `libcudf`

## Bug Fixes

- PR #821 Fix flake8 issues revealed by flake8 update
- PR #808 Resolved renamed `d_columns_valids` variable name
- PR #820 CSV Reader: fix the issue where reader adds additional rows when file uses \r\n as a line terminator
- PR #780 CSV Reader: Fix scientific notation parsing and null values for empty quotes
- PR #815 CSV Reader: Fix data parsing when tabs are present in the input CSV file
- PR #850 Fix bug where left joins where the left df has 0 rows causes a crash
- PR #861 Fix memory leak by preserving the boolean mask index
- PR #875 Handle unnamed indexes in to/from arrow functions
- PR #877 Fix ingest of 1 row arrow tables in from arrow function
- PR #876 Added missing `<type_traits>` include
- PR #889 Deleted test_rmm.py which has now moved to RMM repo
- PR #866 Merge v0.5.1 numpy ABI hotfix into 0.6
- PR #917 value_counts return int type on empty columns
- PR #611 Renamed `gdf_reduce_optimal_output_size()` -> `gdf_reduction_get_intermediate_output_size()`
- PR #923 fix index for negative slicing for cudf dataframe and series
- PR #927 CSV Reader: Fix category GDF_CATEGORY hashes not being computed properly
- PR #921 CSV Reader: Fix parsing errors with delim_whitespace, quotations in the header row, unnamed columns
- PR #933 Fix handling objects of all nulls in series creation
- PR #940 CSV Reader: Fix an issue where the last data row is missing when using byte_range
- PR #945 CSV Reader: Fix incorrect datetime64 when milliseconds or space separator are used
- PR #959 Groupby: Problem with column name lookup
- PR #950 Converting dataframe/recarry with non-contiguous arrays
- PR #963 CSV Reader: Fix another issue with missing data rows when using byte_range
- PR #999 Fix 0 sized kernel launches and empty sort_index exception
- PR #993 Fix dtype in selecting 0 rows from objects
- PR #1009 Fix performance regression in `to_pandas` method on DataFrame
- PR #1008 Remove custom dask communication approach
- PR #1001 CSV Reader: Fix a memory access error when reading a large (>2GB) file with date columns
- PR #1019 Binary Ops: Fix error when one input column has null mask but other doesn't
- PR #1014 CSV Reader: Fix false positives in bool value detection
- PR #1034 CSV Reader: Fix parsing floating point precision and leading zero exponents
- PR #1044 CSV Reader: Fix a segfault when byte range aligns with a page
- PR #1058 Added support for `DataFrame.loc[scalar]`
- PR #1060 Fix column creation with all valid nan values
- PR #1073 CSV Reader: Fix an issue where a column name includes the return character
- PR #1090 Updating Doxygen Comments
- PR #1080 Fix dtypes returned from loc / iloc because of lists
- PR #1102 CSV Reader: Minor fixes and memory usage improvements
- PR #1174: Fix release script typo
- PR #1137 Add prebuild script for CI
- PR #1118 Enhanced the `DataFrame.from_records()` feature
- PR #1129 Fix join performance with index parameter from using numpy array
- PR #1145 Issue with .agg call on multi-column dataframes
- PR #908 Some testing code cleanup
- PR #1167 Fix issue with null_count not being set after inplace fillna()
- PR #1184 Fix iloc performance regression
- PR #1185 Support left_on/right_on and also on=str in merge
- PR #1200 Fix allocating bitmasks with numba instead of rmm in allocate_mask function
- PR #1213 Fix bug with csv reader requesting subset of columns using wrong datatype
- PR #1223 gpuCI: Fix label on rapidsai channel on gpu build scripts
- PR #1242 Add explicit Thrust exec policy to fix NVCATEGORY_TEST segfault on some platforms
- PR #1246 Fix categorical tests that failed due to bad implicit type conversion
- PR #1255 Fix overwriting conda package main label uploads
- PR #1259 Add dlpack includes to pip build


# cuDF 0.5.1 (05 Feb 2019)

## Bug Fixes

- PR #842 Avoid using numpy via cimport to prevent ABI issues in Cython compilation


# cuDF 0.5.0 (28 Jan 2019)

## New Features

- PR #722 Add bzip2 decompression support to `read_csv()`
- PR #693 add ZLIB-based GZIP/ZIP support to `read_csv_strings()`
- PR #411 added null support to gdf_order_by (new API) and cudf_table::sort
- PR #525 Added GitHub Issue templates for bugs, documentation, new features, and questions
- PR #501 CSV Reader: Add support for user-specified decimal point and thousands separator to read_csv_strings()
- PR #455 CSV Reader: Add support for user-specified decimal point and thousands separator to read_csv()
- PR #439 add `DataFrame.drop` method similar to pandas
- PR #356 add `DataFrame.transpose` method and `DataFrame.T` property similar to pandas
- PR #505 CSV Reader: Add support for user-specified boolean values
- PR #350 Implemented Series replace function
- PR #490 Added print_env.sh script to gather relevant environment details when reporting cuDF issues
- PR #474 add ZLIB-based GZIP/ZIP support to `read_csv()`
- PR #547 Added melt similar to `pandas.melt()`
- PR #491 Add CI test script to check for updates to CHANGELOG.md in PRs
- PR #550 Add CI test script to check for style issues in PRs
- PR #558 Add CI scripts for cpu-based conda and gpu-based test builds
- PR #524 Add Boolean Indexing
- PR #564 Update python `sort_values` method to use updated libcudf `gdf_order_by` API
- PR #509 CSV Reader: Input CSV file can now be passed in as a text or a binary buffer
- PR #607 Add `__iter__` and iteritems to DataFrame class
- PR #643 added a new api gdf_replace_nulls that allows a user to replace nulls in a column

## Improvements

- PR #426 Removed sort-based groupby and refactored existing groupby APIs. Also improves C++/CUDA compile time.
- PR #461 Add `CUDF_HOME` variable in README.md to replace relative pathing.
- PR #472 RMM: Created centralized rmm::device_vector alias and rmm::exec_policy
- PR #500 Improved the concurrent hash map class to support partitioned (multi-pass) hash table building.
- PR #454 Improve CSV reader docs and examples
- PR #465 Added templated C++ API for RMM to avoid explicit cast to `void**`
- PR #513 `.gitignore` tweaks
- PR #521 Add `assert_eq` function for testing
- PR #502 Simplify Dockerfile for local dev, eliminate old conda/pip envs
- PR #549 Adds `-rdynamic` compiler flag to nvcc for Debug builds
- PR #472 RMM: Created centralized rmm::device_vector alias and rmm::exec_policy
- PR #577 Added external C++ API for scatter/gather functions
- PR #500 Improved the concurrent hash map class to support partitioned (multi-pass) hash table building
- PR #583 Updated `gdf_size_type` to `int`
- PR #500 Improved the concurrent hash map class to support partitioned (multi-pass) hash table building
- PR #617 Added .dockerignore file. Prevents adding stale cmake cache files to the docker container
- PR #658 Reduced `JOIN_TEST` time by isolating overflow test of hash table size computation
- PR #664 Added Debuging instructions to README
- PR #651 Remove noqa marks in `__init__.py` files
- PR #671 CSV Reader: uncompressed buffer input can be parsed without explicitly specifying compression as None
- PR #684 Make RMM a submodule
- PR #718 Ensure sum, product, min, max methods pandas compatibility on empty datasets
- PR #720 Refactored Index classes to make them more Pandas-like, added CategoricalIndex
- PR #749 Improve to_arrow and from_arrow Pandas compatibility
- PR #766 Remove TravisCI references, remove unused variables from CMake, fix ARROW_VERSION in Cmake
- PR #773 Add build-args back to Dockerfile and handle dependencies based on environment yml file
- PR #781 Move thirdparty submodules to root and symlink in /cpp
- PR #843 Fix broken cudf/python API examples, add new methods to the API index

## Bug Fixes

- PR #569 CSV Reader: Fix days being off-by-one when parsing some dates
- PR #531 CSV Reader: Fix incorrect parsing of quoted numbers
- PR #465 Added templated C++ API for RMM to avoid explicit cast to `void**`
- PR #473 Added missing <random> include
- PR #478 CSV Reader: Add api support for auto column detection, header, mangle_dupe_cols, usecols
- PR #495 Updated README to correct where cffi pytest should be executed
- PR #501 Fix the intermittent segfault caused by the `thousands` and `compression` parameters in the csv reader
- PR #502 Simplify Dockerfile for local dev, eliminate old conda/pip envs
- PR #512 fix bug for `on` parameter in `DataFrame.merge` to allow for None or single column name
- PR #511 Updated python/cudf/bindings/join.pyx to fix cudf merge printing out dtypes
- PR #513 `.gitignore` tweaks
- PR #521 Add `assert_eq` function for testing
- PR #537 Fix CMAKE_CUDA_STANDARD_REQURIED typo in CMakeLists.txt
- PR #447 Fix silent failure in initializing DataFrame from generator
- PR #545 Temporarily disable csv reader thousands test to prevent segfault (test re-enabled in PR #501)
- PR #559 Fix Assertion error while using `applymap` to change the output dtype
- PR #575 Update `print_env.sh` script to better handle missing commands
- PR #612 Prevent an exception from occuring with true division on integer series.
- PR #630 Fix deprecation warning for `pd.core.common.is_categorical_dtype`
- PR #622 Fix Series.append() behaviour when appending values with different numeric dtype
- PR #603 Fix error while creating an empty column using None.
- PR #673 Fix array of strings not being caught in from_pandas
- PR #644 Fix return type and column support of dataframe.quantile()
- PR #634 Fix create `DataFrame.from_pandas()` with numeric column names
- PR #654 Add resolution check for GDF_TIMESTAMP in Join
- PR #648 Enforce one-to-one copy required when using `numba>=0.42.0`
- PR #645 Fix cmake build type handling not setting debug options when CMAKE_BUILD_TYPE=="Debug"
- PR #669 Fix GIL deadlock when launching multiple python threads that make Cython calls
- PR #665 Reworked the hash map to add a way to report the destination partition for a key
- PR #670 CMAKE: Fix env include path taking precedence over libcudf source headers
- PR #674 Check for gdf supported column types
- PR #677 Fix 'gdf_csv_test_Dates' gtest failure due to missing nrows parameter
- PR #604 Fix the parsing errors while reading a csv file using `sep` instead of `delimiter`.
- PR #686 Fix converting nulls to NaT values when converting Series to Pandas/Numpy
- PR #689 CSV Reader: Fix behavior with skiprows+header to match pandas implementation
- PR #691 Fixes Join on empty input DFs
- PR #706 CSV Reader: Fix broken dtype inference when whitespace is in data
- PR #717 CSV reader: fix behavior when parsing a csv file with no data rows
- PR #724 CSV Reader: fix build issue due to parameter type mismatch in a std::max call
- PR #734 Prevents reading undefined memory in gpu_expand_mask_bits numba kernel
- PR #747 CSV Reader: fix an issue where CUDA allocations fail with some large input files
- PR #750 Fix race condition for handling NVStrings in CMake
- PR #719 Fix merge column ordering
- PR #770 Fix issue where RMM submodule pointed to wrong branch and pin other to correct branches
- PR #778 Fix hard coded ABI off setting
- PR #784 Update RMM submodule commit-ish and pip paths
- PR #794 Update `rmm::exec_policy` usage to fix segmentation faults when used as temprory allocator.
- PR #800 Point git submodules to branches of forks instead of exact commits


# cuDF 0.4.0 (05 Dec 2018)

## New Features

- PR #398 add pandas-compatible `DataFrame.shape()` and `Series.shape()`
- PR #394 New documentation feature "10 Minutes to cuDF"
- PR #361 CSV Reader: Add support for strings with delimiters

## Improvements

 - PR #436 Improvements for type_dispatcher and wrapper structs
 - PR #429 Add CHANGELOG.md (this file)
 - PR #266 use faster CUDA-accelerated DataFrame column/Series concatenation.
 - PR #379 new C++ `type_dispatcher` reduces code complexity in supporting many data types.
 - PR #349 Improve performance for creating columns from memoryview objects
 - PR #445 Update reductions to use type_dispatcher. Adds integer types support to sum_of_squares.
 - PR #448 Improve installation instructions in README.md
 - PR #456 Change default CMake build to Release, and added option for disabling compilation of tests

## Bug Fixes

 - PR #444 Fix csv_test CUDA too many resources requested fail.
 - PR #396 added missing output buffer in validity tests for groupbys.
 - PR #408 Dockerfile updates for source reorganization
 - PR #437 Add cffi to Dockerfile conda env, fixes "cannot import name 'librmm'"
 - PR #417 Fix `map_test` failure with CUDA 10
 - PR #414 Fix CMake installation include file paths
 - PR #418 Properly cast string dtypes to programmatic dtypes when instantiating columns
 - PR #427 Fix and tests for Concatenation illegal memory access with nulls


# cuDF 0.3.0 (23 Nov 2018)

## New Features

 - PR #336 CSV Reader string support

## Improvements

 - PR #354 source code refactored for better organization. CMake build system overhaul. Beginning of transition to Cython bindings.
 - PR #290 Add support for typecasting to/from datetime dtype
 - PR #323 Add handling pyarrow boolean arrays in input/out, add tests
 - PR #325 GDF_VALIDITY_UNSUPPORTED now returned for algorithms that don't support non-empty valid bitmasks
 - PR #381 Faster InputTooLarge Join test completes in ms rather than minutes.
 - PR #373 .gitignore improvements
 - PR #367 Doc cleanup & examples for DataFrame methods
 - PR #333 Add Rapids Memory Manager documentation
 - PR #321 Rapids Memory Manager adds file/line location logging and convenience macros
 - PR #334 Implement DataFrame `__copy__` and `__deepcopy__`
 - PR #271 Add NVTX ranges to pygdf
 - PR #311 Document system requirements for conda install

## Bug Fixes

 - PR #337 Retain index on `scale()` function
 - PR #344 Fix test failure due to PyArrow 0.11 Boolean handling
 - PR #364 Remove noexcept from managed_allocator;  CMakeLists fix for NVstrings
 - PR #357 Fix bug that made all series be considered booleans for indexing
 - PR #351 replace conda env configuration for developers
 - PRs #346 #360 Fix CSV reading of negative numbers
 - PR #342 Fix CMake to use conda-installed nvstrings
 - PR #341 Preserve categorical dtype after groupby aggregations
 - PR #315 ReadTheDocs build update to fix missing libcuda.so
 - PR #320 FIX out-of-bounds access error in reductions.cu
 - PR #319 Fix out-of-bounds memory access in libcudf count_valid_bits
 - PR #303 Fix printing empty dataframe


# cuDF 0.2.0 and cuDF 0.1.0

These were initial releases of cuDF based on previously separate pyGDF and libGDF libraries.<|MERGE_RESOLUTION|>--- conflicted
+++ resolved
@@ -148,9 +148,6 @@
 - PR #3463 Port NVStrings partition/rpartition to cudf strings column
 - PR #3502 ORC reader: add option to read DECIMALs as INT64
 - PR #3461 Add a new overload to allocate_like() that takes explicit type and size params.
-<<<<<<< HEAD
-- PR #3259 Add .clang-format
-=======
 - PR #3590 Specialize hash functions for floating point
 - PR #3569 Use `np.asarray` in `StringColumn.deserialize`
 - PR #3553 Support Python NoneType in numeric binops
@@ -190,7 +187,7 @@
 - PR #3713 Adding aggregation support to rolling_window
 - PR #3875 Add abstract sink for IO writers, used by ORC and Parquet writers for now
 - PR #3916 Refactor gather bindings
->>>>>>> 16ebc351
+- PR #3259 Add .clang-format
 
 ## Bug Fixes
 
