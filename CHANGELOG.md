--- conflicted
+++ resolved
@@ -9,11 +9,8 @@
 - PR #4486 Remove explicit template parameter from detail::scatter.
 - PR #4471 Consolidate partitioning functionality into a single header.
 - PR #4498 Adds in support for chunked writers to java
-<<<<<<< HEAD
 - PR #4073 Enable contiguous split java test
-=======
 - PR #4527 Add JNI and java bindings for matches_re
->>>>>>> b2422a81
 
 ## Bug Fixes
 
