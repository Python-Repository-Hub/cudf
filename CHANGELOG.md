--- conflicted
+++ resolved
@@ -113,12 +113,9 @@
 - PR #3821 Fix OOB read in gpuinflate prefetcher
 - PR #3829 Parquet writer: fix empty dataframe causing cuda launch errors
 - PR #3835 Fix memory leak in Cython when dealing with nulls in string columns
-<<<<<<< HEAD
 - PR #3866 Remove unnecessary if check in NVStrings.create_offsets
-=======
 - PR #3858 Fixes the broken debug build after #3728
 - PR #3850 Fix merge typecast scope issue and resulting memory leak
->>>>>>> f7d76586
 
 
 # cuDF 0.11.0 (11 Dec 2019)
