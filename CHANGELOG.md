# cuDF 0.11.0 (Date TBD)

## New Features

- PR #2930 JSON Reader: Support ARROW_RANDOM_FILE input
- PR #2956 Add `cudf::stack` and `cudf::tile`
- PR #2980 Added nvtext is_vowel/is_consonant functions
- PR #2987 Add `inplace` arg to `DataFrame.reset_index` and `Series`
- PR #3011 Added libcudf++ transition guide
- PR #3129 Add strings column factory from `std::vector`s
- PR #3054 Add parquet reader support for decimal data types
- PR #3022 adds DataFrame.astype for cuDF dataframes
- PR #2962 Add isnull(), notnull() and related functions
- PR #3025 Move search files to legacy
- PR #3068 Add `scalar` class
- PR #3094 Adding `any` and `all` support from libcudf
- PR #3130 Define and implement new `column_wrapper`
- PR #3143 Define and implement new copying APIs `slice` and `split`
- PR #3161 Move merge files to legacy
- PR #3079 Added support to write ORC files given a local path
- PR #3192 Add dtype param to cast `DataFrame` on init
- PR #3223 Java expose underlying buffers
- PR #3278 Add `to_host` utility to copy `column_view` to host
- PR #3087 Add new cudf::experimental bool8 wrapper
- PR #3219 Construct column from column_view

## Improvements

- PR #2904 Move gpu decompressors to cudf::io namespace
- PR #2977 Moved old C++ test utilities to legacy directory.
- PR #2965 Fix slow orc reader perf with large uncompressed blocks
- PR #2995 Move JIT type utilities to legacy directory
- PR #2927 Add ``Table`` and ``TableView`` extension classes that wrap legacy cudf::table
- PR #3005 Renames `cudf::exp` namespace to `cudf::experimental`
- PR #3008 Make safe versions of `is_null` and `is_valid` in `column_device_view`
- PR #3026 Move fill and repeat files to legacy
- PR #3027 Move copying.hpp and related source to legacy folder
- PR #3014 Snappy decompression optimizations
- PR #3032 Use `asarray` to coerce indices to a NumPy array
- PR #2996 IO Readers: Replace `cuio::device_buffer` with `rmm::device_buffer`
- PR #3051 Specialized hash function for strings column
- PR #3065 Select and Concat for cudf::experimental::table
- PR #3080 Move `valid_if.cuh` to `legacy/`
- PR #3052 Moved replace.hpp functionality to legacy
- PR #3091 Move join files to legacy
- PR #3092 Implicitly init RMM if Java allocates before init
- PR #3029 Update gdf_ numeric types with stdint and move to cudf namespace
- PR #3052 Moved replace.hpp functionality to legacy
- PR #2955 Add cmake option to only build for present GPU architecture
- PR #3070 Move functions.h and related source to legacy
- PR #2951 Allow set_index to handle a list of column names
- PR #3093 Move groupby files to legacy
- PR #2988 Removing GIS functionality (now part of cuSpatial library)
- PR #3067 Java method to return size of device memory buffer
- PR #3083 Improved some binary operation tests to include null testing.
- PR #3084 Update to arrow-cpp and pyarrow 0.15.0
- PR #3071 Move cuIO to legacy
- PR #3126 Round 2 of snappy decompression optimizations
- PR #3046 Define and implement new copying APIs `empty_like` and `allocate_like`
- PR #3128 Support MultiIndex in DataFrame.join
- PR #3135 Add nvtx utilities to cudf::nvtx namespace
- PR #3021 Java host side concat of serialized buffers
- PR #3138 Movey unary files to legacy
- PR #3154 Make `table_view_base.column()` const and add `mutable_table_view.column()`
- PR #3175 Set cmake cuda version variables
- PR #3171 Move deprecated error macros to legacy
- PR #3193 Add cuPy as a formal dependency
- PR #3195 Support for zero columned `table_view`
- PR #3165 Java device memory size for string category
- PR #3205 Move transform files to legacy
- PR #3202 Rename and move error.hpp to public headers
- PR #2878 Use upstream merge code in dask_cudf
- PR #3231 Add `column::release()` to give up ownership of contents.
- PR #3157 Use enum class rather than enum for mask_allocation_policy
- PR #3245 Move binaryop files to legacy
- PR #3241 Move stream_compaction files to legacy
- PR #3166 Move reductions to legacy
- PR #3261 Small cleanup: remove `== true`
- PR #3268 Adding null ordering per column feature when sorting
- PR #3239 Adding floating point specialization to comparators for NaNs
- PR #3270 Move predicates files to legacy
- PR #3282 Add `num_bitmask_words`
- PR #3288 Make `bit.cuh` utilities usable from host code.
- PR #3287 Move rolling windows files to legacy
- PR #3182 Define and implement new unary APIs `is_null` and `is_not_null`

## Bug Fixes

- PR #2895 Fixed dask_cudf group_split behavior to handle upstream rearrange_by_divisions
- PR #3048 Support for zero columned tables
- PR #3030 Fix snappy decoding regression in PR #3014
- PR #3041 Fixed exp to experimental namespace name change issue
- PR #3056 Add additional cmake hint for finding local build of RMM files
- PR #3060 Move copying.hpp includes to legacy
- PR #3139 Fixed java RMM auto initalization
- PR #3141 Java fix for relocated IO headers
- PR #3149 Rename column_wrapper.cuh to column_wrapper.hpp
- PR #3168 Fix mutable_column_device_view head const_cast
- PR #3199 Update JNI includes for legacy moves
- PR #3204 ORC writer: Fix ByteRLE encoding of NULLs
- PR #2994 Fix split_out-support but with hash_object_dispatch
- PR #3212 Fix string to date casting when format is not specified
- PR #3218 Fixes `row_lexicographic_comparator` issue with handling two tables
- PR #3228 Default initialize RMM when Java native dependencies are loaded
- PR #3236 Fix Numba 0.46+/CuPy 6.3 interface compatibility
- PR #3276 Update JNI includes for legacy moves
- PR #3256 Fix orc writer crash with multiple string columns
- PR #3211 Fix breaking change caused by rapidsai/rmm#167
- PR #3265 Fix dangling pointer in `is_sorted`
- PR #3267 ORC writer: fix incorrect ByteRLE encoding of long literal runs
- PR #3277 Fix invalid reference to deleted temporary in `is_sorted`.
- PR #3274 ORC writer: fix integer RLEv2 mode2 unsigned base value encoding
- PR #3279 Fix shutdown hang issues with pinned memory pool init executor
- PR #3280 Invalid children check in mutable_column_device_view
<<<<<<< HEAD
- PR #3289 fix java memory usage API for empty columns
=======
- PR #3293 Fix loading of csv files zipped on MacOS (disabled zip min version check)

>>>>>>> f6019391

# cuDF 0.10.0 (16 Oct 2019)

## New Features

- PR #2423 Added `groupby.quantile()`
- PR #2522 Add Java bindings for NVStrings backed upper and lower case mutators
- PR #2605 Added Sort based groupby in libcudf
- PR #2607 Add Java bindings for parsing JSON
- PR #2629 Add dropna= parameter to groupby
- PR #2585 ORC & Parquet Readers: Remove millisecond timestamp restriction
- PR #2507 Add GPU-accelerated ORC Writer
- PR #2559 Add Series.tolist()
- PR #2653 Add Java bindings for rolling window operations
- PR #2480 Merge `custreamz` codebase into `cudf` repo
- PR #2674 Add __contains__ for Index/Series/Column
- PR #2635 Add support to read from remote and cloud sources like s3, gcs, hdfs
- PR #2722 Add Java bindings for NVTX ranges
- PR #2702 Add make_bool to dataset generation functions
- PR #2394 Move `rapidsai/custrings` into `cudf`
- PR #2734 Final sync of custrings source into cudf
- PR #2724 Add libcudf support for __contains__
- PR #2777 Add python bindings for porter stemmer measure functionality
- PR #2781 Add issorted to is_monotonic
- PR #2685 Add cudf::scatter_to_tables and cython binding
- PR #2743 Add Java bindings for NVStrings timestamp2long as part of String ColumnVector casting
- PR #2785 Add nvstrings Python docs
- PR #2786 Add benchmarks option to root build.sh
- PR #2802 Add `cudf::repeat()` and `cudf.Series.repeat()`
- PR #2773 Add Fisher's unbiased kurtosis and skew for Series/DataFrame
- PR #2748 Parquet Reader: Add option to specify loading of PANDAS index
- PR #2807 Add scatter_by_map to DataFrame python API
- PR #2836 Add nvstrings.code_points method
- PR #2844 Add Series/DataFrame notnull
- PR #2858 Add GTest type list utilities
- PR #2870 Add support for grouping by Series of arbitrary length
- PR #2719 Series covariance and Pearson correlation
- PR #2207 Beginning of libcudf overhaul: introduce new column and table types
- PR #2869 Add `cudf.CategoricalDtype`
- PR #2838 CSV Reader: Support ARROW_RANDOM_FILE input
- PR #2655 CuPy-based Series and Dataframe .values property
- PR #2803 Added `edit_distance_matrix()` function to calculate pairwise edit distance for each string on a given nvstrings object.
- PR #2811 Start of cudf strings column work based on 2207
- PR #2872 Add Java pinned memory pool allocator
- PR #2971 Added initial gather and scatter methods for strings_column_view
- PR #2969 Add findAndReplaceAll to ColumnVector
- PR #2814 Add Datetimeindex.weekday
- PR #2999 Add timestamp conversion support for string categories
- PR #2918 Add cudf::column timestamp wrapper types

## Improvements

- PR #2578 Update legacy_groupby to use libcudf group_by_without_aggregation
- PR #2581 Removed `managed` allocator from hash map classes.
- PR #2571 Remove unnecessary managed memory from gdf_column_concat
- PR #2648 Cython/Python reorg
- PR #2588 Update Series.append documentation
- PR #2632 Replace dask-cudf set_index code with upstream
- PR #2682 Add cudf.set_allocator() function for easier allocator init
- PR #2642 Improve null printing and testing
- PR #2747 Add missing Cython headers / cudftestutil lib to conda package for cuspatial build
- PR #2706 Compute CSV format in device code to speedup performance
- PR #2673 Add support for np.longlong type
- PR #2703 move dask serialization dispatch into cudf
- PR #2728 Add YYMMDD to version tag for nightly conda packages
- PR #2729 Handle file-handle input in to_csv
- PR #2741 CSV Reader: Move kernel functions into its own file
- PR #2766 Improve nvstrings python cmake flexibility
- PR #2756 Add out_time_unit option to csv reader, support timestamp resolutions
- PR #2771 Stopgap alias for to_gpu_matrix()
- PR #2783 Support mapping input columns to function arguments in apply kernels
- PR #2645 libcudf unique_count for Series.nunique
- PR #2817 Dask-cudf: `read_parquet` support for remote filesystems
- PR #2823 improve java data movement debugging
- PR #2806 CSV Reader: Clean-up row offset operations
- PR #2640 Add dask wait/persist exmaple to 10 minute guide
- PR #2828 Optimizations of kernel launch configuration for `DataFrame.apply_rows` and `DataFrame.apply_chunks`
- PR #2831 Add `column` argument to `DataFrame.drop`
- PR #2775 Various optimizations to improve __getitem__ and __setitem__ performance
- PR #2810 cudf::allocate_like can optionally always allocate a mask.
- PR #2833 Parquet reader: align page data allocation sizes to 4-bytes to satisfy cuda-memcheck
- PR #2832 Using the new Python bindings for UCX
- PR #2856 Update group_split_cudf to use scatter_by_map
- PR #2890 Optionally keep serialized table data on the host.
- PR #2778 Doc: Updated and fixed some docstrings that were formatted incorrectly.
- PR #2830 Use YYMMDD tag in custreamz nightly build
- PR #2875 Java: Remove synchronized from register methods in MemoryCleaner
- PR #2887 Minor snappy decompression optimization
- PR #2899 Use new RMM API based on Cython
- PR #2788 Guide to Python UDFs
- PR #2919 Change java API to use operators in groupby namespace
- PR #2909 CSV Reader: Avoid row offsets host vector default init
- PR #2834 DataFrame supports setting columns via attribute syntax `df.x = col`
- PR #3147 DataFrame can be initialized from rows via list of tuples

## Bug Fixes

- PR #2584 ORC Reader: fix parsing of `DECIMAL` index positions
- PR #2619 Fix groupby serialization/deserialization
- PR #2614 Update Java version to match
- PR #2601 Fixes nlargest(1) issue in Series and Dataframe
- PR #2610 Fix a bug in index serialization (properly pass DeviceNDArray)
- PR #2621 Fixes the floordiv issue of not promoting float type when rhs is 0
- PR #2611 Types Test: fix static casting from negative int to string
- PR #2618 IO Readers: Fix datasource memory map failure for multiple reads
- PR #2628 groupby_without_aggregation non-nullable input table produces non-nullable output
- PR #2615 fix string category partitioning in java API
- PR #2641 fix string category and timeunit concat in the java API
- PR #2649 Fix groupby issue resulting from column_empty bug
- PR #2658 Fix astype() for null categorical columns
- PR #2660 fix column string category and timeunit concat in the java API
- PR #2664 ORC reader: fix `skip_rows` larger than first stripe
- PR #2654 Allow Java gdfOrderBy to work with string categories
- PR #2669 AVRO reader: fix non-deterministic output
- PR #2668 Update Java bindings to specify timestamp units for ORC and Parquet readers
- PR #2679 AVRO reader: fix cuda errors when decoding compressed streams
- PR #2692 Add concatenation for data-frame with different headers (empty and non-empty)
- PR #2651 Remove nvidia driver installation from ci/cpu/build.sh
- PR #2697 Ensure csv reader sets datetime column time units
- PR #2698 Return RangeIndex from contiguous slice of RangeIndex
- PR #2672 Fix null and integer handling in round
- PR #2704 Parquet Reader: Fix crash when loading string column with nulls
- PR #2725 Fix Jitify issue with running on Turing using CUDA version < 10
- PR #2731 Fix building of benchmarks
- PR #2738 Fix java to find new NVStrings locations
- PR #2736 Pin Jitify branch to v0.10 version
- PR #2742 IO Readers: Fix possible silent failures when creating `NvStrings` instance
- PR #2753 Fix java quantile API calls
- PR #2762 Fix validity processing for time in java
- PR #2796 Fix handling string slicing and other nvstrings delegated methods with dask
- PR #2769 Fix link to API docs in README.md
- PR #2772 Handle multiindex pandas Series #2772
- PR #2749 Fix apply_rows/apply_chunks pessimistic null mask to use in_cols null masks only
- PR #2752 CSV Reader: Fix exception when there's no rows to process
- PR #2716 Added Exception for `StringMethods` in string methods
- PR #2787 Fix Broadcasting `None` to `cudf-series`
- PR #2794 Fix async race in NVCategory::get_value and get_value_bounds
- PR #2795 Fix java build/cast error
- PR #2496 Fix improper merge of two dataframes when names differ
- PR #2824 Fix issue with incorrect result when Numeric Series replace is called several times
- PR #2751 Replace value with null
- PR #2765 Fix Java inequality comparisons for string category
- PR #2818 Fix java join API to use new C++ join API
- PR #2841 Fix nvstrings.slice and slice_from for range (0,0)
- PR #2837 Fix join benchmark
- PR #2809 Add hash_df and group_split dispatch functions for dask
- PR #2843 Parquet reader: fix skip_rows when not aligned with page or row_group boundaries
- PR #2851 Deleted existing dask-cudf/record.txt
- PR #2854 Fix column creation from ephemeral objects exposing __cuda_array_interface__
- PR #2860 Fix boolean indexing when the result is a single row
- PR #2859 Fix tail method issue for string columns
- PR #2852 Fixed `cumsum()` and `cumprod()` on boolean series.
- PR #2865 DaskIO: Fix `read_csv` and `read_orc` when input is list of files
- PR #2750 Fixed casting values to cudf::bool8 so non-zero values always cast to true
- PR #2873 Fixed dask_cudf read_partition bug by generating ParquetDatasetPiece
- PR #2850 Fixes dask_cudf.read_parquet on partitioned datasets
- PR #2896 Properly handle `axis` string keywords in `concat`
- PR #2926 Update rounding algorithm to avoid using fmod
- PR #2968 Fix Java dependency loading when using NVTX
- PR #2963 Fix ORC writer uncompressed block indexing
- PR #2928 CSV Reader: Fix using `byte_range` for large datasets
- PR #2983 Fix sm_70+ race condition in gpu_unsnap
- PR #2964 ORC Writer: Segfault when writing mixed numeric and string columns
- PR #3007 Java: Remove unit test that frees RMM invalid pointer
- PR #3009 Fix orc reader RLEv2 patch position regression from PR #2507
- PR #3002 Fix CUDA invalid configuration errors reported after loading an ORC file without data
- PR #3035 Update update-version.sh for new docs locations
- PR #3038 Fix uninitialized stream parameter in device_table deleter
- PR #3064 Fixes groupby performance issue
- PR #3061 Add rmmInitialize to nvstrings gtests
- PR #3058 Fix UDF doc markdown formatting
- PR #3059 Add nvstrings python build instructions to contributing.md


# cuDF 0.9.0 (21 Aug 2019)

## New Features

- PR #1993 Add CUDA-accelerated series aggregations: mean, var, std
- PR #2111 IO Readers: Support memory buffer, file-like object, and URL inputs
- PR #2012 Add `reindex()` to DataFrame and Series
- PR #2097 Add GPU-accelerated AVRO reader
- PR #2098 Support binary ops on DFs and Series with mismatched indices
- PR #2160 Merge `dask-cudf` codebase into `cudf` repo
- PR #2149 CSV Reader: Add `hex` dtype for explicit hexadecimal parsing
- PR #2156 Add `upper_bound()` and `lower_bound()` for libcudf tables and `searchsorted()` for cuDF Series
- PR #2158 CSV Reader: Support single, non-list/dict argument for `dtype`
- PR #2177 CSV Reader: Add `parse_dates` parameter for explicit date inference
- PR #1744 cudf::apply_boolean_mask and cudf::drop_nulls support for cudf::table inputs (multi-column)
- PR #2196 Add `DataFrame.dropna()`
- PR #2197 CSV Writer: add `chunksize` parameter for `to_csv`
- PR #2215 `type_dispatcher` benchmark
- PR #2179 Add Java quantiles
- PR #2157 Add __array_function__ to DataFrame and Series
- PR #2212 Java support for ORC reader
- PR #2224 Add DataFrame isna, isnull, notna functions
- PR #2236 Add Series.drop_duplicates
- PR #2105 Add hash-based join benchmark
- PR #2316 Add unique, nunique, and value_counts for datetime columns
- PR #2337 Add Java support for slicing a ColumnVector
- PR #2049 Add cudf::merge (sorted merge)
- PR #2368 Full cudf+dask Parquet Support
- PR #2380 New cudf::is_sorted checks whether cudf::table is sorted
- PR #2356 Java column vector standard deviation support
- PR #2221 MultiIndex full indexing - Support iloc and wildcards for loc
- PR #2429 Java support for getting length of strings in a ColumnVector
- PR #2415 Add `value_counts` for series of any type
- PR #2446 Add __array_function__ for index
- PR #2437 ORC reader: Add 'use_np_dtypes' option
- PR #2382 Add CategoricalAccessor add, remove, rename, and ordering methods
- PR #2464 Native implement `__cuda_array_interface__` for Series/Index/Column objects
- PR #2425 Rolling window now accepts array-based user-defined functions
- PR #2442 Add __setitem__
- PR #2449 Java support for getting byte count of strings in a ColumnVector
- PR #2492 Add groupby.size() method
- PR #2358 Add cudf::nans_to_nulls: convert floating point column into bitmask
- PR #2489 Add drop argument to set_index
- PR #2491 Add Java bindings for ORC reader 'use_np_dtypes' option
- PR #2213 Support s/ms/us/ns DatetimeColumn time unit resolutions
- PR #2536 Add _constructor properties to Series and DataFrame

## Improvements

- PR #2103 Move old `column` and `bitmask` files into `legacy/` directory
- PR #2109 added name to Python column classes
- PR #1947 Cleanup serialization code
- PR #2125 More aggregate in java API
- PR #2127 Add in java Scalar tests
- PR #2088 Refactor of Python groupby code
- PR #2130 Java serialization and deserialization of tables.
- PR #2131 Chunk rows logic added to csv_writer
- PR #2129 Add functions in the Java API to support nullable column filtering
- PR #2165 made changes to get_dummies api for it to be available in MethodCache
- PR #2171 Add CodeCov integration, fix doc version, make --skip-tests work when invoking with source
- PR #2184 handle remote orc files for dask-cudf
- PR #2186 Add `getitem` and `getattr` style access to Rolling objects
- PR #2168 Use cudf.Column for CategoricalColumn's categories instead of a tuple
- PR #2193 DOC: cudf::type_dispatcher documentation for specializing dispatched functors
- PR #2199 Better java support for appending strings
- PR #2176 Added column dtype support for datetime, int8, int16 to csv_writer
- PR #2209 Matching `get_dummies` & `select_dtypes` behavior to pandas
- PR #2217 Updated Java bindings to use the new groupby API
- PR #2214 DOC: Update doc instructions to build/install `cudf` and `dask-cudf`
- PR #2220 Update Java bindings for reduction rename
- PR #2232 Move CodeCov upload from build script to Jenkins
- PR #2225 refactor to use libcudf for gathering columns in dataframes
- PR #2293 Improve join performance (faster compute_join_output_size)
- PR #2300 Create separate dask codeowners for dask-cudf codebase
- PR #2304 gdf_group_by_without_aggregations returns gdf_column
- PR #2309 Java readers: remove redundant copy of result pointers
- PR #2307 Add `black` and `isort` to style checker script
- PR #2345 Restore removal of old groupby implementation
- PR #2342 Improve `astype()` to operate all ways
- PR #2329 using libcudf cudf::copy for column deep copy
- PR #2344 DOC: docs on code formatting for contributors
- PR #2376 Add inoperative axis= and win_type= arguments to Rolling()
- PR #2378 remove dask for (de-)serialization of cudf objects
- PR #2353 Bump Arrow and Dask versions
- PR #2377 Replace `standard_python_slice` with just `slice.indices()`
- PR #2373 cudf.DataFrame enchancements & Series.values support
- PR #2392 Remove dlpack submodule; make cuDF's Cython API externally accessible
- PR #2430 Updated Java bindings to use the new unary API
- PR #2406 Moved all existing `table` related files to a `legacy/` directory
- PR #2350 Performance related changes to get_dummies
- PR #2420 Remove `cudautils.astype` and replace with `typecast.apply_cast`
- PR #2456 Small improvement to typecast utility
- PR #2458 Fix handling of thirdparty packages in `isort` config
- PR #2459 IO Readers: Consolidate all readers to use `datasource` class
- PR #2475 Exposed type_dispatcher.hpp, nvcategory_util.hpp and wrapper_types.hpp in the include folder
- PR #2484 Enabled building libcudf as a static library
- PR #2453 Streamline CUDA_REL environment variable
- PR #2483 Bundle Boost filesystem dependency in the Java jar
- PR #2486 Java API hash functions
- PR #2481 Adds the ignore_null_keys option to the java api
- PR #2490 Java api: support multiple aggregates for the same column
- PR #2510 Java api: uses table based apply_boolean_mask
- PR #2432 Use pandas formatting for console, html, and latex output
- PR #2573 Bump numba version to 0.45.1
- PR #2606 Fix references to notebooks-contrib

## Bug Fixes

- PR #2086 Fixed quantile api behavior mismatch in series & dataframe
- PR #2128 Add offset param to host buffer readers in java API.
- PR #2145 Work around binops validity checks for java
- PR #2146 Work around unary_math validity checks for java
- PR #2151 Fixes bug in cudf::copy_range where null_count was invalid
- PR #2139 matching to pandas describe behavior & fixing nan values issue
- PR #2161 Implicitly convert unsigned to signed integer types in binops
- PR #2154 CSV Reader: Fix bools misdetected as strings dtype
- PR #2178 Fix bug in rolling bindings where a view of an ephemeral column was being taken
- PR #2180 Fix issue with isort reordering `importorskip` below imports depending on them
- PR #2187 fix to honor dtype when numpy arrays are passed to columnops.as_column
- PR #2190 Fix issue in astype conversion of string column to 'str'
- PR #2208 Fix issue with calling `head()` on one row dataframe
- PR #2229 Propagate exceptions from Cython cdef functions
- PR #2234 Fix issue with local build script not properly building
- PR #2223 Fix CUDA invalid configuration errors reported after loading small compressed ORC files
- PR #2162 Setting is_unique and is_monotonic-related attributes
- PR #2244 Fix ORC RLEv2 delta mode decoding with nonzero residual delta width
- PR #2297 Work around `var/std` unsupported only at debug build
- PR #2302 Fixed java serialization corner case
- PR #2355 Handle float16 in binary operations
- PR #2311 Fix copy behaviour for GenericIndex
- PR #2349 Fix issues with String filter in java API
- PR #2323 Fix groupby on categoricals
- PR #2328 Ensure order is preserved in CategoricalAccessor._set_categories
- PR #2202 Fix issue with unary ops mishandling empty input
- PR #2326 Fix for bug in DLPack when reading multiple columns
- PR #2324 Fix cudf Docker build
- PR #2325 Fix ORC RLEv2 patched base mode decoding with nonzero patch width
- PR #2235 Fix get_dummies to be compatible with dask
- PR #2332 Zero initialize gdf_dtype_extra_info
- PR #2355 Handle float16 in binary operations
- PR #2360 Fix missing dtype handling in cudf.Series & columnops.as_column
- PR #2364 Fix quantile api and other trivial issues around it
- PR #2361 Fixed issue with `codes` of CategoricalIndex
- PR #2357 Fixed inconsistent type of index created with from_pandas vs direct construction
- PR #2389 Fixed Rolling __getattr__ and __getitem__ for offset based windows
- PR #2402 Fixed bug in valid mask computation in cudf::copy_if (apply_boolean_mask)
- PR #2401 Fix to a scalar datetime(of type Days) issue
- PR #2386 Correctly allocate output valids in groupby
- PR #2411 Fixed failures on binary op on single element string column
- PR #2422 Fix Pandas logical binary operation incompatibilites
- PR #2447 Fix CodeCov posting build statuses temporarily
- PR #2450 Fix erroneous null handling in `cudf.DataFrame`'s `apply_rows`
- PR #2470 Fix issues with empty strings and string categories (Java)
- PR #2471 Fix String Column Validity.
- PR #2481 Fix java validity buffer serialization
- PR #2485 Updated bytes calculation to use size_t to avoid overflow in column concat
- PR #2461 Fix groupby multiple aggregations same column
- PR #2514 Fix cudf::drop_nulls threshold handling in Cython
- PR #2516 Fix utilities include paths and meta.yaml header paths
- PR #2517 Fix device memory leak in to_dlpack tensor deleter
- PR #2431 Fix local build generated file ownerships
- PR #2511 Added import of orc, refactored exception handlers to not squash fatal exceptions
- PR #2527 Fix index and column input handling in dask_cudf read_parquet
- PR #2466 Fix `dataframe.query` returning null rows erroneously
- PR #2548 Orc reader: fix non-deterministic data decoding at chunk boundaries
- PR #2557 fix cudautils import in string.py
- PR #2521 Fix casting datetimes from/to the same resolution
- PR #2545 Fix MultiIndexes with datetime levels
- PR #2560 Remove duplicate `dlpack` definition in conda recipe
- PR #2567 Fix ColumnVector.fromScalar issues while dealing with null scalars
- PR #2565 Orc reader: fix incorrect data decoding of int64 data types
- PR #2577 Fix search benchmark compilation error by adding necessary header
- PR #2604 Fix a bug in copying.pyx:_normalize_types that upcasted int32 to int64


# cuDF 0.8.0 (27 June 2019)

## New Features

- PR #1524 Add GPU-accelerated JSON Lines parser with limited feature set
- PR #1569 Add support for Json objects to the JSON Lines reader
- PR #1622 Add Series.loc
- PR #1654 Add cudf::apply_boolean_mask: faster replacement for gdf_apply_stencil
- PR #1487 cython gather/scatter
- PR #1310 Implemented the slice/split functionality.
- PR #1630 Add Python layer to the GPU-accelerated JSON reader
- PR #1745 Add rounding of numeric columns via Numba
- PR #1772 JSON reader: add support for BytesIO and StringIO input
- PR #1527 Support GDF_BOOL8 in readers and writers
- PR #1819 Logical operators (AND, OR, NOT) for libcudf and cuDF
- PR #1813 ORC Reader: Add support for stripe selection
- PR #1828 JSON Reader: add suport for bool8 columns
- PR #1833 Add column iterator with/without nulls
- PR #1665 Add the point-in-polygon GIS function
- PR #1863 Series and Dataframe methods for all and any
- PR #1908 cudf::copy_range and cudf::fill for copying/assigning an index or range to a constant
- PR #1921 Add additional formats for typecasting to/from strings
- PR #1807 Add Series.dropna()
- PR #1987 Allow user defined functions in the form of ptx code to be passed to binops
- PR #1948 Add operator functions like `Series.add()` to DataFrame and Series
- PR #1954 Add skip test argument to GPU build script
- PR #2018 Add bindings for new groupby C++ API
- PR #1984 Add rolling window operations Series.rolling() and DataFrame.rolling()
- PR #1542 Python method and bindings for to_csv
- PR #1995 Add Java API
- PR #1998 Add google benchmark to cudf
- PR #1845 Add cudf::drop_duplicates, DataFrame.drop_duplicates
- PR #1652 Added `Series.where()` feature
- PR #2074 Java Aggregates, logical ops, and better RMM support
- PR #2140 Add a `cudf::transform` function
- PR #2068 Concatenation of different typed columns

## Improvements

- PR #1538 Replacing LesserRTTI with inequality_comparator
- PR #1703 C++: Added non-aggregating `insert` to `concurrent_unordered_map` with specializations to store pairs with a single atomicCAS when possible.
- PR #1422 C++: Added a RAII wrapper for CUDA streams
- PR #1701 Added `unique` method for stringColumns
- PR #1713 Add documentation for Dask-XGBoost
- PR #1666 CSV Reader: Improve performance for files with large number of columns
- PR #1725 Enable the ability to use a single column groupby as its own index
- PR #1759 Add an example showing simultaneous rolling averages to `apply_grouped` documentation
- PR #1746 C++: Remove unused code: `windowed_ops.cu`, `sorting.cu`, `hash_ops.cu`
- PR #1748 C++: Add `bool` nullability flag to `device_table` row operators
- PR #1764 Improve Numerical column: `mean_var` and `mean`
- PR #1767 Speed up Python unit tests
- PR #1770 Added build.sh script, updated CI scripts and documentation
- PR #1739 ORC Reader: Add more pytest coverage
- PR #1696 Added null support in `Series.replace()`.
- PR #1390 Added some basic utility functions for `gdf_column`'s
- PR #1791 Added general column comparison code for testing
- PR #1795 Add printing of git submodule info to `print_env.sh`
- PR #1796 Removing old sort based group by code and gdf_filter
- PR #1811 Added funtions for copying/allocating `cudf::table`s
- PR #1838 Improve columnops.column_empty so that it returns typed columns instead of a generic Column
- PR #1890 Add utils.get_dummies- a pandas-like wrapper around one_hot-encoding
- PR #1823 CSV Reader: default the column type to string for empty dataframes
- PR #1827 Create bindings for scalar-vector binops, and update one_hot_encoding to use them
- PR #1817 Operators now support different sized dataframes as long as they don't share different sized columns
- PR #1855 Transition replace_nulls to new C++ API and update corresponding Cython/Python code
- PR #1858 Add `std::initializer_list` constructor to `column_wrapper`
- PR #1846 C++ type-erased gdf_equal_columns test util; fix gdf_equal_columns logic error
- PR #1390 Added some basic utility functions for `gdf_column`s
- PR #1391 Tidy up bit-resolution-operation and bitmask class code
- PR #1882 Add iloc functionality to MultiIndex dataframes
- PR #1884 Rolling windows: general enhancements and better coverage for unit tests
- PR #1886 support GDF_STRING_CATEGORY columns in apply_boolean_mask, drop_nulls and other libcudf functions
- PR #1896 Improve performance of groupby with levels specified in dask-cudf
- PR #1915 Improve iloc performance for non-contiguous row selection
- PR #1859 Convert read_json into a C++ API
- PR #1919 Rename libcudf namespace gdf to namespace cudf
- PR #1850 Support left_on and right_on for DataFrame merge operator
- PR #1930 Specialize constructor for `cudf::bool8` to cast argument to `bool`
- PR #1938 Add default constructor for `column_wrapper`
- PR #1930 Specialize constructor for `cudf::bool8` to cast argument to `bool`
- PR #1952 consolidate libcudf public API headers in include/cudf
- PR #1949 Improved selection with boolmask using libcudf `apply_boolean_mask`
- PR #1956 Add support for nulls in `query()`
- PR #1973 Update `std::tuple` to `std::pair` in top-most libcudf APIs and C++ transition guide
- PR #1981 Convert read_csv into a C++ API
- PR #1868 ORC Reader: Support row index for speed up on small/medium datasets
- PR #1964 Added support for list-like types in Series.str.cat
- PR #2005 Use HTML5 details tag in bug report issue template
- PR #2003 Removed few redundant unit-tests from test_string.py::test_string_cat
- PR #1944 Groupby design improvements
- PR #2017 Convert `read_orc()` into a C++ API
- PR #2011 Convert `read_parquet()` into a C++ API
- PR #1756 Add documentation "10 Minutes to cuDF and dask_cuDF"
- PR #2034 Adding support for string columns concatenation using "add" binary operator
- PR #2042 Replace old "10 Minutes" guide with new guide for docs build process
- PR #2036 Make library of common test utils to speed up tests compilation
- PR #2022 Facilitating get_dummies to be a high level api too
- PR #2050 Namespace IO readers and add back free-form `read_xxx` functions
- PR #2104 Add a functional ``sort=`` keyword argument to groupby
- PR #2108 Add `find_and_replace` for StringColumn for replacing single values
- PR #1803 cuDF/CuPy interoperability documentation

## Bug Fixes

- PR #1465 Fix for test_orc.py and test_sparse_df.py test failures
- PR #1583 Fix underlying issue in `as_index()` that was causing `Series.quantile()` to fail
- PR #1680 Add errors= keyword to drop() to fix cudf-dask bug
- PR #1651 Fix `query` function on empty dataframe
- PR #1616 Fix CategoricalColumn to access categories by index instead of iteration
- PR #1660 Fix bug in `loc` when indexing with a column name (a string)
- PR #1683 ORC reader: fix timestamp conversion to UTC
- PR #1613 Improve CategoricalColumn.fillna(-1) performance
- PR #1642 Fix failure of CSV_TEST gdf_csv_test.SkiprowsNrows on multiuser systems
- PR #1709 Fix handling of `datetime64[ms]` in `dataframe.select_dtypes`
- PR #1704 CSV Reader: Add support for the plus sign in number fields
- PR #1687 CSV reader: return an empty dataframe for zero size input
- PR #1757 Concatenating columns with null columns
- PR #1755 Add col_level keyword argument to melt
- PR #1758 Fix df.set_index() when setting index from an empty column
- PR #1749 ORC reader: fix long strings of NULL values resulting in incorrect data
- PR #1742 Parquet Reader: Fix index column name to match PANDAS compat
- PR #1782 Update libcudf doc version
- PR #1783 Update conda dependencies
- PR #1786 Maintain the original series name in series.unique output
- PR #1760 CSV Reader: fix segfault when dtype list only includes columns from usecols list
- PR #1831 build.sh: Assuming python is in PATH instead of using PYTHON env var
- PR #1839 Raise an error instead of segfaulting when transposing a DataFrame with StringColumns
- PR #1840 Retain index correctly during merge left_on right_on
- PR #1825 cuDF: Multiaggregation Groupby Failures
- PR #1789 CSV Reader: Fix missing support for specifying `int8` and `int16` dtypes
- PR #1857 Cython Bindings: Handle `bool` columns while calling `column_view_from_NDArrays`
- PR #1849 Allow DataFrame support methods to pass arguments to the methods
- PR #1847 Fixed #1375 by moving the nvstring check into the wrapper function
- PR #1864 Fixing cudf reduction for POWER platform
- PR #1869 Parquet reader: fix Dask timestamps not matching with Pandas (convert to milliseconds)
- PR #1876 add dtype=bool for `any`, `all` to treat integer column correctly
- PR #1875 CSV reader: take NaN values into account in dtype detection
- PR #1873 Add column dtype checking for the all/any methods
- PR #1902 Bug with string iteration in _apply_basic_agg
- PR #1887 Fix for initialization issue in pq_read_arg,orc_read_arg
- PR #1867 JSON reader: add support for null/empty fields, including the 'null' literal
- PR #1891 Fix bug #1750 in string column comparison
- PR #1909 Support of `to_pandas()` of boolean series with null values
- PR #1923 Use prefix removal when two aggs are called on a SeriesGroupBy
- PR #1914 Zero initialize gdf_column local variables
- PR #1959 Add support for comparing boolean Series to scalar
- PR #1966 Ignore index fix in series append
- PR #1967 Compute index __sizeof__ only once for DataFrame __sizeof__
- PR #1977 Support CUDA installation in default system directories
- PR #1982 Fixes incorrect index name after join operation
- PR #1985 Implement `GDF_PYMOD`, a special modulo that follows python's sign rules
- PR #1991 Parquet reader: fix decoding of NULLs
- PR #1990 Fixes a rendering bug in the `apply_grouped` documentation
- PR #1978 Fix for values being filled in an empty dataframe
- PR #2001 Correctly create MultiColumn from Pandas MultiColumn
- PR #2006 Handle empty dataframe groupby construction for dask
- PR #1965 Parquet Reader: Fix duplicate index column when it's already in `use_cols`
- PR #2033 Add pip to conda environment files to fix warning
- PR #2028 CSV Reader: Fix reading of uncompressed files without a recognized file extension
- PR #2073 Fix an issue when gathering columns with NVCategory and nulls
- PR #2053 cudf::apply_boolean_mask return empty column for empty boolean mask
- PR #2066 exclude `IteratorTest.mean_var_output` test from debug build
- PR #2069 Fix JNI code to use read_csv and read_parquet APIs
- PR #2071 Fix bug with unfound transitive dependencies for GTests in Ubuntu 18.04
- PR #2089 Configure Sphinx to render params correctly
- PR #2091 Fix another bug with unfound transitive dependencies for `cudftestutils` in Ubuntu 18.04
- PR #2115 Just apply `--disable-new-dtags` instead of trying to define all the transitive dependencies
- PR #2106 Fix errors in JitCache tests caused by sharing of device memory between processes
- PR #2120 Fix errors in JitCache tests caused by running multiple threads on the same data
- PR #2102 Fix memory leak in groupby
- PR #2113 fixed typo in to_csv code example


# cudf 0.7.2 (16 May 2019)

## New Features

- PR #1735 Added overload for atomicAdd on int64. Streamlined implementation of custom atomic overloads.
- PR #1741 Add MultiIndex concatenation

## Bug Fixes

- PR #1718 Fix issue with SeriesGroupBy MultiIndex in dask-cudf
- PR #1734 Python: fix performance regression for groupby count() aggregations
- PR #1768 Cython: fix handling read only schema buffers in gpuarrow reader


# cudf 0.7.1 (11 May 2019)

## New Features

- PR #1702 Lazy load MultiIndex to return groupby performance to near optimal.

## Bug Fixes

- PR #1708 Fix handling of `datetime64[ms]` in `dataframe.select_dtypes`


# cuDF 0.7.0 (10 May 2019)

## New Features

- PR #982 Implement gdf_group_by_without_aggregations and gdf_unique_indices functions
- PR #1142 Add `GDF_BOOL` column type
- PR #1194 Implement overloads for CUDA atomic operations
- PR #1292 Implemented Bitwise binary ops AND, OR, XOR (&, |, ^)
- PR #1235 Add GPU-accelerated Parquet Reader
- PR #1335 Added local_dict arg in `DataFrame.query()`.
- PR #1282 Add Series and DataFrame.describe()
- PR #1356 Rolling windows
- PR #1381 Add DataFrame._get_numeric_data
- PR #1388 Add CODEOWNERS file to auto-request reviews based on where changes are made
- PR #1396 Add DataFrame.drop method
- PR #1413 Add DataFrame.melt method
- PR #1412 Add DataFrame.pop()
- PR #1419 Initial CSV writer function
- PR #1441 Add Series level cumulative ops (cumsum, cummin, cummax, cumprod)
- PR #1420 Add script to build and test on a local gpuCI image
- PR #1440 Add DatetimeColumn.min(), DatetimeColumn.max()
- PR #1455 Add Series.Shift via Numba kernel
- PR #1441 Add Series level cumulative ops (cumsum, cummin, cummax, cumprod)
- PR #1461 Add Python coverage test to gpu build
- PR #1445 Parquet Reader: Add selective reading of rows and row group
- PR #1532 Parquet Reader: Add support for INT96 timestamps
- PR #1516 Add Series and DataFrame.ndim
- PR #1556 Add libcudf C++ transition guide
- PR #1466 Add GPU-accelerated ORC Reader
- PR #1565 Add build script for nightly doc builds
- PR #1508 Add Series isna, isnull, and notna
- PR #1456 Add Series.diff() via Numba kernel
- PR #1588 Add Index `astype` typecasting
- PR #1301 MultiIndex support
- PR #1599 Level keyword supported in groupby
- PR #929 Add support operations to dataframe
- PR #1609 Groupby accept list of Series
- PR #1658 Support `group_keys=True` keyword in groupby method

## Improvements

- PR #1531 Refactor closures as private functions in gpuarrow
- PR #1404 Parquet reader page data decoding speedup
- PR #1076 Use `type_dispatcher` in join, quantiles, filter, segmented sort, radix sort and hash_groupby
- PR #1202 Simplify README.md
- PR #1149 CSV Reader: Change convertStrToValue() functions to `__device__` only
- PR #1238 Improve performance of the CUDA trie used in the CSV reader
- PR #1245 Use file cache for JIT kernels
- PR #1278 Update CONTRIBUTING for new conda environment yml naming conventions
- PR #1163 Refactored UnaryOps. Reduced API to two functions: `gdf_unary_math` and `gdf_cast`. Added `abs`, `-`, and `~` ops. Changed bindings to Cython
- PR #1284 Update docs version
- PR #1287 add exclude argument to cudf.select_dtype function
- PR #1286 Refactor some of the CSV Reader kernels into generic utility functions
- PR #1291 fillna in `Series.to_gpu_array()` and `Series.to_array()` can accept the scalar too now.
- PR #1005 generic `reduction` and `scan` support
- PR #1349 Replace modernGPU sort join with thrust.
- PR #1363 Add a dataframe.mean(...) that raises NotImplementedError to satisfy `dask.dataframe.utils.is_dataframe_like`
- PR #1319 CSV Reader: Use column wrapper for gdf_column output alloc/dealloc
- PR #1376 Change series quantile default to linear
- PR #1399 Replace CFFI bindings for NVTX functions with Cython bindings
- PR #1389 Refactored `set_null_count()`
- PR #1386 Added macros `GDF_TRY()`, `CUDF_TRY()` and `ASSERT_CUDF_SUCCEEDED()`
- PR #1435 Rework CMake and conda recipes to depend on installed libraries
- PR #1391 Tidy up bit-resolution-operation and bitmask class code
- PR #1439 Add cmake variable to enable compiling CUDA code with -lineinfo
- PR #1462 Add ability to read parquet files from arrow::io::RandomAccessFile
- PR #1453 Convert CSV Reader CFFI to Cython
- PR #1479 Convert Parquet Reader CFFI to Cython
- PR #1397 Add a utility function for producing an overflow-safe kernel launch grid configuration
- PR #1382 Add GPU parsing of nested brackets to cuIO parsing utilities
- PR #1481 Add cudf::table constructor to allocate a set of `gdf_column`s
- PR #1484 Convert GroupBy CFFI to Cython
- PR #1463 Allow and default melt keyword argument var_name to be None
- PR #1486 Parquet Reader: Use device_buffer rather than device_ptr
- PR #1525 Add cudatoolkit conda dependency
- PR #1520 Renamed `src/dataframe` to `src/table` and moved `table.hpp`. Made `types.hpp` to be type declarations only.
- PR #1492 Convert transpose CFFI to Cython
- PR #1495 Convert binary and unary ops CFFI to Cython
- PR #1503 Convert sorting and hashing ops CFFI to Cython
- PR #1522 Use latest release version in update-version CI script
- PR #1533 Remove stale join CFFI, fix memory leaks in join Cython
- PR #1521 Added `row_bitmask` to compute bitmask for rows of a table. Merged `valids_ops.cu` and `bitmask_ops.cu`
- PR #1553 Overload `hash_row` to avoid using intial hash values. Updated `gdf_hash` to select between overloads
- PR #1585 Updated `cudf::table` to maintain own copy of wrapped `gdf_column*`s
- PR #1559 Add `except +` to all Cython function definitions to catch C++ exceptions properly
- PR #1617 `has_nulls` and `column_dtypes` for `cudf::table`
- PR #1590 Remove CFFI from the build / install process entirely
- PR #1536 Convert gpuarrow CFFI to Cython
- PR #1655 Add `Column._pointer` as a way to access underlying `gdf_column*` of a `Column`
- PR #1655 Update readme conda install instructions for cudf version 0.6 and 0.7


## Bug Fixes

- PR #1233 Fix dtypes issue while adding the column to `str` dataframe.
- PR #1254 CSV Reader: fix data type detection for floating-point numbers in scientific notation
- PR #1289 Fix looping over each value instead of each category in concatenation
- PR #1293 Fix Inaccurate error message in join.pyx
- PR #1308 Add atomicCAS overload for `int8_t`, `int16_t`
- PR #1317 Fix catch polymorphic exception by reference in ipc.cu
- PR #1325 Fix dtype of null bitmasks to int8
- PR #1326 Update build documentation to use -DCMAKE_CXX11_ABI=ON
- PR #1334 Add "na_position" argument to CategoricalColumn sort_by_values
- PR #1321 Fix out of bounds warning when checking Bzip2 header
- PR #1359 Add atomicAnd/Or/Xor for integers
- PR #1354 Fix `fillna()` behaviour when replacing values with different dtypes
- PR #1347 Fixed core dump issue while passing dict_dtypes without column names in `cudf.read_csv()`
- PR #1379 Fixed build failure caused due to error: 'col_dtype' may be used uninitialized
- PR #1392 Update cudf Dockerfile and package_versions.sh
- PR #1385 Added INT8 type to `_schema_to_dtype` for use in GpuArrowReader
- PR #1393 Fixed a bug in `gdf_count_nonzero_mask()` for the case of 0 bits to count
- PR #1395 Update CONTRIBUTING to use the environment variable CUDF_HOME
- PR #1416 Fix bug at gdf_quantile_exact and gdf_quantile_appox
- PR #1421 Fix remove creation of series multiple times during `add_column()`
- PR #1405 CSV Reader: Fix memory leaks on read_csv() failure
- PR #1328 Fix CategoricalColumn to_arrow() null mask
- PR #1433 Fix NVStrings/categories includes
- PR #1432 Update NVStrings to 0.7.* to coincide with 0.7 development
- PR #1483 Modify CSV reader to avoid cropping blank quoted characters in non-string fields
- PR #1446 Merge 1275 hotfix from master into branch-0.7
- PR #1447 Fix legacy groupby apply docstring
- PR #1451 Fix hash join estimated result size is not correct
- PR #1454 Fix local build script improperly change directory permissions
- PR #1490 Require Dask 1.1.0+ for `is_dataframe_like` test or skip otherwise.
- PR #1491 Use more specific directories & groups in CODEOWNERS
- PR #1497 Fix Thrust issue on CentOS caused by missing default constructor of host_vector elements
- PR #1498 Add missing include guard to device_atomics.cuh and separated DEVICE_ATOMICS_TEST
- PR #1506 Fix csv-write call to updated NVStrings method
- PR #1510 Added nvstrings `fillna()` function
- PR #1507 Parquet Reader: Default string data to GDF_STRING
- PR #1535 Fix doc issue to ensure correct labelling of cudf.series
- PR #1537 Fix `undefined reference` link error in HashPartitionTest
- PR #1548 Fix ci/local/build.sh README from using an incorrect image example
- PR #1551 CSV Reader: Fix integer column name indexing
- PR #1586 Fix broken `scalar_wrapper::operator==`
- PR #1591 ORC/Parquet Reader: Fix missing import for FileNotFoundError exception
- PR #1573 Parquet Reader: Fix crash due to clash with ORC reader datasource
- PR #1607 Revert change of `column.to_dense_buffer` always return by copy for performance concerns
- PR #1618 ORC reader: fix assert & data output when nrows/skiprows isn't aligned to stripe boundaries
- PR #1631 Fix failure of TYPES_TEST on some gcc-7 based systems.
- PR #1641 CSV Reader: Fix skip_blank_lines behavior with Windows line terminators (\r\n)
- PR #1648 ORC reader: fix non-deterministic output when skiprows is non-zero
- PR #1676 Fix groupby `as_index` behaviour with `MultiIndex`
- PR #1659 Fix bug caused by empty groupbys and multiindex slicing throwing exceptions
- PR #1656 Correct Groupby failure in dask when un-aggregable columns are left in dataframe.
- PR #1689 Fix groupby performance regression
- PR #1694 Add Cython as a runtime dependency since it's required in `setup.py`


# cuDF 0.6.1 (25 Mar 2019)

## Bug Fixes

- PR #1275 Fix CentOS exception in DataFrame.hash_partition from using value "returned" by a void function


# cuDF 0.6.0 (22 Mar 2019)

## New Features

- PR #760 Raise `FileNotFoundError` instead of `GDF_FILE_ERROR` in `read_csv` if the file does not exist
- PR #539 Add Python bindings for replace function
- PR #823 Add Doxygen configuration to enable building HTML documentation for libcudf C/C++ API
- PR #807 CSV Reader: Add byte_range parameter to specify the range in the input file to be read
- PR #857 Add Tail method for Series/DataFrame and update Head method to use iloc
- PR #858 Add series feature hashing support
- PR #871 CSV Reader: Add support for NA values, including user specified strings
- PR #893 Adds PyArrow based parquet readers / writers to Python, fix category dtype handling, fix arrow ingest buffer size issues
- PR #867 CSV Reader: Add support for ignoring blank lines and comment lines
- PR #887 Add Series digitize method
- PR #895 Add Series groupby
- PR #898 Add DataFrame.groupby(level=0) support
- PR #920 Add feather, JSON, HDF5 readers / writers from PyArrow / Pandas
- PR #888 CSV Reader: Add prefix parameter for column names, used when parsing without a header
- PR #913 Add DLPack support: convert between cuDF DataFrame and DLTensor
- PR #939 Add ORC reader from PyArrow
- PR #918 Add Series.groupby(level=0) support
- PR #906 Add binary and comparison ops to DataFrame
- PR #958 Support unary and binary ops on indexes
- PR #964 Add `rename` method to `DataFrame`, `Series`, and `Index`
- PR #985 Add `Series.to_frame` method
- PR #985 Add `drop=` keyword to reset_index method
- PR #994 Remove references to pygdf
- PR #990 Add external series groupby support
- PR #988 Add top-level merge function to cuDF
- PR #992 Add comparison binaryops to DateTime columns
- PR #996 Replace relative path imports with absolute paths in tests
- PR #995 CSV Reader: Add index_col parameter to specify the column name or index to be used as row labels
- PR #1004 Add `from_gpu_matrix` method to DataFrame
- PR #997 Add property index setter
- PR #1007 Replace relative path imports with absolute paths in cudf
- PR #1013 select columns with df.columns
- PR #1016 Rename Series.unique_count() to nunique() to match pandas API
- PR #947 Prefixsum to handle nulls and float types
- PR #1029 Remove rest of relative path imports
- PR #1021 Add filtered selection with assignment for Dataframes
- PR #872 Adding NVCategory support to cudf apis
- PR #1052 Add left/right_index and left/right_on keywords to merge
- PR #1091 Add `indicator=` and `suffixes=` keywords to merge
- PR #1107 Add unsupported keywords to Series.fillna
- PR #1032 Add string support to cuDF python
- PR #1136 Removed `gdf_concat`
- PR #1153 Added function for getting the padded allocation size for valid bitmask
- PR #1148 Add cudf.sqrt for dataframes and Series
- PR #1159 Add Python bindings for libcudf dlpack functions
- PR #1155 Add __array_ufunc__ for DataFrame and Series for sqrt
- PR #1168 to_frame for series accepts a name argument


## Improvements

- PR #1218 Add dask-cudf page to API docs
- PR #892 Add support for heterogeneous types in binary ops with JIT
- PR #730 Improve performance of `gdf_table` constructor
- PR #561 Add Doxygen style comments to Join CUDA functions
- PR #813 unified libcudf API functions by replacing gpu_ with gdf_
- PR #822 Add support for `__cuda_array_interface__` for ingest
- PR #756 Consolidate common helper functions from unordered map and multimap
- PR #753 Improve performance of groupby sum and average, especially for cases with few groups.
- PR #836 Add ingest support for arrow chunked arrays in Column, Series, DataFrame creation
- PR #763 Format doxygen comments for csv_read_arg struct
- PR #532 CSV Reader: Use type dispatcher instead of switch block
- PR #694 Unit test utilities improvements
- PR #878 Add better indexing to Groupby
- PR #554 Add `empty` method and `is_monotonic` attribute to `Index`
- PR #1040 Fixed up Doxygen comment tags
- PR #909 CSV Reader: Avoid host->device->host copy for header row data
- PR #916 Improved unit testing and error checking for `gdf_column_concat`
- PR #941 Replace `numpy` call in `Series.hash_encode` with `numba`
- PR #942 Added increment/decrement operators for wrapper types
- PR #943 Updated `count_nonzero_mask` to return `num_rows` when the mask is null
- PR #952 Added trait to map C++ type to `gdf_dtype`
- PR #966 Updated RMM submodule.
- PR #998 Add IO reader/writer modules to API docs, fix for missing cudf.Series docs
- PR #1017 concatenate along columns for Series and DataFrames
- PR #1002 Support indexing a dataframe with another boolean dataframe
- PR #1018 Better concatenation for Series and Dataframes
- PR #1036 Use Numpydoc style docstrings
- PR #1047 Adding gdf_dtype_extra_info to gdf_column_view_augmented
- PR #1054 Added default ctor to SerialTrieNode to overcome Thrust issue in CentOS7 + CUDA10
- PR #1024 CSV Reader: Add support for hexadecimal integers in integral-type columns
- PR #1033 Update `fillna()` to use libcudf function `gdf_replace_nulls`
- PR #1066 Added inplace assignment for columns and select_dtypes for dataframes
- PR #1026 CSV Reader: Change the meaning and type of the quoting parameter to match Pandas
- PR #1100 Adds `CUDF_EXPECTS` error-checking macro
- PR #1092 Fix select_dtype docstring
- PR #1111 Added cudf::table
- PR #1108 Sorting for datetime columns
- PR #1120 Return a `Series` (not a `Column`) from `Series.cat.set_categories()`
- PR #1128 CSV Reader: The last data row does not need to be line terminated
- PR #1183 Bump Arrow version to 0.12.1
- PR #1208 Default to CXX11_ABI=ON
- PR #1252 Fix NVStrings dependencies for cuda 9.2 and 10.0
- PR #2037 Optimize the existing `gather` and `scatter` routines in `libcudf`

## Bug Fixes

- PR #821 Fix flake8 issues revealed by flake8 update
- PR #808 Resolved renamed `d_columns_valids` variable name
- PR #820 CSV Reader: fix the issue where reader adds additional rows when file uses \r\n as a line terminator
- PR #780 CSV Reader: Fix scientific notation parsing and null values for empty quotes
- PR #815 CSV Reader: Fix data parsing when tabs are present in the input CSV file
- PR #850 Fix bug where left joins where the left df has 0 rows causes a crash
- PR #861 Fix memory leak by preserving the boolean mask index
- PR #875 Handle unnamed indexes in to/from arrow functions
- PR #877 Fix ingest of 1 row arrow tables in from arrow function
- PR #876 Added missing `<type_traits>` include
- PR #889 Deleted test_rmm.py which has now moved to RMM repo
- PR #866 Merge v0.5.1 numpy ABI hotfix into 0.6
- PR #917 value_counts return int type on empty columns
- PR #611 Renamed `gdf_reduce_optimal_output_size()` -> `gdf_reduction_get_intermediate_output_size()`
- PR #923 fix index for negative slicing for cudf dataframe and series
- PR #927 CSV Reader: Fix category GDF_CATEGORY hashes not being computed properly
- PR #921 CSV Reader: Fix parsing errors with delim_whitespace, quotations in the header row, unnamed columns
- PR #933 Fix handling objects of all nulls in series creation
- PR #940 CSV Reader: Fix an issue where the last data row is missing when using byte_range
- PR #945 CSV Reader: Fix incorrect datetime64 when milliseconds or space separator are used
- PR #959 Groupby: Problem with column name lookup
- PR #950 Converting dataframe/recarry with non-contiguous arrays
- PR #963 CSV Reader: Fix another issue with missing data rows when using byte_range
- PR #999 Fix 0 sized kernel launches and empty sort_index exception
- PR #993 Fix dtype in selecting 0 rows from objects
- PR #1009 Fix performance regression in `to_pandas` method on DataFrame
- PR #1008 Remove custom dask communication approach
- PR #1001 CSV Reader: Fix a memory access error when reading a large (>2GB) file with date columns
- PR #1019 Binary Ops: Fix error when one input column has null mask but other doesn't
- PR #1014 CSV Reader: Fix false positives in bool value detection
- PR #1034 CSV Reader: Fix parsing floating point precision and leading zero exponents
- PR #1044 CSV Reader: Fix a segfault when byte range aligns with a page
- PR #1058 Added support for `DataFrame.loc[scalar]`
- PR #1060 Fix column creation with all valid nan values
- PR #1073 CSV Reader: Fix an issue where a column name includes the return character
- PR #1090 Updating Doxygen Comments
- PR #1080 Fix dtypes returned from loc / iloc because of lists
- PR #1102 CSV Reader: Minor fixes and memory usage improvements
- PR #1174: Fix release script typo
- PR #1137 Add prebuild script for CI
- PR #1118 Enhanced the `DataFrame.from_records()` feature
- PR #1129 Fix join performance with index parameter from using numpy array
- PR #1145 Issue with .agg call on multi-column dataframes
- PR #908 Some testing code cleanup
- PR #1167 Fix issue with null_count not being set after inplace fillna()
- PR #1184 Fix iloc performance regression
- PR #1185 Support left_on/right_on and also on=str in merge
- PR #1200 Fix allocating bitmasks with numba instead of rmm in allocate_mask function
- PR #1213 Fix bug with csv reader requesting subset of columns using wrong datatype
- PR #1223 gpuCI: Fix label on rapidsai channel on gpu build scripts
- PR #1242 Add explicit Thrust exec policy to fix NVCATEGORY_TEST segfault on some platforms
- PR #1246 Fix categorical tests that failed due to bad implicit type conversion
- PR #1255 Fix overwriting conda package main label uploads
- PR #1259 Add dlpack includes to pip build


# cuDF 0.5.1 (05 Feb 2019)

## Bug Fixes

- PR #842 Avoid using numpy via cimport to prevent ABI issues in Cython compilation


# cuDF 0.5.0 (28 Jan 2019)

## New Features

- PR #722 Add bzip2 decompression support to `read_csv()`
- PR #693 add ZLIB-based GZIP/ZIP support to `read_csv_strings()`
- PR #411 added null support to gdf_order_by (new API) and cudf_table::sort
- PR #525 Added GitHub Issue templates for bugs, documentation, new features, and questions
- PR #501 CSV Reader: Add support for user-specified decimal point and thousands separator to read_csv_strings()
- PR #455 CSV Reader: Add support for user-specified decimal point and thousands separator to read_csv()
- PR #439 add `DataFrame.drop` method similar to pandas
- PR #356 add `DataFrame.transpose` method and `DataFrame.T` property similar to pandas
- PR #505 CSV Reader: Add support for user-specified boolean values
- PR #350 Implemented Series replace function
- PR #490 Added print_env.sh script to gather relevant environment details when reporting cuDF issues
- PR #474 add ZLIB-based GZIP/ZIP support to `read_csv()`
- PR #547 Added melt similar to `pandas.melt()`
- PR #491 Add CI test script to check for updates to CHANGELOG.md in PRs
- PR #550 Add CI test script to check for style issues in PRs
- PR #558 Add CI scripts for cpu-based conda and gpu-based test builds
- PR #524 Add Boolean Indexing
- PR #564 Update python `sort_values` method to use updated libcudf `gdf_order_by` API
- PR #509 CSV Reader: Input CSV file can now be passed in as a text or a binary buffer
- PR #607 Add `__iter__` and iteritems to DataFrame class
- PR #643 added a new api gdf_replace_nulls that allows a user to replace nulls in a column

## Improvements

- PR #426 Removed sort-based groupby and refactored existing groupby APIs. Also improves C++/CUDA compile time.
- PR #461 Add `CUDF_HOME` variable in README.md to replace relative pathing.
- PR #472 RMM: Created centralized rmm::device_vector alias and rmm::exec_policy
- PR #500 Improved the concurrent hash map class to support partitioned (multi-pass) hash table building.
- PR #454 Improve CSV reader docs and examples
- PR #465 Added templated C++ API for RMM to avoid explicit cast to `void**`
- PR #513 `.gitignore` tweaks
- PR #521 Add `assert_eq` function for testing
- PR #502 Simplify Dockerfile for local dev, eliminate old conda/pip envs
- PR #549 Adds `-rdynamic` compiler flag to nvcc for Debug builds
- PR #472 RMM: Created centralized rmm::device_vector alias and rmm::exec_policy
- PR #577 Added external C++ API for scatter/gather functions
- PR #500 Improved the concurrent hash map class to support partitioned (multi-pass) hash table building
- PR #583 Updated `gdf_size_type` to `int`
- PR #500 Improved the concurrent hash map class to support partitioned (multi-pass) hash table building
- PR #617 Added .dockerignore file. Prevents adding stale cmake cache files to the docker container
- PR #658 Reduced `JOIN_TEST` time by isolating overflow test of hash table size computation
- PR #664 Added Debuging instructions to README
- PR #651 Remove noqa marks in `__init__.py` files
- PR #671 CSV Reader: uncompressed buffer input can be parsed without explicitly specifying compression as None
- PR #684 Make RMM a submodule
- PR #718 Ensure sum, product, min, max methods pandas compatibility on empty datasets
- PR #720 Refactored Index classes to make them more Pandas-like, added CategoricalIndex
- PR #749 Improve to_arrow and from_arrow Pandas compatibility
- PR #766 Remove TravisCI references, remove unused variables from CMake, fix ARROW_VERSION in Cmake
- PR #773 Add build-args back to Dockerfile and handle dependencies based on environment yml file
- PR #781 Move thirdparty submodules to root and symlink in /cpp
- PR #843 Fix broken cudf/python API examples, add new methods to the API index

## Bug Fixes

- PR #569 CSV Reader: Fix days being off-by-one when parsing some dates
- PR #531 CSV Reader: Fix incorrect parsing of quoted numbers
- PR #465 Added templated C++ API for RMM to avoid explicit cast to `void**`
- PR #473 Added missing <random> include
- PR #478 CSV Reader: Add api support for auto column detection, header, mangle_dupe_cols, usecols
- PR #495 Updated README to correct where cffi pytest should be executed
- PR #501 Fix the intermittent segfault caused by the `thousands` and `compression` parameters in the csv reader
- PR #502 Simplify Dockerfile for local dev, eliminate old conda/pip envs
- PR #512 fix bug for `on` parameter in `DataFrame.merge` to allow for None or single column name
- PR #511 Updated python/cudf/bindings/join.pyx to fix cudf merge printing out dtypes
- PR #513 `.gitignore` tweaks
- PR #521 Add `assert_eq` function for testing
- PR #537 Fix CMAKE_CUDA_STANDARD_REQURIED typo in CMakeLists.txt
- PR #447 Fix silent failure in initializing DataFrame from generator
- PR #545 Temporarily disable csv reader thousands test to prevent segfault (test re-enabled in PR #501)
- PR #559 Fix Assertion error while using `applymap` to change the output dtype
- PR #575 Update `print_env.sh` script to better handle missing commands
- PR #612 Prevent an exception from occuring with true division on integer series.
- PR #630 Fix deprecation warning for `pd.core.common.is_categorical_dtype`
- PR #622 Fix Series.append() behaviour when appending values with different numeric dtype
- PR #603 Fix error while creating an empty column using None.
- PR #673 Fix array of strings not being caught in from_pandas
- PR #644 Fix return type and column support of dataframe.quantile()
- PR #634 Fix create `DataFrame.from_pandas()` with numeric column names
- PR #654 Add resolution check for GDF_TIMESTAMP in Join
- PR #648 Enforce one-to-one copy required when using `numba>=0.42.0`
- PR #645 Fix cmake build type handling not setting debug options when CMAKE_BUILD_TYPE=="Debug"
- PR #669 Fix GIL deadlock when launching multiple python threads that make Cython calls
- PR #665 Reworked the hash map to add a way to report the destination partition for a key
- PR #670 CMAKE: Fix env include path taking precedence over libcudf source headers
- PR #674 Check for gdf supported column types
- PR #677 Fix 'gdf_csv_test_Dates' gtest failure due to missing nrows parameter
- PR #604 Fix the parsing errors while reading a csv file using `sep` instead of `delimiter`.
- PR #686 Fix converting nulls to NaT values when converting Series to Pandas/Numpy
- PR #689 CSV Reader: Fix behavior with skiprows+header to match pandas implementation
- PR #691 Fixes Join on empty input DFs
- PR #706 CSV Reader: Fix broken dtype inference when whitespace is in data
- PR #717 CSV reader: fix behavior when parsing a csv file with no data rows
- PR #724 CSV Reader: fix build issue due to parameter type mismatch in a std::max call
- PR #734 Prevents reading undefined memory in gpu_expand_mask_bits numba kernel
- PR #747 CSV Reader: fix an issue where CUDA allocations fail with some large input files
- PR #750 Fix race condition for handling NVStrings in CMake
- PR #719 Fix merge column ordering
- PR #770 Fix issue where RMM submodule pointed to wrong branch and pin other to correct branches
- PR #778 Fix hard coded ABI off setting
- PR #784 Update RMM submodule commit-ish and pip paths
- PR #794 Update `rmm::exec_policy` usage to fix segmentation faults when used as temprory allocator.
- PR #800 Point git submodules to branches of forks instead of exact commits


# cuDF 0.4.0 (05 Dec 2018)

## New Features

- PR #398 add pandas-compatible `DataFrame.shape()` and `Series.shape()`
- PR #394 New documentation feature "10 Minutes to cuDF"
- PR #361 CSV Reader: Add support for strings with delimiters

## Improvements

 - PR #436 Improvements for type_dispatcher and wrapper structs
 - PR #429 Add CHANGELOG.md (this file)
 - PR #266 use faster CUDA-accelerated DataFrame column/Series concatenation.
 - PR #379 new C++ `type_dispatcher` reduces code complexity in supporting many data types.
 - PR #349 Improve performance for creating columns from memoryview objects
 - PR #445 Update reductions to use type_dispatcher. Adds integer types support to sum_of_squares.
 - PR #448 Improve installation instructions in README.md
 - PR #456 Change default CMake build to Release, and added option for disabling compilation of tests

## Bug Fixes

 - PR #444 Fix csv_test CUDA too many resources requested fail.
 - PR #396 added missing output buffer in validity tests for groupbys.
 - PR #408 Dockerfile updates for source reorganization
 - PR #437 Add cffi to Dockerfile conda env, fixes "cannot import name 'librmm'"
 - PR #417 Fix `map_test` failure with CUDA 10
 - PR #414 Fix CMake installation include file paths
 - PR #418 Properly cast string dtypes to programmatic dtypes when instantiating columns
 - PR #427 Fix and tests for Concatenation illegal memory access with nulls


# cuDF 0.3.0 (23 Nov 2018)

## New Features

 - PR #336 CSV Reader string support

## Improvements

 - PR #354 source code refactored for better organization. CMake build system overhaul. Beginning of transition to Cython bindings.
 - PR #290 Add support for typecasting to/from datetime dtype
 - PR #323 Add handling pyarrow boolean arrays in input/out, add tests
 - PR #325 GDF_VALIDITY_UNSUPPORTED now returned for algorithms that don't support non-empty valid bitmasks
 - PR #381 Faster InputTooLarge Join test completes in ms rather than minutes.
 - PR #373 .gitignore improvements
 - PR #367 Doc cleanup & examples for DataFrame methods
 - PR #333 Add Rapids Memory Manager documentation
 - PR #321 Rapids Memory Manager adds file/line location logging and convenience macros
 - PR #334 Implement DataFrame `__copy__` and `__deepcopy__`
 - PR #271 Add NVTX ranges to pygdf
 - PR #311 Document system requirements for conda install

## Bug Fixes

 - PR #337 Retain index on `scale()` function
 - PR #344 Fix test failure due to PyArrow 0.11 Boolean handling
 - PR #364 Remove noexcept from managed_allocator;  CMakeLists fix for NVstrings
 - PR #357 Fix bug that made all series be considered booleans for indexing
 - PR #351 replace conda env configuration for developers
 - PRs #346 #360 Fix CSV reading of negative numbers
 - PR #342 Fix CMake to use conda-installed nvstrings
 - PR #341 Preserve categorical dtype after groupby aggregations
 - PR #315 ReadTheDocs build update to fix missing libcuda.so
 - PR #320 FIX out-of-bounds access error in reductions.cu
 - PR #319 Fix out-of-bounds memory access in libcudf count_valid_bits
 - PR #303 Fix printing empty dataframe


# cuDF 0.2.0 and cuDF 0.1.0

These were initial releases of cuDF based on previously separate pyGDF and libGDF libraries.<|MERGE_RESOLUTION|>--- conflicted
+++ resolved
@@ -112,12 +112,9 @@
 - PR #3274 ORC writer: fix integer RLEv2 mode2 unsigned base value encoding
 - PR #3279 Fix shutdown hang issues with pinned memory pool init executor
 - PR #3280 Invalid children check in mutable_column_device_view
-<<<<<<< HEAD
 - PR #3289 fix java memory usage API for empty columns
-=======
 - PR #3293 Fix loading of csv files zipped on MacOS (disabled zip min version check)
 
->>>>>>> f6019391
 
 # cuDF 0.10.0 (16 Oct 2019)
 
