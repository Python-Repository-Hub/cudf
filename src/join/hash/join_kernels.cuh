/*
 * Copyright (c) 2018, NVIDIA CORPORATION.
 *
 * Licensed under the Apache License, Version 2.0 (the "License");
 * you may not use this file except in compliance with the License.
 * You may obtain a copy of the License at
 *
 *     http://www.apache.org/licenses/LICENSE-2.0
 *
 * Unless required by applicable law or agreed to in writing, software
 * distributed under the License is distributed on an "AS IS" BASIS,
 * WITHOUT WARRANTIES OR CONDITIONS OF ANY KIND, either express or implied.
 * See the License for the specific language governing permissions and
 * limitations under the License.
 */

constexpr int JoinNoneValue = -1;

enum class JoinType {
  INNER_JOIN,
  LEFT_JOIN,
};

#include <gdf/gdf.h>
#include "../../gdf_table.cuh"
#include "../../hashmap/concurrent_unordered_multimap.cuh"
#include "../../hashmap/hash_functions.cuh"
#include <cub/cub.cuh>
#include "../../util/bit_util.cuh"

constexpr int warp_size = 32;

/* --------------------------------------------------------------------------*/
/** 
* @Synopsis  Builds a hash table from a gdf_table that maps the hash values of 
  each row to its respective row index.
* 
* @Param[in,out] multi_map The hash table to be built to insert rows into
* @Param[in] build_table The table to build the hash table on
* @Param[in] build_table_num_rows The number of rows in the build table
* @tparam multimap_type The type of the hash table
* 
*/
/* ----------------------------------------------------------------------------*/
template<typename multimap_type,
         typename size_type>
__global__ void build_hash_table( multimap_type * const multi_map,
<<<<<<< HEAD
                                  const key_type * const build_column,
                                  const gdf_valid_type * const build_valid,
                                  const size_type build_column_size)
=======
                                  gdf_table<size_type> const & build_table,
                                  const size_type build_table_num_rows,
                                  gdf_error * gdf_error_code)
>>>>>>> cf65f349
{
    size_type i = threadIdx.x + blockIdx.x * blockDim.x;

    while( i < build_table_num_rows ) {

      // Compute the hash value of this row
      const hash_value_type row_hash_value{build_table.hash_row(i)};

<<<<<<< HEAD
    if ( i < build_column_size ) {
      if (gdf::util::get_bit(build_valid, i)) {
        multi_map->insert( thrust::make_pair( build_column[i], i ) );
      }
=======
      // Insert the (row hash value, row index) into the map
      // using the row hash value to determine the location in the 
      // hash map where the new pair should be inserted
      const auto insert_location = multi_map->insert( thrust::make_pair( row_hash_value, i ),
                                                      true,
                                                      row_hash_value );

      // If the insert failed, set the error code accordingly
      if(multi_map->end() == insert_location){
        *gdf_error_code = GDF_HASH_TABLE_INSERT_FAILURE;
      }

      i += blockDim.x * gridDim.x;
>>>>>>> cf65f349
    }
}

/* --------------------------------------------------------------------------*/
/** 
* @Synopsis  Adds a pair of indices to the shared memory cache
* 
* @Param[in] first The first index in the pair
* @Param[in] second The second index in the pair
* @Param[in,out] current_idx_shared Pointer to shared index that determines where in the shared
memory cache the pair will be written
* @Param[in] warp_id The ID of the warp of the calling the thread
* @Param[out] joined_shared_l Pointer to the shared memory cache for left indices
* @Param[out] joined_shared_r Pointer to the shared memory cache for right indices
* 
*/
/* ----------------------------------------------------------------------------*/
template<typename size_type,
         typename output_index_type>
__inline__ __device__ void add_pair_to_cache(const output_index_type first, 
                                             const output_index_type second, 
                                             size_type *current_idx_shared, 
                                             const int warp_id, 
                                             output_index_type *joined_shared_l,
                                             output_index_type *joined_shared_r)
{
  size_type my_current_idx{atomicAdd(current_idx_shared + warp_id, size_type(1))};

  // its guaranteed to fit into the shared cache
  joined_shared_l[my_current_idx] = first;
  joined_shared_r[my_current_idx] = second;
}

/* --------------------------------------------------------------------------*/
/** 
* @Synopsis  Computes the output size of joining the probe table to the build table
  by probing the hash map with the probe table and counting the number of matches.
* 
* @Param[in] multi_map The hash table built on the build table
* @Param[in] build_table The build table
* @Param[in] probe_table The probe table
* @Param[in] probe_table_num_rows The number of rows in the probe table
* @Param[out] output_size The resulting output size
  @tparam join_type The type of join to be performed
  @tparam multimap_type The datatype of the hash table
  @tparam block_size The number of threads in a thread block for the kernel
  @tparam output_cache_size The size of the shared memory cache for caching the join output results
* 
*/
/* ----------------------------------------------------------------------------*/
template< JoinType join_type,
          typename multimap_type,
          typename size_type,
          int block_size,
          int output_cache_size>
__global__ void compute_join_output_size( multimap_type const * const multi_map,
                                          gdf_table<size_type> const & build_table,
                                          gdf_table<size_type> const & probe_table,
<<<<<<< HEAD
                                          key_type const * const probe_column,
                                          const gdf_valid_type * const probe_valid,
                                          const size_type probe_table_size,
=======
                                          const size_type probe_table_num_rows,
>>>>>>> cf65f349
                                          size_type* output_size)
{

  __shared__ size_type block_counter;
  block_counter=0;
  __syncthreads();

#if defined(CUDA_VERSION) && CUDA_VERSION >= 9000
  __syncwarp();
#endif

  size_type probe_row_index = threadIdx.x + blockIdx.x * blockDim.x;

#if defined(CUDA_VERSION) && CUDA_VERSION >= 9000
  const unsigned int activemask = __ballot_sync(0xffffffff, probe_row_index < probe_table_num_rows);
#endif
<<<<<<< HEAD
  if ( probe_row_index < probe_table_size) {
=======
  if ( probe_row_index < probe_table_num_rows ) {
>>>>>>> cf65f349
    const auto unused_key = multi_map->get_unused_key();
    const auto end = multi_map->end();

    // Compute the hash value of the probe row
    const hash_value_type probe_row_hash_value{probe_table.hash_row(probe_row_index)};

    // Search the hash map for the hash value of the probe row using the row's
    // hash value to determine the location where to search for the row in the hash map
    auto found = multi_map->find(probe_row_hash_value,
                                 true,
                                 probe_row_hash_value);

    // for left-joins we always need to add an output
    bool running = (join_type == JoinType::LEFT_JOIN) || (end != found); 
    bool found_match = false;
#if defined(CUDA_VERSION) && CUDA_VERSION >= 9000
    while ( __any_sync( activemask, running ) )
#else
      while ( __any( running ) )
#endif
      {
        if ( running )
        {
          // TODO Simplify this logic...

          // Left joins always have an entry in the output
          if (join_type == JoinType::LEFT_JOIN && (end == found)) {
            running = false;    
          }
          // Stop searching after encountering an empty hash table entry
          else if ( unused_key == found->first ) {
            running = false;
          }
          // First check that the hash values of the two rows match
          else if (found->first == probe_row_hash_value)
          {
            // If the hash values are equal, check that the rows are equal
            if( true == probe_table.rows_equal(build_table, probe_row_index, found->second) )
            {
              // If the rows are equal, then we have found a true match
              found_match = true;
              atomicAdd(&block_counter,size_type(1)) ;
            }
            // Continue searching for matching rows until you hit an empty hash map entry
            ++found;
            // If you hit the end of the hash map, wrap around to the beginning
            if(end == found)
              found = multi_map->begin();
            // Next entry is empty, stop searching
            if(unused_key == found->first)
              running = false;
          }
          else 
          {
            // Continue searching for matching rows until you hit an empty hash table entry
            ++found;
            // If you hit the end of the hash map, wrap around to the beginning
            if(end == found)
              found = multi_map->begin();
            // Next entry is empty, stop searching
            if(unused_key == found->first)
              running = false;
          }

<<<<<<< HEAD
          if ((join_type == JoinType::LEFT_JOIN) && (!running) && (!found_match) && gdf::util::get_bit(probe_valid, probe_row_index)) {
            atomicAdd(&block_counter,static_cast<size_type>(1));
=======
          if ((join_type == JoinType::LEFT_JOIN) && (!running) && (!found_match)) {
            atomicAdd(&block_counter,size_type(1));
>>>>>>> cf65f349
          }
        }
      }
  }

  __syncthreads();

  // Add block counter to global counter
  if (threadIdx.x==0)
    atomicAdd(output_size, block_counter);
}


/* --------------------------------------------------------------------------*/
/** 
 * @Synopsis  Probes the hash map with the probe table to find all matching rows 
 between the probe and hash table and generate the output for the desired Join operation.
 * 
 * @Param[in] multi_map The hash table built from the build table
 * @Param[in] build_table The build table
 * @Param[in] probe_table The probe table
 * @Param[in] probe_table_num_rows The length of the columns in the probe table
 * @Param[out] join_output_l The left result of the join operation
 * @Param[out] join_output_r The right result of the join operation
 * @Param[in,out] current_idx A global counter used by threads to coordinate writes to the global output
 * @Param[in] max_size The maximum size of the output
 * @Param[in] offset An optional offset
 * @tparam join_type The type of join to be performed
 * @tparam multimap_type The type of the hash table
 * @tparam output_index_type The datatype used for the indices in the output arrays
 * @tparam block_size The number of threads per block for this kernel
 * @tparam output_cache_size The side of the shared memory buffer to cache join output results
 * 
 */
/* ----------------------------------------------------------------------------*/
template< JoinType join_type,
          typename multimap_type,
          typename key_type,
          typename size_type,
          typename output_index_type,
          size_type block_size,
          size_type output_cache_size>
__global__ void probe_hash_table( multimap_type const * const multi_map,
                                  gdf_table<size_type> const & build_table,
                                  gdf_table<size_type> const & probe_table,
<<<<<<< HEAD
                                  key_type const * const probe_column,
                                  const gdf_valid_type * const probe_valid,
                                  const size_type probe_table_size,
                                  index_type * join_output_l,
                                  index_type * join_output_r,
=======
                                  const size_type probe_table_num_rows,
                                  output_index_type * join_output_l,
                                  output_index_type * join_output_r,
>>>>>>> cf65f349
                                  size_type* current_idx,
                                  const size_type max_size,
                                  bool flip_results,
                                  const output_index_type offset = 0)
{
  constexpr int num_warps = block_size/warp_size;
  __shared__ size_type current_idx_shared[num_warps];
  __shared__ output_index_type join_shared_l[num_warps][output_cache_size];
  __shared__ output_index_type join_shared_r[num_warps][output_cache_size];
  output_index_type *output_l = join_output_l, *output_r = join_output_r;

  if (flip_results) {
      output_l = join_output_r;
      output_r = join_output_l;
  }

  const int warp_id = threadIdx.x/warp_size;
  const int lane_id = threadIdx.x%warp_size;

  if ( 0 == lane_id )
  {
    current_idx_shared[warp_id] = 0;
  }

#if defined(CUDA_VERSION) && CUDA_VERSION >= 9000
  __syncwarp();
#endif

  output_index_type probe_row_index = threadIdx.x + blockIdx.x * blockDim.x;


#if defined(CUDA_VERSION) && CUDA_VERSION >= 9000
  const unsigned int activemask = __ballot_sync(0xffffffff, probe_row_index < probe_table_num_rows);
#endif
<<<<<<< HEAD
  if ( probe_row_index < probe_table_size) {
=======
  if ( probe_row_index < probe_table_num_rows ) {
>>>>>>> cf65f349
    const auto unused_key = multi_map->get_unused_key();
    const auto end = multi_map->end();

    // Search the hash map for the hash value of the probe row
    const hash_value_type probe_row_hash_value{probe_table.hash_row(probe_row_index)};
    auto found = multi_map->find(probe_row_hash_value,
                                 true,
                                 probe_row_hash_value);

    bool running = (join_type == JoinType::LEFT_JOIN) || (end != found);	// for left-joins we always need to add an output
    bool found_match = false;
#if defined(CUDA_VERSION) && CUDA_VERSION >= 9000
    while ( __any_sync( activemask, running ) )
#else
      while ( __any( running ) )
#endif
      {
        if ( running )
        {
          // TODO Simplify this logic...

          // Left joins always have an entry in the output
          if (join_type == JoinType::LEFT_JOIN && (end == found)) {
            running = false;    
          }
          // Stop searching after encountering an empty hash table entry
          else if ( unused_key == found->first ) {
            running = false;
          }
          // First check that the hash values of the two rows match
          else if (found->first == probe_row_hash_value)
          {
            // If the hash values are equal, check that the rows are equal
            if( true == probe_table.rows_equal(build_table, probe_row_index, found->second) )
            {
              // If the rows are equal, then we have found a true match
              found_match = true;
              const output_index_type probe_index{offset + probe_row_index};
              add_pair_to_cache(probe_index, found->second, current_idx_shared, warp_id, join_shared_l[warp_id], join_shared_r[warp_id]);
            }
            // Continue searching for matching rows until you hit an empty hash map entry
            ++found;
            // If you hit the end of the hash map, wrap around to the beginning
            if(end == found)
              found = multi_map->begin();
            // Next entry is empty, stop searching
            if(unused_key == found->first)
              running = false;
          }
          else 
          {
            // Continue searching for matching rows until you hit an empty hash table entry
            ++found;
            // If you hit the end of the hash map, wrap around to the beginning
            if(end == found)
              found = multi_map->begin();
            // Next entry is empty, stop searching
            if(unused_key == found->first)
              running = false;
          }
<<<<<<< HEAD
          if (gdf::util::get_bit(probe_valid, offset + probe_row_index)) {
            if ((join_type == JoinType::LEFT_JOIN) && (!running) && (!found_match)) {
              add_pair_to_cache(offset + probe_row_index, JoinNoneValue, current_idx_shared, warp_id, join_shared_l[warp_id], join_shared_r[warp_id]);
            }
=======

          // If performing a LEFT join and no match was found, insert a Null into the output
          if ((join_type == JoinType::LEFT_JOIN) && (!running) && (!found_match)) {
            const output_index_type probe_index{offset + probe_row_index};
            add_pair_to_cache(probe_index, static_cast<output_index_type>(JoinNoneValue), current_idx_shared, warp_id, join_shared_l[warp_id], join_shared_r[warp_id]);
>>>>>>> cf65f349
          }
        }

#if defined(CUDA_VERSION) && CUDA_VERSION >= 9000
        __syncwarp(activemask);
#endif
        //flush output cache if next iteration does not fit
        if ( current_idx_shared[warp_id] + warp_size >= output_cache_size ) {

          // count how many active threads participating here which could be less than warp_size
#if defined(CUDA_VERSION) && CUDA_VERSION < 9000
          const unsigned int activemask = __ballot(1);
#endif
          int num_threads = __popc(activemask);
          size_type output_offset = 0;

          if ( 0 == lane_id )
          {
            output_offset = atomicAdd( current_idx, current_idx_shared[warp_id] );
          }

          output_offset = cub::ShuffleIndex(output_offset, 0, warp_size, activemask);

          for ( int shared_out_idx = lane_id; shared_out_idx<current_idx_shared[warp_id]; shared_out_idx+=num_threads ) 
          {
            size_type thread_offset = output_offset + shared_out_idx;
            if (thread_offset < max_size) {
              output_l[thread_offset] = join_shared_l[warp_id][shared_out_idx];
              output_r[thread_offset] = join_shared_r[warp_id][shared_out_idx];
            }
          }
#if defined(CUDA_VERSION) && CUDA_VERSION >= 9000
          __syncwarp(activemask);
#endif
          if ( 0 == lane_id )
            current_idx_shared[warp_id] = 0;
#if defined(CUDA_VERSION) && CUDA_VERSION >= 9000
          __syncwarp(activemask);
#endif
        }
      }

    //final flush of output cache
    if ( current_idx_shared[warp_id] > 0 ) 
    {
      // count how many active threads participating here which could be less than warp_size
#if defined(CUDA_VERSION) && CUDA_VERSION < 9000
      const unsigned int activemask = __ballot(1);
#endif
      int num_threads = __popc(activemask);
      size_type output_offset = 0;
      if ( 0 == lane_id )
      {
        output_offset = atomicAdd( current_idx, current_idx_shared[warp_id] );
      }
        
      output_offset = cub::ShuffleIndex(output_offset, 0, warp_size, activemask);

      for ( int shared_out_idx = lane_id; shared_out_idx<current_idx_shared[warp_id]; shared_out_idx+=num_threads ) {
        size_type thread_offset = output_offset + shared_out_idx;
        if (thread_offset < max_size) {
          output_l[thread_offset] = join_shared_l[warp_id][shared_out_idx];
          output_r[thread_offset] = join_shared_r[warp_id][shared_out_idx];
        }
      }
    }
  }
}

/*
   // TODO This kernel still needs to be updated to work with an arbitrary number of columns
template<
    typename multimap_type,
    typename key_type,
    typename size_type,
    typename join_output_pair,
    int block_size>
__global__ void probe_hash_table_uniq_keys(
    multimap_type * multi_map,
    const key_type* probe_table,
    const size_type probe_table_num_rows,
    join_output_pair * const joined,
    size_type* const current_idx,
    const size_type offset)
{
    __shared__ int current_idx_shared;
    __shared__ size_type output_offset_shared;
    __shared__ join_output_pair joined_shared[block_size];
    if ( 0 == threadIdx.x ) {
        output_offset_shared = 0;
        current_idx_shared = 0;
    }
    
    __syncthreads();

    size_type i = threadIdx.x + blockIdx.x * blockDim.x;
    if ( i < probe_table_num_rows ) {
        const auto end = multi_map->end();
        auto found = multi_map->find(probe_table[i]);
        if ( end != found ) {
            join_output_pair joined_val;
            joined_val.first = offset+i;
            joined_val.second = found->second;
            int my_current_idx = atomicAdd( &current_idx_shared, 1 );
            //its guranteed to fit into the shared cache
            joined_shared[my_current_idx] = joined_val;
        }
    }
    
    __syncthreads();
    
    if ( current_idx_shared > 0 ) {
        if ( 0 == threadIdx.x ) {
            output_offset_shared = atomicAdd( current_idx, current_idx_shared );
        }
        __syncthreads();
        
        if ( threadIdx.x < current_idx_shared ) {
            joined[output_offset_shared+threadIdx.x] = joined_shared[threadIdx.x];
        }
    }
}

*/<|MERGE_RESOLUTION|>--- conflicted
+++ resolved
@@ -45,29 +45,17 @@
 template<typename multimap_type,
          typename size_type>
 __global__ void build_hash_table( multimap_type * const multi_map,
-<<<<<<< HEAD
-                                  const key_type * const build_column,
-                                  const gdf_valid_type * const build_valid,
-                                  const size_type build_column_size)
-=======
                                   gdf_table<size_type> const & build_table,
                                   const size_type build_table_num_rows,
                                   gdf_error * gdf_error_code)
->>>>>>> cf65f349
 {
     size_type i = threadIdx.x + blockIdx.x * blockDim.x;
 
-    while( i < build_table_num_rows ) {
+    while( i < build_table_num_rows && gdf::util::get_bit(build_table.get_build_valid_data(), i)) {
 
       // Compute the hash value of this row
       const hash_value_type row_hash_value{build_table.hash_row(i)};
 
-<<<<<<< HEAD
-    if ( i < build_column_size ) {
-      if (gdf::util::get_bit(build_valid, i)) {
-        multi_map->insert( thrust::make_pair( build_column[i], i ) );
-      }
-=======
       // Insert the (row hash value, row index) into the map
       // using the row hash value to determine the location in the 
       // hash map where the new pair should be inserted
@@ -81,7 +69,6 @@
       }
 
       i += blockDim.x * gridDim.x;
->>>>>>> cf65f349
     }
 }
 
@@ -140,13 +127,7 @@
 __global__ void compute_join_output_size( multimap_type const * const multi_map,
                                           gdf_table<size_type> const & build_table,
                                           gdf_table<size_type> const & probe_table,
-<<<<<<< HEAD
-                                          key_type const * const probe_column,
-                                          const gdf_valid_type * const probe_valid,
-                                          const size_type probe_table_size,
-=======
                                           const size_type probe_table_num_rows,
->>>>>>> cf65f349
                                           size_type* output_size)
 {
 
@@ -163,11 +144,7 @@
 #if defined(CUDA_VERSION) && CUDA_VERSION >= 9000
   const unsigned int activemask = __ballot_sync(0xffffffff, probe_row_index < probe_table_num_rows);
 #endif
-<<<<<<< HEAD
-  if ( probe_row_index < probe_table_size) {
-=======
   if ( probe_row_index < probe_table_num_rows ) {
->>>>>>> cf65f349
     const auto unused_key = multi_map->get_unused_key();
     const auto end = multi_map->end();
 
@@ -232,13 +209,8 @@
               running = false;
           }
 
-<<<<<<< HEAD
-          if ((join_type == JoinType::LEFT_JOIN) && (!running) && (!found_match) && gdf::util::get_bit(probe_valid, probe_row_index)) {
-            atomicAdd(&block_counter,static_cast<size_type>(1));
-=======
-          if ((join_type == JoinType::LEFT_JOIN) && (!running) && (!found_match)) {
+          if ((join_type == JoinType::LEFT_JOIN) && (!running) && (!found_match) && gdf::util::get_bit(probe_table.get_probe_valid_data(), probe_row_index)) {
             atomicAdd(&block_counter,size_type(1));
->>>>>>> cf65f349
           }
         }
       }
@@ -284,17 +256,9 @@
 __global__ void probe_hash_table( multimap_type const * const multi_map,
                                   gdf_table<size_type> const & build_table,
                                   gdf_table<size_type> const & probe_table,
-<<<<<<< HEAD
-                                  key_type const * const probe_column,
-                                  const gdf_valid_type * const probe_valid,
-                                  const size_type probe_table_size,
-                                  index_type * join_output_l,
-                                  index_type * join_output_r,
-=======
                                   const size_type probe_table_num_rows,
                                   output_index_type * join_output_l,
                                   output_index_type * join_output_r,
->>>>>>> cf65f349
                                   size_type* current_idx,
                                   const size_type max_size,
                                   bool flip_results,
@@ -329,11 +293,7 @@
 #if defined(CUDA_VERSION) && CUDA_VERSION >= 9000
   const unsigned int activemask = __ballot_sync(0xffffffff, probe_row_index < probe_table_num_rows);
 #endif
-<<<<<<< HEAD
-  if ( probe_row_index < probe_table_size) {
-=======
   if ( probe_row_index < probe_table_num_rows ) {
->>>>>>> cf65f349
     const auto unused_key = multi_map->get_unused_key();
     const auto end = multi_map->end();
 
@@ -394,18 +354,13 @@
             if(unused_key == found->first)
               running = false;
           }
-<<<<<<< HEAD
-          if (gdf::util::get_bit(probe_valid, offset + probe_row_index)) {
-            if ((join_type == JoinType::LEFT_JOIN) && (!running) && (!found_match)) {
-              add_pair_to_cache(offset + probe_row_index, JoinNoneValue, current_idx_shared, warp_id, join_shared_l[warp_id], join_shared_r[warp_id]);
-            }
-=======
 
           // If performing a LEFT join and no match was found, insert a Null into the output
           if ((join_type == JoinType::LEFT_JOIN) && (!running) && (!found_match)) {
             const output_index_type probe_index{offset + probe_row_index};
-            add_pair_to_cache(probe_index, static_cast<output_index_type>(JoinNoneValue), current_idx_shared, warp_id, join_shared_l[warp_id], join_shared_r[warp_id]);
->>>>>>> cf65f349
+            if (gdf::util::get_bit(probe_table.get_probe_valid_data(), probe_index)) {
+              add_pair_to_cache(probe_index, static_cast<output_index_type>(JoinNoneValue), current_idx_shared, warp_id, join_shared_l[warp_id], join_shared_r[warp_id]);
+            }
           }
         }
 
