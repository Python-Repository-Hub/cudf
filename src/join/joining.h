--- conflicted
+++ resolved
@@ -48,10 +48,6 @@
          typename size_type>
 gdf_error join_hash(gdf_table<size_type> const & left_table,
                     gdf_table<size_type> const & right_table,
-<<<<<<< HEAD
-                    rmm_mgpu_context_t & context,
-=======
->>>>>>> ce672bc8
                     gdf_column * const output_l,
                     gdf_column * const output_r,
                     bool flip_indices = false)
