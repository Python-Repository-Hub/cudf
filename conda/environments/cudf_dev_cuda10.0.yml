name: cudf_dev
channels:
- rapidsai
- nvidia
- rapidsai-nightly
- conda-forge
- defaults
dependencies:
- nvstrings=0.9.*
- rmm=0.9.*
- cmake>=3.12
- python>=3.6,<3.8
<<<<<<< HEAD
- numba>=0.41
- pandas>=0.23.4
- pyarrow=0.12.1
- fastavro>=0.22.0
=======
- numba>=0.41,<0.45
- pandas>=0.24.2,<0.25
- pyarrow=0.14.1
>>>>>>> 8de6b0af
- notebook>=0.5.0
- cython>=0.29,<0.30
- pytest
- sphinx
- sphinx_rtd_theme
- sphinxcontrib-websupport
- nbsphinx
- numpydoc
- ipython
- recommonmark
- pandoc=<2.0.0
- cudatoolkit=10.0
- pip
- s3fs
- partd
- moto
- boto3
- httpretty
- flake8
- black
- isort
- pre_commit
- dask>=2.1.0
- distributed>=2.1.0
- dlpack
- arrow-cpp=0.14.1
- boost-cpp
- double-conversion
- rapidjson
- flatbuffers
- pip:
  - sphinx-markdown-tables
  - git+https://github.com/dask/dask.git
  - git+https://github.com/dask/distributed.git<|MERGE_RESOLUTION|>--- conflicted
+++ resolved
@@ -10,16 +10,10 @@
 - rmm=0.9.*
 - cmake>=3.12
 - python>=3.6,<3.8
-<<<<<<< HEAD
-- numba>=0.41
-- pandas>=0.23.4
-- pyarrow=0.12.1
-- fastavro>=0.22.0
-=======
 - numba>=0.41,<0.45
 - pandas>=0.24.2,<0.25
 - pyarrow=0.14.1
->>>>>>> 8de6b0af
+- fastavro>=0.22.0
 - notebook>=0.5.0
 - cython>=0.29,<0.30
 - pytest
