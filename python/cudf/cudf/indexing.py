import numpy as np
import pandas as pd
from numba.cuda.cudadrv.devicearray import DeviceNDArray

import cudf
from cudf.utils.cudautils import arange
from cudf.utils.utils import is_single_value


def indices_from_labels(obj, labels):
    if pd.api.types.is_categorical_dtype(obj.index):
        labels = labels.astype("category")

        labels._column._data = labels._column.data.astype(
            obj.index._values.data.dtype
        )

    lhs = cudf.DataFrame({}, index=labels._column)
    rhs = cudf.DataFrame({"_": arange(len(obj))}, index=obj.index)
    return lhs.join(rhs)["_"]


class _SeriesLocIndexer(object):
    """
    Label-based selection
    """

    def __init__(self, sr):
        self._sr = sr

    def __getitem__(self, arg):
        arg = self._loc_to_iloc(arg)
        return self._sr.iloc[arg]

    def _loc_to_iloc(self, arg):
        from cudf.dataframe.series import Series
        from cudf.dataframe.index import Index, RangeIndex

        if isinstance(
            arg, (list, np.ndarray, pd.Series, range, Index, DeviceNDArray)
        ):
            if len(arg) == 0:
                arg = Series(np.array([], dtype="int32"))
            else:
                arg = Series(arg)
        if isinstance(arg, Series):
            if arg.dtype in [np.bool, np.bool_]:
<<<<<<< HEAD
                return arg
            else:
                return indices_from_labels(self._sr, arg)
=======
                return self._sr.iloc[arg]
            # To do this efficiently we need a solution to
            # https://github.com/rapidsai/cudf/issues/1087
            out = Series(
                [],
                dtype=self._sr.dtype,
                index=self._sr.index.__class__(start=0)
                if isinstance(self._sr.index, RangeIndex)
                else self._sr.index.__class__([]),
            )
            for s in arg:
                out = out.append(self._sr.loc[s:s], ignore_index=False)
            return out
>>>>>>> b06e0ef2
        elif is_single_value(arg):
            found_index = self._sr.index.find_label_range(arg, None)[0]
            return found_index
        elif isinstance(arg, slice):
            start_index, stop_index = self._sr.index.find_label_range(
                arg.start, arg.stop
            )
            return slice(start_index, stop_index, arg.step)
        else:
            raise NotImplementedError(
                ".loc not implemented for label type {}".format(
                    type(arg).__name__
                )
            )


class _SeriesIlocIndexer(object):
    """
    For integer-location based selection.
    """

    def __init__(self, sr):
        self._sr = sr

    def __getitem__(self, arg):
        if isinstance(arg, tuple):
            arg = list(arg)
        return self._sr[arg]


class _DataFrameIndexer(object):
    def __getitem__(self, arg):
        if type(arg) is not tuple:
            arg = (arg, slice(None, None))

        if self._is_multiindex_arg(arg):
            return self._getitem_multiindex_arg(arg)
        elif self._is_scalar_access(arg):
            return self._getitem_scalar(arg)

        df = self._getitem_tuple_arg(arg)

        if self._can_downcast_to_series(df, arg):
            return self._downcast_to_series(df, arg)
        return df

    def _is_scalar_access(self, arg):
        """
        Determine if we are accessing a single value (scalar)
        """
        if isinstance(arg, str):
            return False
        if not hasattr(arg, "__len__"):
            return False
        for obj in arg:
            if not is_single_value(obj):
                return False
        return True

    def _is_multiindex_arg(self, arg):
        """
        Determine if we are indexing with a MultiIndex
        """
        return isinstance(
            self._df.index, cudf.dataframe.multiindex.MultiIndex
        ) and isinstance(arg, tuple)

    def _can_downcast_to_series(self, df, arg):
        """
        This method encapsulates the logic used
        to determine whether or not the result of a loc/iloc
        operation should be "downcasted" from a DataFrame to a
        Series
        """
        nrows, ncols = df.shape
        if nrows == 1:
            if type(arg[0]) is slice:
                if not is_single_value(arg[1]):
                    return False
            dtypes = df.dtypes.values.tolist()
            all_numeric = all(
                [pd.api.types.is_numeric_dtype(t) for t in dtypes]
            )
            all_identical = dtypes.count(dtypes[0]) == len(dtypes)
            if all_numeric or all_identical:
                return True
        if ncols == 1:
            if type(arg[1]) is slice:
                if not is_single_value(arg[0]):
                    return False
            return True
        return False

    def _downcast_to_series(self, df, arg):
        """
        "Downcast" from a DataFrame to a Series
        based on Pandas indexing rules
        """
        nrows, ncols = df.shape
        # determine the axis along which the Series is taken:
        if nrows == 1 and ncols == 1:
            if not is_single_value(arg[0]):
                axis = 1
            else:
                axis = 0
        elif nrows == 1:
            axis = 0
        elif ncols == 1:
            axis = 1
        else:
            raise ValueError("Cannot downcast DataFrame selection to Series")

        # take series along the axis:
        if axis == 1:
            return df[df.columns[0]]
        else:
            df = _normalize_dtypes(df)
            sr = df.T
            return sr[sr.columns[0]]


class _DataFrameLocIndexer(_DataFrameIndexer):
    """
    For selection by label.
    """

    def __init__(self, df):
        self._df = df

    def _getitem_scalar(self, arg):
        return self._df[arg[1]].loc[arg[0]]

    def _getitem_tuple_arg(self, arg):
        from cudf.dataframe.dataframe import DataFrame
        from cudf.dataframe.index import as_index

        columns = self._get_column_selection(arg[1])
        df = DataFrame()
        for col in columns:
            df.add_column(name=col, data=self._df[col].loc[arg[0]])
        if df.shape[0] == 1:  # we have a single row
            if isinstance(arg[0], slice):
                start = arg[0].start
                if start is None:
                    start = self._df.index[0]
                df.index = as_index(start)
            else:
                df.index = as_index(arg[0])
        return df

    def _getitem_multiindex_arg(self, arg):
        # Explicitly ONLY support tuple indexes into MultiIndex.
        # Pandas allows non tuple indices and warns "results may be
        # undefined."
        return self._df._index._get_row_major(self._df, arg)

    def _get_column_selection(self, arg):
        if is_single_value(arg):
            return [arg]

        elif isinstance(arg, slice):
            start = self._df.columns[0] if arg.start is None else arg.start
            stop = self._df.columns[-1] if arg.stop is None else arg.stop
            cols = []
            within_slice = False
            for c in self._df.columns:
                if c == start:
                    within_slice = True
                if within_slice:
                    cols.append(c)
                if c == stop:
                    break
            return cols

        else:
            return arg


class _DataFrameIlocIndexer(_DataFrameIndexer):
    """
    For selection by index.
    """

    def __init__(self, df):
        self._df = df

    def _getitem_tuple_arg(self, arg):
        from cudf.dataframe.dataframe import DataFrame
        from cudf.dataframe.index import as_index

        columns = self._get_column_selection(arg[1])

        if isinstance(arg[0], slice):
            df = DataFrame()
            for col in columns:
                df.add_column(name=col, data=self._df[col].iloc[arg[0]])
        else:
            df = self._df._columns_view(columns).take(arg[0])

        if df.shape[0] == 1:  # we have a single row without an index
            if isinstance(arg[0], slice):
                start = arg[0].start
                if start is None:
                    start = 0
                df.index = as_index(self._df.index[start])
            else:
                df.index = as_index(self._df.index[arg[0]])
        return df

    def _getitem_scalar(self, arg):
        col = self._df.columns[arg[1]]
        return self._df[col].iloc[arg[0]]

    def _getitem_multiindex_arg(self, arg):
        # Explicitly ONLY support tuple indexes into MultiIndex.
        # Pandas allows non tuple indices and warns "results may be
        # undefined."
        return self._df._index._get_row_major(self._df, arg)

    def _get_column_selection(self, arg):
        cols = self._df.columns
        if is_single_value(arg):
            return [cols[arg]]
        else:
            return cols[arg]


def _normalize_dtypes(df):
    dtypes = df.dtypes.values.tolist()
    normalized_dtype = np.result_type(*dtypes)
    for name, col in df.iteritems():
        df[name] = col.astype(normalized_dtype)
    return df


class _IndexLocIndexer(object):
    def __init__(self, idx):
        self.idx = idx

    def __getitem__(self, arg):
        from cudf.dataframe.index import as_index

        return as_index(self.idx.to_series().loc[arg])<|MERGE_RESOLUTION|>--- conflicted
+++ resolved
@@ -45,25 +45,9 @@
                 arg = Series(arg)
         if isinstance(arg, Series):
             if arg.dtype in [np.bool, np.bool_]:
-<<<<<<< HEAD
                 return arg
             else:
                 return indices_from_labels(self._sr, arg)
-=======
-                return self._sr.iloc[arg]
-            # To do this efficiently we need a solution to
-            # https://github.com/rapidsai/cudf/issues/1087
-            out = Series(
-                [],
-                dtype=self._sr.dtype,
-                index=self._sr.index.__class__(start=0)
-                if isinstance(self._sr.index, RangeIndex)
-                else self._sr.index.__class__([]),
-            )
-            for s in arg:
-                out = out.append(self._sr.loc[s:s], ignore_index=False)
-            return out
->>>>>>> b06e0ef2
         elif is_single_value(arg):
             found_index = self._sr.index.find_label_range(arg, None)[0]
             return found_index
