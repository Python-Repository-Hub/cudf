--- conflicted
+++ resolved
@@ -1,9 +1,6 @@
 # Copyright (c) 2022, NVIDIA CORPORATION.
 
-<<<<<<< HEAD
 from collections.abc import Container
-=======
->>>>>>> 4ac78be2
 from dataclasses import dataclass
 from typing import Any, Callable, Dict, Optional
 
@@ -92,17 +89,9 @@
     name : Optional[str]
         The name of the option.
     """
-<<<<<<< HEAD
-    s = ""
-    if name is None:
-        s = "\n".join(
-            _build_option_description(name, opt)
-            for name, opt in _OPTIONS.items()
-        )
-    else:
-        s = _build_option_description(name, _OPTIONS[name])
-    print(s)
-
+    names = _OPTIONS.keys() if name is None else [name]
+    for name in names:
+        print(_build_option_description(name, _OPTIONS[name])
 
 def _make_categorical_validator(valid_options: Container) -> Callable:
     """Return a validator that checks if a value is in `valid_options`."""
@@ -134,9 +123,4 @@
     "is not specified. cudf object constructors when `dtype` is unspecified."
     "Valid values are 32 or 64. Default is 64.",
     _make_categorical_validator([32, 64]),
-)
-=======
-    names = _OPTIONS.keys() if name is None else [name]
-    for name in names:
-        print(_build_option_description(name, _OPTIONS[name])
->>>>>>> 4ac78be2
+)