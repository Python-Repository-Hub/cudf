--- conflicted
+++ resolved
@@ -274,23 +274,7 @@
         >>> type(ser.values)
         <class 'cupy.core.core.ndarray'>
         """
-<<<<<<< HEAD
         return self._column.values
-=======
-
-        if isinstance(
-            self._column, cudf.core.column.CategoricalColumn
-        ) or np.issubdtype(self.dtype, np.dtype("object")):
-            raise TypeError("Data must be numeric")
-
-        if len(self) == 0:
-            return cupy.asarray([], dtype=self.dtype)
-
-        if self.has_nulls:
-            raise ValueError("Column must have no nulls.")
-
-        return cupy.asarray(self._column.data_array_view)
->>>>>>> 0f0a8dfc
 
     @property
     def values_host(self):
@@ -313,16 +297,7 @@
         >>> type(ser.values_host)
         <class 'numpy.ndarray'>
         """
-<<<<<<< HEAD
         return self._column.values_host
-=======
-        if self.dtype == np.dtype("object"):
-            return self._column.to_array()
-        elif isinstance(self._column, cudf.core.column.CategoricalColumn):
-            return self._column.to_pandas().values
-        else:
-            return self._column.data_array_view.copy_to_host()
->>>>>>> 0f0a8dfc
 
     @classmethod
     def from_arrow(cls, s):
@@ -1000,9 +975,11 @@
         else:
             output = preprocess.to_pandas().__repr__()
         lines = output.split("\n")
-<<<<<<< HEAD
+
         if preprocess.null_count:
-            if is_categorical_dtype(preprocess.dtype):
+            if isinstance(
+                preprocess._column, cudf.core.column.CategoricalColumn
+            ):
                 for idx in range(len(preprocess)):
                     if preprocess[idx] is None:
                         lines[idx] = lines[idx].replace(" NaN", "null")
@@ -1011,18 +988,7 @@
                 for idx in range(len(preprocess)):
                     if preprocess[idx] is None:
                         lines[idx] = lines[idx].replace(" NaT", "null")
-        if is_categorical_dtype(preprocess.dtype):
-=======
         if isinstance(preprocess._column, cudf.core.column.CategoricalColumn):
-            for idx, value in enumerate(preprocess):
-                if value is None:
-                    lines[idx] = lines[idx].replace(" NaN", "null")
-        if is_datetime_dtype(preprocess.dtype):
-            for idx, value in enumerate(preprocess):
-                if value is None:
-                    lines[idx] = lines[idx].replace(" NaT", "null")
-        if isinstance(preprocess._column, cudf.core.column.CategoricalColumn):
->>>>>>> 0f0a8dfc
             category_memory = lines[-1]
             lines = lines[:-1]
         if len(lines) > 1:
