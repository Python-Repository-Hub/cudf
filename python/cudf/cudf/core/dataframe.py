# Copyright (c) 2018-2020, NVIDIA CORPORATION.

from __future__ import division, print_function

import inspect
import itertools
import logging
import numbers
import pickle
import uuid
import warnings
from collections import OrderedDict
from collections.abc import Mapping, Sequence
from types import GeneratorType

import cupy
import numpy as np
import pandas as pd
import pyarrow as pa
from numba import cuda
from pandas.api.types import is_dict_like

import cudf
import cudf._lib as libcudf
import cudf._libxx as libcudfxx
from cudf._libxx.null_mask import MaskState, create_null_mask
from cudf._libxx.transform import bools_to_mask
from cudf.core import column
from cudf.core._sort import get_sorted_inds
from cudf.core.column import (
    CategoricalColumn,
    ColumnBase,
    StringColumn,
    as_column,
    column_empty,
)
from cudf.core.column_accessor import ColumnAccessor
from cudf.core.frame import Frame
from cudf.core.groupby.groupby import DataFrameGroupBy
from cudf.core.index import Index, RangeIndex, as_index
from cudf.core.indexing import _DataFrameIlocIndexer, _DataFrameLocIndexer
from cudf.core.series import Series
from cudf.core.window import Rolling
from cudf.utils import applyutils, ioutils, queryutils, utils
from cudf.utils.docutils import copy_docstring
from cudf.utils.dtypes import (
    cudf_dtype_from_pydata_dtype,
    is_categorical_dtype,
    is_datetime_dtype,
    is_list_like,
    is_scalar,
)
from cudf.utils.utils import OrderedColumnDict


def _unique_name(existing_names, suffix="_unique_name"):
    ret = suffix
    i = 1
    while ret in existing_names:
        ret = "%s_%d" % (suffix, i)
        i += 1
    return ret


def _reverse_op(fn):
    return {
        "add": "radd",
        "radd": "add",
        "sub": "rsub",
        "rsub": "sub",
        "mul": "rmul",
        "rmul": "mul",
        "mod": "rmod",
        "rmod": "mod",
        "pow": "rpow",
        "rpow": "pow",
        "floordiv": "rfloordiv",
        "rfloordiv": "floordiv",
        "truediv": "rtruediv",
        "rtruediv": "truediv",
        "__add__": "__radd__",
        "__radd__": "__add__",
        "__sub__": "__rsub__",
        "__rsub__": "__sub__",
        "__mul__": "__rmul__",
        "__rmul__": "__mul__",
        "__mod__": "__rmod__",
        "__rmod__": "__mod__",
        "__pow__": "__rpow__",
        "__rpow__": "__pow__",
        "__floordiv__": "__rfloordiv__",
        "__rfloordiv__": "__floordiv__",
        "__truediv__": "__rtruediv__",
        "__rtruediv__": "__truediv__",
    }[fn]


class DataFrame(Frame):
    """
    A GPU Dataframe object.

    Parameters
    ----------
    data : data-type to coerce. Infers date format if to date.

    Examples
    --------

    Build dataframe with `__setitem__`:

    >>> import cudf
    >>> df = cudf.DataFrame()
    >>> df['key'] = [0, 1, 2, 3, 4]
    >>> df['val'] = [float(i + 10) for i in range(5)]  # insert column
    >>> print(df)
       key   val
    0    0  10.0
    1    1  11.0
    2    2  12.0
    3    3  13.0
    4    4  14.0

    Build DataFrame via dict of columns:

    >>> import cudf
    >>> import numpy as np
    >>> from datetime import datetime, timedelta

    >>> t0 = datetime.strptime('2018-10-07 12:00:00', '%Y-%m-%d %H:%M:%S')
    >>> n = 5
    >>> df = cudf.DataFrame({
    >>>   'id': np.arange(n),
    >>>   'datetimes': np.array([(t0+ timedelta(seconds=x)) for x in range(n)])
    >>> })
    >>> df
        id                datetimes
    0    0  2018-10-07T12:00:00.000
    1    1  2018-10-07T12:00:01.000
    2    2  2018-10-07T12:00:02.000
    3    3  2018-10-07T12:00:03.000
    4    4  2018-10-07T12:00:04.000

    Build DataFrame via list of rows as tuples:

    >>> import cudf
    >>> df = cudf.DataFrame([
        (5, "cats", "jump", np.nan),
        (2, "dogs", "dig", 7.5),
        (3, "cows", "moo", -2.1, "occasionally"),
    ])
    >>> df
    0     1     2     3             4
    0  5  cats  jump  null          None
    1  2  dogs   dig   7.5          None
    2  3  cows   moo  -2.1  occasionally

    Convert from a Pandas DataFrame:

    >>> import pandas as pd
    >>> import cudf
    >>> pdf = pd.DataFrame({'a': [0, 1, 2, 3],'b': [0.1, 0.2, None, 0.3]})
    >>> df = cudf.from_pandas(pdf)
    >>> df
      a b
    0 0 0.1
    1 1 0.2
    2 2 nan
    3 3 0.3
    """

    def __init__(self, data=None, index=None, columns=None, dtype=None):
        super().__init__()

        if isinstance(data, ColumnAccessor):
            self._data = data
            if index is None:

                index = as_index(range(self._data.nrows))
            self._index = as_index(index)
            return None

        if isinstance(data, DataFrame):
            self._data = data._data
            self._index = data._index
            self.columns = data.columns
            return

        if data is None:
            if index is None:
                self._index = RangeIndex(0)
            else:
                self._index = as_index(index)
            if columns is not None:
                self._data = ColumnAccessor(
                    OrderedDict.fromkeys(
                        columns,
                        column.column_empty(
                            len(self), dtype="object", masked=True
                        ),
                    )
                )
        else:
            if is_list_like(data):
                if len(data) > 0 and is_scalar(data[0]):
                    data = [data]
                self._init_from_list_like(data, index=index, columns=columns)

            else:
                if not is_dict_like(data):
                    raise TypeError("data must be list or dict-like")

                self._init_from_dict_like(data, index=index, columns=columns)

        if dtype:
            self._data = self.astype(dtype)._data

        # allows Pandas-like __setattr__ functionality: `df.x = column`, etc.
        self._allow_setattr_to_setitem = True

    def _init_from_list_like(self, data, index=None, columns=None):
        if index is None:
            index = RangeIndex(start=0, stop=len(data))
        else:
            index = as_index(index)
        self._index = as_index(index)
        data = list(itertools.zip_longest(*data))

        for col_name, col in enumerate(data):
            self._data[col_name] = column.as_column(col)

        self.columns = columns

    def _init_from_dict_like(self, data, index=None, columns=None):
        data = data.copy()
        num_rows = 0

        if columns is not None:
            # remove all entries in `data` that are
            # not in `columns`
            keys = [key for key in data.keys() if key in columns]
            data = {key: data[key] for key in keys}

            if keys:
                # if keys is non-empty,
                # add null columns for all values
                # in `columns` that don't exist in `keys`:
                extra_cols = [col for col in columns if col not in data.keys()]
                data.update({key: None for key in extra_cols})
        else:
            columns = pd.Index(data.keys(), tupleize_cols=True)

        data, index = self._align_input_series_indices(data, index=index)

        if index is None:
            if data:
                col_name = next(iter(data))
                if is_scalar(data[col_name]):
                    num_rows = num_rows or 1
                else:
                    data[col_name] = column.as_column(data[col_name])
                    num_rows = len(data[col_name])
            self._index = RangeIndex(0, num_rows)
        else:
            self._index = as_index(index)

        for (i, col_name) in enumerate(data):
            self.insert(i, col_name, data[col_name])

        self.columns = columns

    @classmethod
    def _from_table(cls, table, index=None):
        if index is None:
            if table._index is not None:
                index = Index._from_table(table._index)
        return cls(data=table._data, index=index)

    @staticmethod
    def _align_input_series_indices(data, index):
        data = data.copy()

        input_series = [
            cudf.Series(val)
            for val in data.values()
            if isinstance(val, (pd.Series, cudf.Series))
        ]

        if input_series:
            if index is not None:
                aligned_input_series = [
                    sr._align_to_index(index, how="right")
                    for sr in input_series
                ]

            else:
                aligned_input_series = cudf.core.series._align_indices(
                    input_series
                )
                index = aligned_input_series[0].index

            for name, val in data.items():
                if isinstance(val, (pd.Series, cudf.Series)):
                    data[name] = aligned_input_series.pop(0)

        return data, index

    @property
    def _constructor(self):
        return DataFrame

    @property
    def _constructor_sliced(self):
        return Series

    @property
    def _constructor_expanddim(self):
        raise NotImplementedError(
            "_constructor_expanddim not supported for DataFrames!"
        )

    def serialize(self):
        header = {}
        frames = []
        header["type-serialized"] = pickle.dumps(type(self))
        header["index"], index_frames = self._index.serialize()
        header["index_frame_count"] = len(index_frames)
        frames.extend(index_frames)

        # Use the column directly to avoid duplicating the index
        # need to pickle column names to handle numpy integer columns
        header["column_names"] = pickle.dumps(tuple(self._data.names))
        column_header, column_frames = column.serialize_columns(self._columns)
        header["columns"] = column_header
        frames.extend(column_frames)

        return header, frames

    @classmethod
    def deserialize(cls, header, frames):
        # Reconstruct the index
        index_frames = frames[: header["index_frame_count"]]

        idx_typ = pickle.loads(header["index"]["type-serialized"])
        index = idx_typ.deserialize(header["index"], index_frames)

        # Reconstruct the columns
        column_frames = frames[header["index_frame_count"] :]

        column_names = pickle.loads(header["column_names"])
        columns = column.deserialize_columns(header["columns"], column_frames)

        return cls(dict(zip(column_names, columns)), index=index)

    @property
    def dtypes(self):
        """Return the dtypes in this object."""
        return pd.Series(
            [x.dtype for x in self._data.columns], index=self._data.names
        )

    @property
    def shape(self):
        """Returns a tuple representing the dimensionality of the DataFrame.
        """
        return self._num_rows, self._num_columns

    @property
    def ndim(self):
        """Dimension of the data. DataFrame ndim is always 2.
        """
        return 2

    def __dir__(self):
        o = set(dir(type(self)))
        o.update(self.__dict__)
        o.update(
            c for c in self.columns if isinstance(c, str) and c.isidentifier()
        )
        return list(o)

    def __setattr__(self, key, col):
        if getattr(self, "_allow_setattr_to_setitem", False):
            # if an attribute already exists, set it.
            try:
                object.__getattribute__(self, key)
                object.__setattr__(self, key, col)
                return
            except AttributeError:
                pass

            # if a column already exists, set it.
            try:
                self[key]  # __getitem__ to verify key exists
                self[key] = col
                return
            except KeyError:
                pass

            warnings.warn(
                "Columns may not be added to a DataFrame using a new "
                + "attribute name. A new attribute will be created: '%s'"
                % key,
                UserWarning,
            )

        object.__setattr__(self, key, col)

    def __getattr__(self, key):
        if key != "_data" and key in self._data:
            return self[key]

        raise AttributeError("'DataFrame' object has no attribute %r" % key)

    def __getitem__(self, arg):
        """
        If *arg* is a ``str`` or ``int`` type, return the column Series.
        If *arg* is a ``slice``, return a new DataFrame with all columns
        sliced to the specified range.
        If *arg* is an ``array`` containing column names, return a new
        DataFrame with the corresponding columns.
        If *arg* is a ``dtype.bool array``, return the rows marked True

        Examples
        --------
        >>> df = DataFrame([('a', list(range(20))),
        ...                 ('b', list(range(20))),
        ...                 ('c', list(range(20)))])
        >>> print(df[:4])    # get first 4 rows of all columns
           a  b  c
        0  0  0  0
        1  1  1  1
        2  2  2  2
        3  3  3  3
        >>> print(df[-5:])  # get last 5 rows of all columns
            a   b   c
        15  15  15  15
        16  16  16  16
        17  17  17  17
        18  18  18  18
        19  19  19  19
        >>> print(df[['a', 'c']]) # get columns a and c
           a  c
        0  0  0
        1  1  1
        2  2  2
        3  3  3
        4  4  4
        5  5  5
        6  6  6
        7  7  7
        8  8  8
        9  9  9
        >>> print(df[[True, False, True, False]]) # mask the entire dataframe,
        # returning the rows specified in the boolean mask
        """
        if is_scalar(arg) or isinstance(arg, tuple):
            return self._get_columns_by_label(arg, downcast=True)

        elif isinstance(arg, slice):
            return self._slice(arg)

        elif isinstance(
            arg,
            (
                list,
                cupy.ndarray,
                np.ndarray,
                pd.Series,
                Series,
                Index,
                pd.Index,
            ),
        ):
            mask = arg
            if isinstance(mask, list):
                mask = pd.Series(mask)
            if mask.dtype == "bool":
                return self._apply_boolean_mask(mask)
            else:
                return self._get_columns_by_label(mask)
        elif isinstance(arg, DataFrame):
            return self.mask(arg)
        else:
            msg = "__getitem__ on type {!r} is not supported"
            raise TypeError(msg.format(type(arg)))

    def mask(self, other):
        df = self.copy()
        for col in self.columns:
            if col in other.columns:
                if other[col].has_nulls:
                    raise ValueError("Column must have no nulls.")

                out_mask = bools_to_mask(other[col]._column)
            else:
                out_mask = create_null_mask(
                    len(self[col]), state=MaskState.ALL_NULL
                )
            df[col] = df[col].set_mask(out_mask)
        return df

    def __setitem__(self, arg, value):
        """Add/set column by *arg or DataFrame*
        """
        if isinstance(arg, DataFrame):
            # not handling set_item where arg = df & value = df
            if isinstance(value, DataFrame):
                msg = (
                    "__setitem__ with arg = {!r} and "
                    "value = {!r} is not supported"
                )
                raise TypeError(msg.format(type(value), type(arg)))
            else:
                for col_name in self._data:
                    scatter_map = arg[col_name]
                    if is_scalar(value):
                        self._data[col_name][scatter_map] = value
                    else:

                        self._data[col_name][scatter_map] = column.as_column(
                            value
                        )[scatter_map]
        elif is_scalar(arg) or isinstance(arg, tuple):
            if isinstance(value, DataFrame):
                _setitem_with_dataframe(
                    input_df=self,
                    replace_df=value,
                    input_cols=[arg],
                    mask=None,
                )
            else:
                if arg in self._data:
                    if len(self) == 0:
                        if isinstance(value, (pd.Series, Series)):
                            self._index = as_index(value.index)
                        elif len(value) > 0:
                            self._index = RangeIndex(start=0, stop=len(value))
                        value = column.as_column(value)
                        new_data = self._data.__class__()
                        for key in self._data:
                            if key == arg:
                                new_data[key] = value
                            else:
                                new_data[key] = column.column_empty_like(
                                    self._data[key],
                                    masked=True,
                                    newsize=len(value),
                                )

                        self._data = new_data
                        return
                    elif isinstance(value, (pd.Series, Series)):
                        value = Series(value)._align_to_index(
                            self._index, how="right", allow_non_unique=True
                        )
                    if is_scalar(value):
                        self._data[arg][:] = value
                    else:
                        value = as_column(value)
                        self._data[arg] = value
                else:
                    # disc. with pandas here
                    # pandas raises key error here
                    self.insert(len(self._data), arg, value)

        elif isinstance(
            arg, (list, np.ndarray, pd.Series, Series, Index, pd.Index)
        ):
            mask = arg
            if isinstance(mask, list):
                mask = np.array(mask)

            if mask.dtype == "bool":
                mask = column.as_column(arg)

                if isinstance(value, DataFrame):
                    _setitem_with_dataframe(
                        input_df=self,
                        replace_df=value,
                        input_cols=None,
                        mask=mask,
                    )
                else:
                    if not is_scalar(value):
                        value = column.as_column(value)[mask]
                    for col_name in self._data:
                        self._data[col_name][mask] = value
            else:
                if isinstance(value, DataFrame):
                    _setitem_with_dataframe(
                        input_df=self,
                        replace_df=value,
                        input_cols=arg,
                        mask=None,
                    )
                else:
                    if not is_scalar(value):
                        value = column.as_column(value)
                    for col in arg:
                        # we will raise a key error if col not in dataframe
                        # this behavior will make it
                        # consistent to pandas >0.21.0
                        if not is_scalar(value):
                            self._data[col] = value
                        else:
                            self._data[col][:] = value

        else:
            msg = "__setitem__ on type {!r} is not supported"
            raise TypeError(msg.format(type(arg)))

    def __delitem__(self, name):
        """
        Drop the given column by *name*.
        """
        self._drop_column(name)

    def __sizeof__(self):
        columns = sum(col.__sizeof__() for col in self._data.columns)
        index = self._index.__sizeof__()
        return columns + index

    def memory_usage(self, index=True, deep=False):
        ind = list(self.columns)
        sizes = [col._memory_usage(deep=deep) for col in self._data.columns]
        if index:
            ind.append("Index")
            sizes.append(self.index.memory_usage(deep=deep))
        return Series(sizes, index=ind)

    def __len__(self):
        """
        Returns the number of rows
        """
        return len(self.index)

    def __array_ufunc__(self, ufunc, method, *inputs, **kwargs):
        import cudf

        if method == "__call__" and hasattr(cudf, ufunc.__name__):
            func = getattr(cudf, ufunc.__name__)
            return func(self)
        else:
            return NotImplemented

    def __array_function__(self, func, types, args, kwargs):

        cudf_df_module = DataFrame
        cudf_series_module = Series

        for submodule in func.__module__.split(".")[1:]:
            # point cudf to the correct submodule
            if hasattr(cudf_df_module, submodule):
                cudf_df_module = getattr(cudf_df_module, submodule)
            else:
                return NotImplemented

        fname = func.__name__

        handled_types = [cudf_df_module, cudf_series_module]

        for t in types:
            if t not in handled_types:
                return NotImplemented

        if hasattr(cudf_df_module, fname):
            cudf_func = getattr(cudf_df_module, fname)
            # Handle case if cudf_func is same as numpy function
            if cudf_func is func:
                return NotImplemented
            else:
                return cudf_func(*args, **kwargs)
        else:
            return NotImplemented

    @property
    def empty(self):
        return not len(self)

    @property
    def values(self):

        return cupy.asarray(self.as_gpu_matrix())

    def _get_numeric_data(self):
        """ Return a dataframe with only numeric data types """
        columns = [
            c
            for c, dt in self.dtypes.items()
            if dt != object and not is_categorical_dtype(dt)
        ]
        return self[columns]

    def assign(self, **kwargs):
        """
        Assign columns to DataFrame from keyword arguments.

        Examples
        --------
        >>> import cudf
        >>> df = cudf.DataFrame()
        >>> df = df.assign(a=[0, 1, 2], b=[3, 4, 5])
        >>> print(df)
           a  b
        0  0  3
        1  1  4
        2  2  5
        """
        new = self.copy()
        for k, v in kwargs.items():
            new[k] = v
        return new

    def head(self, n=5):
        """
        Returns the first n rows as a new DataFrame

        Examples
        --------
        >>> import cudf
        >>> df = cudf.DataFrame()
        >>> df['key'] = [0, 1, 2, 3, 4]
        >>> df['val'] = [float(i + 10) for i in range(5)]  # insert column
        >>> print(df.head(2))
           key   val
        0    0  10.0
        1    1  11.0
        """
        return self.iloc[:n]

    def tail(self, n=5):
        """
        Returns the last n rows as a new DataFrame

        Examples
        --------
        >>> import cudf
        >>> df = cudf.DataFrame()
        >>> df['key'] = [0, 1, 2, 3, 4]
        >>> df['val'] = [float(i + 10) for i in range(5)]  # insert column
        >>> print(df.tail(2))
           key   val
        3    3  13.0
        4    4  14.0

        """
        if n == 0:
            return self.iloc[0:0]

        return self.iloc[-n:]

    def to_string(self):
        """
        Convert to string

        cuDF uses Pandas internals for efficient string formatting.
        Set formatting options using pandas string formatting options and
        cuDF objects will print identically to Pandas objects.

        cuDF supports `null/None` as a value in any column type, which
        is transparently supported during this output process.

        Examples
        --------
        >>> import cudf
        >>> df = cudf.DataFrame()
        >>> df['key'] = [0, 1, 2]
        >>> df['val'] = [float(i + 10) for i in range(3)]
        >>> df.to_string()
        '   key   val\\n0    0  10.0\\n1    1  11.0\\n2    2  12.0'
        """
        return self.__repr__()

    def __str__(self):
        return self.to_string()

    def astype(self, dtype, errors="raise", **kwargs):
        return self._apply_support_method(
            "astype", dtype=dtype, errors=errors, **kwargs
        )

    def _repr_pandas025_formatting(self, ncols, nrows, dtype=None):
        """
        With Pandas > 0.25 there are some new conditional formatting for some
        datatypes and column/row configurations. This fixes most of them in
        context to match the expected Pandas repr of the same content.

        Examples
        --------
        >>> gdf.__repr__()
            0   ...  19
        0   46  ...  48
        ..  ..  ...  ..
        19  40  ...  29

        [20 rows x 20 columns]

        >>> nrows, ncols = _repr_pandas025_formatting(2, 2, dtype="category")
        >>> pd.options.display.max_rows = nrows
        >>> pd.options.display.max_columns = ncols
        >>> gdf.__repr__()
             0  ...  19
        0   46  ...  48
        ..  ..  ...  ..
        19  40  ...  29

        [20 rows x 20 columns]
        """
        ncols = 1 if ncols in [0, 2] and dtype == "datetime64[ns]" else ncols
        ncols = (
            1
            if ncols == 0
            and nrows == 1
            and dtype in ["int8", "str", "category"]
            else ncols
        )
        ncols = (
            1
            if nrows == 1
            and dtype in ["int8", "int16", "int64", "str", "category"]
            else ncols
        )
        ncols = 0 if ncols == 2 else ncols
        ncols = 19 if ncols in [20, 21] else ncols
        return ncols, nrows

    def clean_renderable_dataframe(self, output):
        """
        the below is permissible: null in a datetime to_pandas() becomes
        NaT, which is then replaced with null in this processing step.
        It is not possible to have a mix of nulls and NaTs in datetime
        columns because we do not support NaT - pyarrow as_column
        preprocessing converts NaT input values from numpy or pandas into
        null.
        """
        output = output.to_pandas().__repr__().replace(" NaT", "null")
        lines = output.split("\n")

        if lines[-1].startswith("["):
            lines = lines[:-1]
            lines.append(
                "[%d rows x %d columns]" % (len(self), len(self.columns))
            )
        return "\n".join(lines)

    def get_renderable_dataframe(self):
        """
        takes rows and columns from pandas settings or estimation from size.
        pulls quadrents based off of some known parameters then style for
        multiindex as well producing an efficient representative string
        for printing with the dataframe.
        """
        nrows = np.max([pd.options.display.max_rows, 1])
        if pd.options.display.max_rows == 0:
            nrows = len(self)
        ncols = (
            pd.options.display.max_columns
            if pd.options.display.max_columns
            else pd.options.display.width / 2
        )

        if len(self) <= nrows and len(self.columns) <= ncols:
            output = self.copy(deep=False)
        else:
            left_cols = len(self.columns)
            right_cols = 0
            upper_rows = len(self)
            lower_rows = 0
            if len(self) > nrows and nrows > 0:
                upper_rows = int(nrows / 2.0) + 1
                lower_rows = upper_rows + (nrows % 2)
            if len(self.columns) > ncols:
                right_cols = len(self.columns) - int(ncols / 2.0) - 1
                left_cols = int(ncols / 2.0) + 1
            upper_left = self.head(upper_rows).iloc[:, :left_cols]
            upper_right = self.head(upper_rows).iloc[:, right_cols:]
            lower_left = self.tail(lower_rows).iloc[:, :left_cols]
            lower_right = self.tail(lower_rows).iloc[:, right_cols:]
            upper = cudf.concat([upper_left, upper_right], axis=1)
            lower = cudf.concat([lower_left, lower_right], axis=1)
            output = cudf.concat([upper, lower])

        for col in output._data:
            if (
                self._data[col].has_nulls
                and not self._data[col].dtype == "O"
                and not is_datetime_dtype(self._data[col].dtype)
            ):
                output[col] = output._data[col].astype("str").fillna("null")
            else:
                output[col] = output._data[col]

        return output

    def __repr__(self):
        output = self.get_renderable_dataframe()
        return self.clean_renderable_dataframe(output)

    def _repr_html_(self):
        lines = (
            self.get_renderable_dataframe()
            .to_pandas()
            ._repr_html_()
            .split("\n")
        )
        if lines[-2].startswith("<p>"):
            lines = lines[:-2]
            lines.append(
                "<p>%d rows × %d columns</p>" % (len(self), len(self.columns))
            )
            lines.append("</div>")
        return "\n".join(lines)

    def _repr_latex_(self):
        return self.get_renderable_dataframe().to_pandas()._repr_latex_()

    # unary, binary, rbinary, orderedcompare, unorderedcompare
    def _apply_op(self, fn, other=None, fill_value=None):
        result = DataFrame(index=self.index)

        def op(lhs, rhs):
            if fill_value is None:
                return getattr(lhs, fn)(rhs)
            else:
                return getattr(lhs, fn)(rhs, fill_value)

        if other is None:
            for col in self._data:
                result[col] = getattr(self[col], fn)()
            return result
        elif isinstance(other, Sequence):
            for k, col in enumerate(self._data):
                result[col] = getattr(self[col], fn)(other[k])
        elif isinstance(other, DataFrame):

            lhs, rhs = _align_indices(self, other)
            result.index = lhs.index
            max_num_rows = max(lhs.shape[0], rhs.shape[0])

            def fallback(col, fn):
                if fill_value is None:
                    return Series.from_masked_array(
                        data=column_empty(max_num_rows, dtype="float64"),
                        mask=create_null_mask(
                            max_num_rows, state=MaskState.ALL_NULL
                        ),
                    ).set_index(col.index)
                else:
                    return getattr(col, fn)(fill_value)

            for col in lhs._data:
                if col not in rhs._data:
                    result[col] = fallback(lhs[col], fn)
            for col in rhs._data:
                if col in lhs._data:
                    result[col] = op(lhs[col], rhs[col])
                else:
                    result[col] = fallback(rhs[col], _reverse_op(fn))
        elif isinstance(other, Series):
            other_cols = other.to_pandas().to_dict()
            other_cols_keys = list(other_cols.keys())
            result_cols = list(self.columns)
            df_cols = list(result_cols)
            for new_col in other_cols.keys():
                if new_col not in result_cols:
                    result_cols.append(new_col)
            for col in result_cols:
                if col in df_cols and col in other_cols_keys:
                    l_opr = self[col]
                    r_opr = other_cols[col]
                else:
                    if col not in df_cols:
                        r_opr = other_cols[col]
                        l_opr = Series(
                            column_empty(
                                len(self), masked=True, dtype=other.dtype
                            )
                        )
                    if col not in other_cols_keys:
                        r_opr = None
                        l_opr = self[col]
                result[col] = op(l_opr, r_opr)

        elif isinstance(other, numbers.Number):
            for col in self._data:
                result[col] = op(self[col], other)
        else:
            raise NotImplementedError(
                "DataFrame operations with " + str(type(other)) + " not "
                "supported at this time."
            )
        return result

    def add(self, other, fill_value=None, axis=1):
        if axis != 1:
            raise NotImplementedError("Only axis=1 supported at this time.")
        return self._apply_op("add", other, fill_value)

    def __add__(self, other):
        return self._apply_op("__add__", other)

    def radd(self, other, fill_value=None, axis=1):
        if axis != 1:
            raise NotImplementedError("Only axis=1 supported at this time.")
        return self._apply_op("radd", other, fill_value)

    def __radd__(self, other):
        return self._apply_op("__radd__", other)

    def sub(self, other, fill_value=None, axis=1):
        if axis != 1:
            raise NotImplementedError("Only axis=1 supported at this time.")
        return self._apply_op("sub", other, fill_value)

    def __sub__(self, other):
        return self._apply_op("__sub__", other)

    def rsub(self, other, fill_value=None, axis=1):
        if axis != 1:
            raise NotImplementedError("Only axis=1 supported at this time.")
        return self._apply_op("rsub", other, fill_value)

    def __rsub__(self, other):
        return self._apply_op("__rsub__", other)

    def mul(self, other, fill_value=None, axis=1):
        if axis != 1:
            raise NotImplementedError("Only axis=1 supported at this time.")
        return self._apply_op("mul", other, fill_value)

    def __mul__(self, other):
        return self._apply_op("__mul__", other)

    def rmul(self, other, fill_value=None, axis=1):
        if axis != 1:
            raise NotImplementedError("Only axis=1 supported at this time.")
        return self._apply_op("rmul", other, fill_value)

    def __rmul__(self, other):
        return self._apply_op("__rmul__", other)

    def mod(self, other, fill_value=None, axis=1):
        if axis != 1:
            raise NotImplementedError("Only axis=1 supported at this time.")
        return self._apply_op("mod", other, fill_value)

    def __mod__(self, other):
        return self._apply_op("__mod__", other)

    def rmod(self, other, fill_value=None, axis=1):
        if axis != 1:
            raise NotImplementedError("Only axis=1 supported at this time.")
        return self._apply_op("rmod", other, fill_value)

    def __rmod__(self, other):
        return self._apply_op("__rmod__", other)

    def pow(self, other, fill_value=None, axis=1):
        if axis != 1:
            raise NotImplementedError("Only axis=1 supported at this time.")
        return self._apply_op("pow", other, fill_value)

    def __pow__(self, other):
        return self._apply_op("__pow__", other)

    def rpow(self, other, fill_value=None, axis=1):
        if axis != 1:
            raise NotImplementedError("Only axis=1 supported at this time.")
        return self._apply_op("rpow", other, fill_value)

    def __rpow__(self, other):
        return self._apply_op("__pow__", other)

    def floordiv(self, other, fill_value=None, axis=1):
        if axis != 1:
            raise NotImplementedError("Only axis=1 supported at this time.")
        return self._apply_op("floordiv", other, fill_value)

    def __floordiv__(self, other):
        return self._apply_op("__floordiv__", other)

    def rfloordiv(self, other, fill_value=None, axis=1):
        if axis != 1:
            raise NotImplementedError("Only axis=1 supported at this time.")
        return self._apply_op("rfloordiv", other, fill_value)

    def __rfloordiv__(self, other):
        return self._apply_op("__rfloordiv__", other)

    def truediv(self, other, fill_value=None, axis=1):
        if axis != 1:
            raise NotImplementedError("Only axis=1 supported at this time.")
        return self._apply_op("truediv", other, fill_value)

    def __truediv__(self, other):
        return self._apply_op("__truediv__", other)

    def rtruediv(self, other, fill_value=None, axis=1):
        if axis != 1:
            raise NotImplementedError("Only axis=1 supported at this time.")
        return self._apply_op("rtruediv", other, fill_value)

    def __rtruediv__(self, other):
        return self._apply_op("__rtruediv__", other)

    __div__ = __truediv__

    def __and__(self, other):
        return self._apply_op("__and__", other)

    def __or__(self, other):
        return self._apply_op("__or__", other)

    def __xor__(self, other):
        return self._apply_op("__xor__", other)

    def __eq__(self, other):
        return self._apply_op("__eq__", other)

    def __ne__(self, other):
        return self._apply_op("__ne__", other)

    def __lt__(self, other):
        return self._apply_op("__lt__", other)

    def __le__(self, other):
        return self._apply_op("__le__", other)

    def __gt__(self, other):
        return self._apply_op("__gt__", other)

    def __ge__(self, other):
        return self._apply_op("__ge__", other)

    def __invert__(self):
        return self._apply_op("__invert__")

    def __neg__(self):
        return self._apply_op("__neg__")

    def __abs__(self):
        return self._apply_op("__abs__")

    def __iter__(self):
        return iter(self.columns)

    def equals(self, other):
        for col in self.columns:
            if col not in other.columns:
                return False
            if not self[col].equals(other[col]):
                return False
        if not self.index.equals(other.index):
            return False
        return True

    def iteritems(self):
        """ Iterate over column names and series pairs """
        for k in self:
            yield (k, self[k])

    @property
    def loc(self):
        """
        Selecting rows and columns by label or boolean mask.

        Examples
        --------

        DataFrame with string index.

        >>> print(df)
           a  b
        a  0  5
        b  1  6
        c  2  7
        d  3  8
        e  4  9

        Select a single row by label.

        >>> print(df.loc['a'])
        a    0
        b    5
        Name: a, dtype: int64

        Select multiple rows and a single column.

        >>> print(df.loc[['a', 'c', 'e'], 'b'])
        a    5
        c    7
        e    9
        Name: b, dtype: int64

        Selection by boolean mask.

        >>> print(df.loc[df.a > 2])
           a  b
        d  3  8
        e  4  9

        Setting values using loc.

        >>> df.loc[['a', 'c', 'e'], 'a'] = 0
        >>> print(df)
           a  b
        a  0  5
        b  1  6
        c  0  7
        d  3  8
        e  0  9

        See also
        --------
        DataFrame.iloc
        """
        return _DataFrameLocIndexer(self)

    @property
    def iloc(self):
        """
        Selecting rows and column by position.

        Examples
        --------
        >>> df = cudf.DataFrame([('a', range(20)),
        ...                      ('b', range(20)),
        ...                      ('c', range(20))])

        Select a single row using an integer index.

        >>> print(df.iloc[1])
        a    1
        b    1
        c    1

        Select multiple rows using a list of integers.

        >>> print(df.iloc[[0, 2, 9, 18]])
              a    b    c
         0    0    0    0
         2    2    2    2
         9    9    9    9
        18   18   18   18

        Select rows using a slice.

        >>> print(df.iloc[3:10:2])
             a    b    c
        3    3    3    3
        5    5    5    5
        7    7    7    7
        9    9    9    9

        Select both rows and columns.

        >>> print(df.iloc[[1, 3, 5, 7], 2])
        1    1
        3    3
        5    5
        7    7
        Name: c, dtype: int64

        Setting values in a column using iloc.

        >>> df.iloc[:4] = 0
        >>> print(df)
           a  b  c
        0  0  0  0
        1  0  0  0
        2  0  0  0
        3  0  0  0
        4  4  4  4
        5  5  5  5
        6  6  6  6
        7  7  7  7
        8  8  8  8
        9  9  9  9
        [10 more rows]

        See also
        --------
        DataFrame.loc
        """
        return _DataFrameIlocIndexer(self)

    def iat(self):
        """
        Alias for ``DataFrame.iloc``; provided for compatibility with Pandas.
        """
        return self.iloc

    def at(self):
        """
        Alias for ``DataFrame.loc``; provided for compatibility with Pandas.
        """
        return self.loc

    @property
    def columns(self):
        """Returns a tuple of columns
        """
        return self._data.to_pandas_index()

    @columns.setter
    def columns(self, columns):
        if isinstance(columns, (cudf.MultiIndex, cudf.Index)):
            columns = columns.to_pandas()
        if columns is None:
            columns = pd.Index(range(len(self._data.columns)))
        is_multiindex = isinstance(columns, pd.MultiIndex)

        if not isinstance(columns, pd.Index):
            columns = pd.Index(columns, tupleize_cols=is_multiindex)

        if not len(columns) == len(self.columns):
            raise ValueError(
                f"Length mismatch: expected {len(self.columns)} elements ,"
                f"got {len(columns)} elements"
            )

        data = dict(zip(columns, self._data.columns))
        if len(columns) != len(data):
            raise ValueError("Duplicate column names are not allowed")

        self._data = ColumnAccessor(
            data, multiindex=is_multiindex, level_names=columns.names,
        )

    def _rename_columns(self, new_names):
        old_cols = iter(self._data.names)
        l_old_cols = len(self._data)
        l_new_cols = len(new_names)
        if l_new_cols != l_old_cols:
            msg = (
                f"Length of new column names: {l_new_cols} does not "
                "match length of previous column names: {l_old_cols}"
            )
            raise ValueError(msg)

        mapper = dict(zip(old_cols, new_names))
        self.rename(mapper=mapper, inplace=True)

    @property
    def index(self):
        """Returns the index of the DataFrame
        """
        return self._index

    @index.setter
    def index(self, value):
        if isinstance(value, cudf.core.multiindex.MultiIndex):
            if len(self._data) > 0 and len(value) != len(self):
                msg = (
                    f"Length mismatch: Expected axis has "
                    "%d elements, new values "
                    "have %d elements" % (len(self), len(value))
                )
                raise ValueError(msg)
            self._index = value
            return

        new_length = len(value)
        old_length = len(self._index)

        if len(self._data) > 0 and new_length != old_length:
            msg = (
                f"Length mismatch: Expected axis has "
                "%d elements, new values "
                "have %d elements" % (old_length, new_length)
            )
            raise ValueError(msg)

        # try to build an index from generic _index
        idx = as_index(value)
        self._index = idx

    def reindex(
        self, labels=None, axis=0, index=None, columns=None, copy=True
    ):
        """Return a new DataFrame whose axes conform to a new index

        ``DataFrame.reindex`` supports two calling conventions
        * ``(index=index_labels, columns=column_names)``
        * ``(labels, axis={0 or 'index', 1 or 'columns'})``

        Parameters
        ----------
        labels : Index, Series-convertible, optional, default None
        axis : {0 or 'index', 1 or 'columns'}, optional, default 0
        index : Index, Series-convertible, optional, default None
            Shorthand for ``df.reindex(labels=index_labels, axis=0)``
        columns : array-like, optional, default None
            Shorthand for ``df.reindex(labels=column_names, axis=1)``
        copy : boolean, optional, default True

        Returns
        -------
        A DataFrame whose axes conform to the new index(es)

        Examples
        --------
        >>> import cudf
        >>> df = cudf.DataFrame()
        >>> df['key'] = [0, 1, 2, 3, 4]
        >>> df['val'] = [float(i + 10) for i in range(5)]
        >>> df_new = df.reindex(index=[0, 3, 4, 5],
                                columns=['key', 'val', 'sum'])
        >>> print(df)
           key   val
        0    0  10.0
        1    1  11.0
        2    2  12.0
        3    3  13.0
        4    4  14.0
        >>> print(df_new)
           key   val  sum
        0    0  10.0  NaN
        3    3  13.0  NaN
        4    4  14.0  NaN
        5   -1   NaN  NaN
        """

        if labels is None and index is None and columns is None:
            return self.copy(deep=copy)

        df = self
        cols = columns
        original_cols = df._data
        dtypes = OrderedDict(df.dtypes)
        idx = labels if index is None and axis in (0, "index") else index
        cols = labels if cols is None and axis in (1, "columns") else cols
        df = df if cols is None else df[list(set(df.columns) & set(cols))]

        if idx is not None:
            idx = idx if isinstance(idx, Index) else as_index(idx)
            if df.index.dtype != idx.dtype:
                cols = cols if cols is not None else list(df.columns)
                df = DataFrame()
            else:
                df = DataFrame(None, idx).join(df, how="left", sort=True)
                # double-argsort to map back from sorted to unsorted positions
                df = df.take(idx.argsort(True).argsort(True))

        idx = idx if idx is not None else df.index
        names = cols if cols is not None else list(df.columns)

        length = len(idx)
        cols = OrderedDict()

        for name in names:
            if name in df:
                cols[name] = df._data[name].copy(deep=copy)
            else:
                dtype = dtypes.get(name, np.float64)
                col = original_cols.get(name, Series(dtype=dtype)._column)
                col = column.column_empty_like(
                    col, dtype=dtype, masked=True, newsize=length
                )
                cols[name] = col

        return DataFrame(cols, idx)

    def set_index(self, index, drop=True):
        """Return a new DataFrame with a new index

        Parameters
        ----------
        index : Index, Series-convertible, str, or list of str
            Index : the new index.
            Series-convertible : values for the new index.
            str : name of column to be used as series
            list of str : name of columns to be converted to a MultiIndex
        drop : boolean
            whether to drop corresponding column for str index argument
        """
        # When index is a list of column names
        if isinstance(index, list):
            if len(index) > 1:
                df = self.copy(deep=False)
                if drop:
                    df = df.drop(columns=index)
                return df.set_index(
                    cudf.MultiIndex.from_frame(self[index], names=index)
                )
            index = index[0]  # List contains single item

        # When index is a column name
        if isinstance(index, str):
            df = self.copy(deep=False)
            if drop:
                df._drop_column(index)
            return df.set_index(self[index])
        # Otherwise
        else:
            index = index if isinstance(index, Index) else as_index(index)
            df = self.copy(deep=False)
            df.index = index
            return df

    def reset_index(self, drop=False, inplace=False):
        if inplace:
            result = self
        else:
            result = self.copy()
        if all(name is None for name in self.index.names):
            if isinstance(self.index, cudf.MultiIndex):
                names = tuple(
                    f"level_{i}" for i, _ in enumerate(self.index.names)
                )
            else:
                names = ("index",)
        else:
            names = self.index.names

        if not drop:
            index_columns = self.index._data.columns
            for name, index_column in zip(
                reversed(names), reversed(index_columns)
            ):
                result.insert(0, name, index_column)
        result.index = RangeIndex(len(self))
        if inplace:
            return
        else:
            return result

    def take(self, positions):
        """
        Return a new DataFrame containing the rows specified by *positions*

        Parameters
        ----------
        positions : array-like
            Integer or boolean array-like specifying the rows of the output.
            If integer, each element represents the integer index of a row.
            If boolean, *positions* must be of the same length as *self*,
            and represents a boolean mask.

        Returns
        -------
        out : DataFrame
            New DataFrame

        Examples
        --------
        >>> a = cudf.DataFrame({'a': [1.0, 2.0, 3.0],
                                'b': pd.Series(['a', 'b', 'c'])})
        >>> a.take([0, 2, 2])
             a  b
        0  1.0  a
        2  3.0  c
        2  3.0  c
        >>> a.take([True, False, True])
             a  b
        0  1.0  a
        2  3.0  c
        """
        positions = as_column(positions)
        if pd.api.types.is_bool_dtype(positions):
            return self._apply_boolean_mask(positions)
        out = self._gather(positions)
        out.columns = self.columns
        return out

    def copy(self, deep=True):
        """
        Returns a copy of this dataframe

        Parameters
        ----------
        deep: bool
           Make a full copy of Series columns and Index at the GPU level, or
           create a new allocation with references.
        """
        data = OrderedDict()

        if deep:
            index = self._index.copy(deep)
            for k in self._data:
                data[k] = self._data[k].copy(deep)
        else:
            index = self._index
            for k in self._data:
                data[k] = self._data[k]

        out = DataFrame(data=data, columns=self.columns.copy(deep=deep))
        out.index = index
        return out

    def __copy__(self):
        return self.copy(deep=True)

    def __deepcopy__(self, memo={}):
        """
        Parameters
        ----------
        memo, default None
            Standard signature. Unused
        """
        if memo is None:
            memo = {}
        return self.copy(deep=True)

    def __reduce__(self):
        return (DataFrame, (self._data, self.index))

    def insert(self, loc, name, value):
        """ Add a column to DataFrame at the index specified by loc.

        Parameters
        ----------
        loc : int
            location to insert by index, cannot be greater then num columns + 1
        name : number or string
            name or label of column to be inserted
        value : Series or array-like
        """
        num_cols = len(self._data)
        if name in self._data:
            raise NameError("duplicated column name {!r}".format(name))

        if loc < 0:
            loc = num_cols + loc + 1

        if not (0 <= loc <= num_cols):
            raise ValueError(
                "insert location must be within range {}, {}".format(
                    -(num_cols + 1) * (num_cols > 0), num_cols * (num_cols > 0)
                )
            )

        if is_scalar(value):
            value = utils.scalar_broadcast_to(value, len(self))

        if len(self) == 0:
            if isinstance(value, (pd.Series, Series)):
                self._index = as_index(value.index)
            elif len(value) > 0:
                self._index = RangeIndex(start=0, stop=len(value))
                new_data = self._data.__class__()
                if num_cols != 0:
                    for col_name in self._data:
                        new_data[col_name] = column.column_empty_like(
                            self._data[col_name],
                            masked=True,
                            newsize=len(value),
                        )
                self._data = new_data
        elif isinstance(value, (pd.Series, Series)):
            value = Series(value)._align_to_index(self._index, how="right")

        value = column.as_column(value)

        self._data.insert(name, value, loc=loc)

    def add_column(self, name, data, forceindex=False):
        """Add a column

        Parameters
        ----------
        name : str
            Name of column to be added.
        data : Series, array-like
            Values to be added.
        """

        warnings.warn(
            "`add_column` will be removed in the future. Use `.insert`",
            DeprecationWarning,
        )

        if name in self._data:
            raise NameError("duplicated column name {!r}".format(name))

        if isinstance(data, GeneratorType):
            data = Series(data)

        self.insert(len(self.columns), name, data)

    def drop(
        self,
        labels=None,
        axis=None,
        columns=None,
        errors="raise",
        inplace=False,
    ):
        """Drop column(s)

        Parameters
        ----------
        labels : str or sequence of strings
            Name of column(s) to be dropped.
        axis : {0 or 'index', 1 or 'columns'}, default 0
            Only axis=1 is currently supported.
        columns: array of column names, the same as using labels and axis=1
        errors : {'ignore', 'raise'}, default 'raise'
            This parameter is currently ignored.
        inplace : bool, default False
            If True, do operation inplace and return `self`.

        Returns
        -------
        A dataframe without dropped column(s)

        Examples
        --------
        >>> import cudf
        >>> df = cudf.DataFrame()
        >>> df['key'] = [0, 1, 2, 3, 4]
        >>> df['val'] = [float(i + 10) for i in range(5)]
        >>> df_new = df.drop('val')
        >>> print(df)
           key   val
        0    0  10.0
        1    1  11.0
        2    2  12.0
        3    3  13.0
        4    4  14.0
        >>> print(df_new)
           key
        0    0
        1    1
        2    2
        3    3
        4    4
        """
        if axis == 0 and labels is not None:
            raise NotImplementedError("Can only drop columns, not rows")
        if errors != "raise":
            raise NotImplementedError("errors= keyword not implemented")
        if labels is None and columns is None:
            raise ValueError(
                "Need to specify at least one of 'labels' or 'columns'"
            )
        if labels is not None and columns is not None:
            raise ValueError("Cannot specify both 'labels' and 'columns'")

        if labels is not None:
            target = labels
        else:
            target = columns

        columns = (
            [target]
            if isinstance(target, (str, numbers.Number))
            else list(target)
        )
        if inplace:
            outdf = self
        else:
            outdf = self.copy()
        for c in columns:
            outdf._drop_column(c)
        return outdf

    def drop_column(self, name):
        """Drop a column by *name*
        """
        warnings.warn(
            "The drop_column method is deprecated. "
            "Use the drop method instead.",
            DeprecationWarning,
        )
        self._drop_column(name)

    def _drop_column(self, name):
        """Drop a column by *name*
        """
        if name not in self._data:
            raise NameError("column {!r} does not exist".format(name))
        del self._data[name]

    def drop_duplicates(self, subset=None, keep="first", inplace=False):
        """
        Return DataFrame with duplicate rows removed, optionally only
        considering certain subset of columns.
        """
        outdf = super().drop_duplicates(subset=subset, keep=keep)

        return self._mimic_inplace(outdf, inplace=inplace)

    def _mimic_inplace(self, result, inplace=False):
        if inplace:
            self._data = result._data
            self._index = result._index
        else:
            return result

    def pop(self, item):
        """Return a column and drop it from the DataFrame.
        """
        popped = self[item]
        del self[item]
        return popped

    def rename(self, mapper=None, columns=None, copy=True, inplace=False):
        """
        Alter column labels.

        Function / dict values must be unique (1-to-1). Labels not contained in
        a dict / Series will be left as-is. Extra labels listed don’t throw an
        error.

        Parameters
        ----------
        mapper, columns : dict-like or function, optional
            dict-like or functions transformations to apply to
            the column axis' values.
        copy : boolean, default True
            Also copy underlying data
        inplace: boolean, default False
            Return new DataFrame.  If True, assign columns without copy

        Returns
        -------
        DataFrame

        Notes
        -----
        Difference from pandas:
          * Support axis='columns' only.
          * Not supporting: index, level

        Rename will not overwite column names. If a list with duplicates it
        passed, column names will be postfixed.
        """
        # Pandas defaults to using columns over mapper
        if columns:
            mapper = columns

        out = DataFrame(index=self.index)
        if isinstance(mapper, Mapping):
            postfix = 1
            # It is possible for DataFrames with a MultiIndex columns object
            # to have columns with the same name. The followig use of
            # _cols.items and ("cudf_"... allows the use of rename in this case
            for key, col in self._data.items():
                if key in mapper:
                    if mapper[key] in out.columns:
                        out_column = mapper[key] + ("cudf_" + str(postfix),)
                        postfix += 1
                    else:
                        out_column = mapper[key]
                    out[out_column] = col
                else:
                    out[key] = col
        elif callable(mapper):
            for col in self.columns:
                out[mapper(col)] = self[col]

        if inplace:
            self._data = out._data
        else:
            return out.copy(deep=copy)

    def nans_to_nulls(self):
        """
        Convert nans (if any) to nulls.
        """
        df = self.copy()
        for col in df.columns:
            df[col] = df[col].nans_to_nulls()
        return df

    @classmethod
    def _concat(cls, objs, axis=0, ignore_index=False):

        libcudfxx.nvtx.range_push("CUDF_CONCAT", "orange")

        if ignore_index:
            index = RangeIndex(sum(map(len, objs)))
        elif isinstance(objs[0].index, cudf.core.multiindex.MultiIndex):
            index = cudf.core.multiindex.MultiIndex._concat(
                [o.index for o in objs]
            )
        else:
            index = Index._concat([o.index for o in objs])

        # Currently we only support sort = False
        # Change below when we want to support sort = True
        # below functions as an ordered set
        all_columns_ls = [col for o in objs for col in o.columns]
        unique_columns_ordered_ls = OrderedDict.fromkeys(all_columns_ls).keys()

        # Concatenate cudf.series for all columns

        data = {
            i: ColumnBase._concat(
                [
                    o[c]._column
                    if c in o.columns
                    else column_empty(len(o), dtype=np.bool, masked=True)
                    for o in objs
                ]
            )
            for i, c in enumerate(unique_columns_ordered_ls)
        }

        out = cls(data, index=index)

        if isinstance(objs[0].columns, pd.MultiIndex):
            out.columns = objs[0].columns
        else:
            out.columns = unique_columns_ordered_ls

        libcudfxx.nvtx.range_pop()
        return out

    def as_gpu_matrix(self, columns=None, order="F"):
        """Convert to a matrix in device memory.

        Parameters
        ----------
        columns : sequence of str
            List of a column names to be extracted.  The order is preserved.
            If None is specified, all columns are used.
        order : 'F' or 'C'
            Optional argument to determine whether to return a column major
            (Fortran) matrix or a row major (C) matrix.

        Returns
        -------
        A (nrow x ncol) numba device ndarray
        """
        if columns is None:
            columns = self.columns

        cols = [self._data[k] for k in columns]
        ncol = len(cols)
        nrow = len(self)
        if ncol < 1:
            raise ValueError("require at least 1 column")
        if nrow < 1:
            raise ValueError("require at least 1 row")
        if any(
            (is_categorical_dtype(c) or np.issubdtype(c, np.dtype("object")))
            for c in cols
        ):
            raise TypeError("non-numeric data not yet supported")
        dtype = np.find_common_type(cols, [])
        for k, c in self._data.items():
            if c.has_nulls:
                errmsg = (
                    "column {!r} has null values. "
                    "hint: use .fillna() to replace null values"
                )
                raise ValueError(errmsg.format(k))
        cupy_dtype = dtype
        if np.issubdtype(cupy_dtype, np.datetime64):
            cupy_dtype = np.dtype("int64")

        if order not in ("F", "C"):
            errmsg = (
                "order parameter should be 'C' for row major or 'F' for"
                "column major GPU matrix"
            )
            raise ValueError(errmsg.format(k))

        matrix = cupy.empty(shape=(nrow, ncol), dtype=cupy_dtype, order=order)
        for colidx, inpcol in enumerate(cols):
            dense = inpcol.astype(cupy_dtype)
            matrix[:, colidx] = dense
        return cuda.as_cuda_array(matrix).view(dtype)

    def as_matrix(self, columns=None):
        """Convert to a matrix in host memory.

        Parameters
        ----------
        columns : sequence of str
            List of a column names to be extracted.  The order is preserved.
            If None is specified, all columns are used.

        Returns
        -------
        A (nrow x ncol) numpy ndarray in "F" order.
        """
        return self.as_gpu_matrix(columns=columns).copy_to_host()

    def one_hot_encoding(
        self, column, prefix, cats, prefix_sep="_", dtype="float64"
    ):
        """
        Expand a column with one-hot-encoding.

        Parameters
        ----------

        column : str
            the source column with binary encoding for the data.
        prefix : str
            the new column name prefix.
        cats : sequence of ints
            the sequence of categories as integers.
        prefix_sep : str
            the separator between the prefix and the category.
        dtype :
            the dtype for the outputs; defaults to float64.

        Returns
        -------

        a new dataframe with new columns append for each category.

        Examples
        --------
        >>> import pandas as pd
        >>> import cudf
        >>> pet_owner = [1, 2, 3, 4, 5]
        >>> pet_type = ['fish', 'dog', 'fish', 'bird', 'fish']
        >>> df = pd.DataFrame({'pet_owner': pet_owner, 'pet_type': pet_type})
        >>> df.pet_type = df.pet_type.astype('category')

        Create a column with numerically encoded category values

        >>> df['pet_codes'] = df.pet_type.cat.codes
        >>> gdf = cudf.from_pandas(df)

        Create the list of category codes to use in the encoding

        >>> codes = gdf.pet_codes.unique()
        >>> gdf.one_hot_encoding('pet_codes', 'pet_dummy', codes).head()
          pet_owner  pet_type  pet_codes  pet_dummy_0  pet_dummy_1  pet_dummy_2
        0         1      fish          2          0.0          0.0          1.0
        1         2       dog          1          0.0          1.0          0.0
        2         3      fish          2          0.0          0.0          1.0
        3         4      bird          0          1.0          0.0          0.0
        4         5      fish          2          0.0          0.0          1.0
        """
        if hasattr(cats, "to_pandas"):
            cats = cats.to_pandas()
        else:
            cats = pd.Series(cats)

        newnames = [prefix_sep.join([prefix, str(cat)]) for cat in cats]
        newcols = self[column].one_hot_encoding(cats=cats, dtype=dtype)
        outdf = self.copy()
        for name, col in zip(newnames, newcols):
            outdf.insert(len(outdf._data), name, col)
        return outdf

    def label_encoding(
        self, column, prefix, cats, prefix_sep="_", dtype=None, na_sentinel=-1
    ):
        """Encode labels in a column with label encoding.

        Parameters
        ----------
        column : str
            the source column with binary encoding for the data.
        prefix : str
            the new column name prefix.
        cats : sequence of ints
            the sequence of categories as integers.
        prefix_sep : str
            the separator between the prefix and the category.
        dtype :
            the dtype for the outputs; see Series.label_encoding
        na_sentinel : number
            Value to indicate missing category.
        Returns
        -------
        a new dataframe with a new column append for the coded values.
        """

        newname = prefix_sep.join([prefix, "labels"])
        newcol = self[column].label_encoding(
            cats=cats, dtype=dtype, na_sentinel=na_sentinel
        )
        outdf = self.copy()
        outdf.insert(len(outdf._data), newname, newcol)

        return outdf

    def argsort(self, ascending=True, na_position="last"):
        return get_sorted_inds(
            self, ascending=ascending, na_position=na_position
        )

    def sort_index(self, ascending=True):
        """Sort by the index
        """
        return self.take(self.index.argsort(ascending=ascending))

    def sort_values(self, by, ascending=True, na_position="last"):
        """

        Sort by the values row-wise.

        Parameters
        ----------
        by : str or list of str
            Name or list of names to sort by.
        ascending : bool or list of bool, default True
            Sort ascending vs. descending. Specify list for multiple sort
            orders. If this is a list of bools, must match the length of the
            by.
        na_position : {‘first’, ‘last’}, default ‘last’
            'first' puts nulls at the beginning, 'last' puts nulls at the end
        Returns
        -------
        sorted_obj : cuDF DataFrame

        Notes
        -----
        Difference from pandas:
          * Support axis='index' only.
          * Not supporting: inplace, kind

        Examples
        --------
        >>> import cudf
        >>> a = ('a', [0, 1, 2])
        >>> b = ('b', [-3, 2, 0])
        >>> df = cudf.DataFrame([a, b])
        >>> print(df.sort_values('b'))
           a  b
        0  0 -3
        2  2  0
        1  1  2
        """
        # argsort the `by` column
        return self.take(
            self[by].argsort(ascending=ascending, na_position=na_position)
        )

    def nlargest(self, n, columns, keep="first"):
        """Get the rows of the DataFrame sorted by the n largest value of *columns*

        Notes
        -----
        Difference from pandas:
        * Only a single column is supported in *columns*
        """
        return self._n_largest_or_smallest("nlargest", n, columns, keep)

    def nsmallest(self, n, columns, keep="first"):
        """Get the rows of the DataFrame sorted by the n smallest value of *columns*

        Difference from pandas:
        * Only a single column is supported in *columns*
        """
        return self._n_largest_or_smallest("nsmallest", n, columns, keep)

    def _n_largest_or_smallest(self, method, n, columns, keep):
        # Get column to operate on
        if not isinstance(columns, str):
            [column] = columns
        else:
            column = columns

        col = self[column].reset_index(drop=True)
        # Operate
        sorted_series = getattr(col, method)(n=n, keep=keep)
        df = DataFrame()
        new_positions = sorted_series.index.gpu_values
        for k in self.columns:
            if k == column:
                df[k] = sorted_series
            else:
                df[k] = self[k].reset_index(drop=True).take(new_positions)
        return df.set_index(self.index.take(new_positions))

    def transpose(self):
        """Transpose index and columns.

        Returns
        -------
        a new (ncol x nrow) dataframe. self is (nrow x ncol)

        Notes
        -----
        Difference from pandas:
        Not supporting *copy* because default and only behaviour is copy=True
        """
        # Never transpose a MultiIndex - remove the existing columns and
        # replace with a RangeIndex. Afterward, reassign.
        columns = self.index.copy(deep=False)
        index = self.columns.copy(deep=False)
        if self._num_columns == 0 or self._num_rows == 0:
            return DataFrame(index=index, columns=columns)
        # Cython renames the columns to the range [0...ncols]
        result = self.__class__._from_table(
            libcudfxx.transpose.transpose(self)
        )
        # Set the old column names as the new index
        result._index = as_index(index)
        # Set the old index as the new column names
        result.columns = columns
        return result

    @property
    def T(self):
        return self.transpose()

    def melt(self, **kwargs):
        """Unpivots a DataFrame from wide format to long format,
        optionally leaving identifier variables set.

        Parameters
        ----------
        frame : DataFrame
        id_vars : tuple, list, or ndarray, optional
            Column(s) to use as identifier variables.
            default: None
        value_vars : tuple, list, or ndarray, optional
            Column(s) to unpivot.
            default: all columns that are not set as `id_vars`.
        var_name : scalar
            Name to use for the `variable` column.
            default: frame.columns.name or 'variable'
        value_name : str
            Name to use for the `value` column.
            default: 'value'

        Returns
        -------
        out : DataFrame
            Melted result
        """
        from cudf.core.reshape import melt

        return melt(self, **kwargs)

    def merge(
        self,
        right,
        on=None,
        how="inner",
        left_on=None,
        right_on=None,
        left_index=False,
        right_index=False,
        sort=False,
        lsuffix=None,
        rsuffix=None,
        type="",
        method="hash",
        indicator=False,
        suffixes=("_x", "_y"),
    ):
        """Merge GPU DataFrame objects by performing a database-style join
        operation by columns or indexes.

        Parameters
        ----------
        right : DataFrame
        on : label or list; defaults to None
            Column or index level names to join on. These must be found in
            both DataFrames.

            If on is None and not merging on indexes then
            this defaults to the intersection of the columns
            in both DataFrames.
        how : {‘left’, ‘outer’, ‘inner’}, default ‘inner’
            Type of merge to be performed.

            - left : use only keys from left frame, similar to a SQL left
              outer join; preserve key order.
            - right : not supported.
            - outer : use union of keys from both frames, similar to a SQL
              full outer join; sort keys lexicographically.
            - inner: use intersection of keys from both frames, similar to
              a SQL inner join; preserve the order of the left keys.
        left_on : label or list, or array-like
            Column or index level names to join on in the left DataFrame.
            Can also be an array or list of arrays of the length of the
            left DataFrame. These arrays are treated as if they are columns.
        right_on : label or list, or array-like
            Column or index level names to join on in the right DataFrame.
            Can also be an array or list of arrays of the length of the
            right DataFrame. These arrays are treated as if they are columns.
        left_index : bool, default False
            Use the index from the left DataFrame as the join key(s).
        right_index : bool, default False
            Use the index from the right DataFrame as the join key.
        sort : bool, default False
            Sort the join keys lexicographically in the result DataFrame.
            If False, the order of the join keys depends on the join type
            (see the `how` keyword).
        suffixes: Tuple[str, str], defaults to ('_x', '_y')
            Suffixes applied to overlapping column names on the left and right
            sides
        method : {‘hash’, ‘sort’}, default ‘hash’
            The implementation method to be used for the operation.

        Returns
        -------
        merged : DataFrame
        Examples
        --------
        >>> import cudf
        >>> df_a = cudf.DataFrame()
        >>> df_a['key'] = [0, 1, 2, 3, 4]
        >>> df_a['vals_a'] = [float(i + 10) for i in range(5)]
        >>> df_b = cudf.DataFrame()
        >>> df_b['key'] = [1, 2, 4]
        >>> df_b['vals_b'] = [float(i+10) for i in range(3)]
        >>> df_merged = df_a.merge(df_b, on=['key'], how='left')
        >>> df_merged.sort_values('key')  # doctest: +SKIP
           key  vals_a  vals_b
        3    0    10.0
        0    1    11.0    10.0
        1    2    12.0    11.0
        4    3    13.0
        2    4    14.0    12.0
        """
        libcudfxx.nvtx.range_push("CUDF_JOIN", "blue")
        if indicator:
            raise NotImplementedError(
                "Only indicator=False is currently supported"
            )

        if lsuffix or rsuffix:
            raise ValueError(
                "The lsuffix and rsuffix keywords have been replaced with the "
                "``suffixes=`` keyword.  "
                "Please provide the following instead: \n\n"
                "    suffixes=('%s', '%s')"
                % (lsuffix or "_x", rsuffix or "_y")
            )
        else:
            lsuffix, rsuffix = suffixes

        if type != "":
            warnings.warn(
                'type="' + type + '" parameter is deprecated.'
                'Use method="' + type + '" instead.',
                DeprecationWarning,
            )
            method = type

        lhs = self.copy(deep=False)
        rhs = right.copy(deep=False)

        # Compute merge
        gdf_result = super(DataFrame, lhs)._merge(
            rhs,
            on,
            left_on,
            right_on,
            left_index,
            right_index,
            lsuffix,
            rsuffix,
            how,
            method,
        )
        libcudfxx.nvtx.range_pop()
        return gdf_result

    def join(
        self,
        other,
        on=None,
        how="left",
        lsuffix="",
        rsuffix="",
        sort=False,
        type="",
        method="hash",
    ):
        """Join columns with other DataFrame on index or on a key column.

        Parameters
        ----------
        other : DataFrame
        how : str
            Only accepts "left", "right", "inner", "outer"
        lsuffix, rsuffix : str
            The suffices to add to the left (*lsuffix*) and right (*rsuffix*)
            column names when avoiding conflicts.
        sort : bool
            Set to True to ensure sorted ordering.

        Returns
        -------
        joined : DataFrame

        Notes
        -----
        Difference from pandas:

        - *other* must be a single DataFrame for now.
        - *on* is not supported yet due to lack of multi-index support.
        """

        libcudfxx.nvtx.range_push("CUDF_JOIN", "blue")

        # Outer joins still use the old implementation
        if type != "":
            warnings.warn(
                'type="' + type + '" parameter is deprecated.'
                'Use method="' + type + '" instead.',
                DeprecationWarning,
            )
            method = type

        if how == "right":
            # libgdf doesn't support right join directly, we will swap the
            # dfs and use left join
            return other.join(
                self,
                other,
                how="left",
                lsuffix=rsuffix,
                rsuffix=lsuffix,
                sort=sort,
                method="hash",
            )

        same_names = set(self.columns) & set(other.columns)
        if same_names and not (lsuffix or rsuffix):
            raise ValueError(
                "there are overlapping columns but "
                "lsuffix and rsuffix are not defined"
            )

        lhs = DataFrame()
        rhs = DataFrame()

        idx_col_names = []
        if isinstance(self.index, cudf.core.multiindex.MultiIndex):
            if not isinstance(other.index, cudf.core.multiindex.MultiIndex):
                raise TypeError(
                    "Left index is MultiIndex, but right index is "
                    + type(other.index)
                )

            index_frame_l = self.index.copy().to_frame(index=False)
            index_frame_r = other.index.copy().to_frame(index=False)

            if (index_frame_l.columns != index_frame_r.columns).any():
                raise ValueError(
                    "Left and Right indice-column names must match."
                )

            for name in index_frame_l.columns:
                idx_col_name = str(uuid.uuid4())
                idx_col_names.append(idx_col_name)

                lhs[idx_col_name] = index_frame_l._data[name]
                rhs[idx_col_name] = index_frame_r._data[name]

        else:
            idx_col_names.append(str(uuid.uuid4()))
            lhs[idx_col_names[0]] = self.index._values
            rhs[idx_col_names[0]] = other.index._values

        for name, col in self._data.items():
            lhs[name] = col

        for name, col in other._data.items():
            rhs[name] = col

        lhs = lhs.reset_index(drop=True)
        rhs = rhs.reset_index(drop=True)

        cat_join = []
        for name in idx_col_names:
            if is_categorical_dtype(lhs[name]):

                lcats = lhs[name].cat.categories
                rcats = rhs[name].cat.categories

                def _set_categories(col, cats):
                    return col.cat._set_categories(
                        cats, is_unique=True
                    ).fillna(-1)

                if how == "left":
                    cats = lcats
                    rhs[name] = _set_categories(rhs[name], cats)
                elif how == "right":
                    cats = rcats
                    lhs[name] = _set_categories(lhs[name], cats)
                elif how in ["inner", "outer"]:
                    cats = column.as_column(lcats).append(rcats)
                    cats = Series(cats).drop_duplicates()._column

                    lhs[name] = _set_categories(lhs[name], cats)
                    lhs[name] = lhs[name]._column.as_numerical

                    rhs[name] = _set_categories(rhs[name], cats)
                    rhs[name] = rhs[name]._column.as_numerical

                cat_join.append((name, cats))

        if lsuffix == "":
            lsuffix = "l"
        if rsuffix == "":
            rsuffix = "r"

        df = lhs.merge(
            rhs,
            on=idx_col_names,
            how=how,
            suffixes=(lsuffix, rsuffix),
            method=method,
        )

        for name, cats in cat_join:

            if is_categorical_dtype(df[name]):
                codes = df[name]._column.codes
            else:
                codes = df[name]._column
            df[name] = column.build_categorical_column(
                categories=cats, codes=codes, ordered=False
            )

        if sort and len(df):
            df = df.sort_values(idx_col_names)

        df = df.set_index(idx_col_names)
        # change index to None to better reflect pandas behavior
        df.index.name = None

        if len(idx_col_names) > 1:
            df.index.names = index_frame_l.columns
            for new_key, old_key in zip(index_frame_l.columns, idx_col_names):
                df.index._data[new_key] = df.index._data.pop(old_key)
        libcudfxx.nvtx.range_pop()
        return df

    @copy_docstring(DataFrameGroupBy)
    def groupby(
        self,
        by=None,
        sort=True,
        as_index=True,
        level=None,
        dropna=True,
        method=None,
        group_keys=True,
    ):
        if group_keys is not True:
            raise NotImplementedError(
                "The group_keys keyword is not yet implemented"
            )
        if by is None and level is None:
            raise TypeError(
                "groupby() requires either by or level to be" "specified."
            )
<<<<<<< HEAD
=======
        if method == "cudf":
            from cudf.core.groupby.legacy_groupby import Groupby

            if as_index:
                warnings.warn(
                    "as_index==True not supported due to the lack of "
                    "multi-index with legacy groupby function. Use hash "
                    "method for multi-index"
                )
            result = Groupby(self, by=by)
            return result
        else:
            from cudf.core.groupby.groupby import DataFrameGroupBy

            # The corresponding pop() is in
            # DataFrameGroupBy._apply_aggregation()
            libcudfxx.nvtx.range_push("CUDF_GROUPBY", "purple")
>>>>>>> 11903d22

        if method is not None:
            warnings.warn(
                "The 'method' argument is deprecated and will be unused",
                DeprecationWarning,
            )
        return DataFrameGroupBy(
            self, by=by, level=level, as_index=as_index, dropna=dropna
        )

    @copy_docstring(Rolling)
    def rolling(
        self, window, min_periods=None, center=False, axis=0, win_type=None
    ):
        return Rolling(
            self,
            window,
            min_periods=min_periods,
            center=center,
            axis=axis,
            win_type=win_type,
        )

    def query(self, expr, local_dict={}):
        """
        Query with a boolean expression using Numba to compile a GPU kernel.

        See pandas.DataFrame.query.

        Parameters
        ----------

        expr : str
            A boolean expression. Names in expression refer to columns.

            Names starting with `@` refer to Python variables.

            An output value will be `null` if any of the input values are
            `null` regardless of expression.

        local_dict : dict
            Containing the local variable to be used in query.

        Returns
        -------

        filtered :  DataFrame

        Examples
        --------
        >>> import cudf
        >>> a = ('a', [1, 2, 2])
        >>> b = ('b', [3, 4, 5])
        >>> df = cudf.DataFrame([a, b])
        >>> expr = "(a == 2 and b == 4) or (b == 3)"
        >>> print(df.query(expr))
           a  b
        0  1  3
        1  2  4

        DateTime conditionals:

        >>> import numpy as np
        >>> import datetime
        >>> df = cudf.DataFrame()
        >>> data = np.array(['2018-10-07', '2018-10-08'], dtype='datetime64')
        >>> df['datetimes'] = data
        >>> search_date = datetime.datetime.strptime('2018-10-08', '%Y-%m-%d')
        >>> print(df.query('datetimes==@search_date'))
                        datetimes
        1 2018-10-08T00:00:00.000

        Using local_dict:

        >>> import numpy as np
        >>> import datetime
        >>> df = cudf.DataFrame()
        >>> data = np.array(['2018-10-07', '2018-10-08'], dtype='datetime64')
        >>> df['datetimes'] = data
        >>> search_date2 = datetime.datetime.strptime('2018-10-08', '%Y-%m-%d')
        >>> print(df.query('datetimes==@search_date',
        >>>         local_dict={'search_date':search_date2}))
                        datetimes
        1 2018-10-08T00:00:00.000
        """
        if self.empty:
            return self.copy()

        if not isinstance(local_dict, dict):
            raise TypeError(
                "local_dict type: expected dict but found {!r}".format(
                    type(local_dict)
                )
            )

        libcudfxx.nvtx.range_push("CUDF_QUERY", "purple")
        # Get calling environment
        callframe = inspect.currentframe().f_back
        callenv = {
            "locals": callframe.f_locals,
            "globals": callframe.f_globals,
            "local_dict": local_dict,
        }
        # Run query
        boolmask = queryutils.query_execute(self, expr, callenv)

        selected = Series(boolmask)
        newdf = DataFrame()
        for col in self.columns:
            newseries = self[col][selected]
            newdf[col] = newseries
        result = newdf
        libcudfxx.nvtx.range_pop()
        return result

    @applyutils.doc_apply()
    def apply_rows(
        self,
        func,
        incols,
        outcols,
        kwargs,
        pessimistic_nulls=True,
        cache_key=None,
    ):
        """
        Apply a row-wise user defined function.

        Parameters
        ----------
        {params}

        Examples
        --------
        The user function should loop over the columns and set the output for
        each row. Loop execution order is arbitrary, so each iteration of
        the loop **MUST** be independent of each other.

        When ``func`` is invoked, the array args corresponding to the
        input/output are strided so as to improve GPU parallelism.
        The loop in the function resembles serial code, but executes
        concurrently in multiple threads.

        >>> import cudf
        >>> import numpy as np
        >>> df = cudf.DataFrame()
        >>> nelem = 3
        >>> df['in1'] = np.arange(nelem)
        >>> df['in2'] = np.arange(nelem)
        >>> df['in3'] = np.arange(nelem)

        Define input columns for the kernel

        >>> in1 = df['in1']
        >>> in2 = df['in2']
        >>> in3 = df['in3']
        >>> def kernel(in1, in2, in3, out1, out2, kwarg1, kwarg2):
        ...     for i, (x, y, z) in enumerate(zip(in1, in2, in3)):
        ...         out1[i] = kwarg2 * x - kwarg1 * y
        ...         out2[i] = y - kwarg1 * z

        Call ``.apply_rows`` with the name of the input columns, the name and
        dtype of the output columns, and, optionally, a dict of extra
        arguments.

        >>> df.apply_rows(kernel,
        ...               incols=['in1', 'in2', 'in3'],
        ...               outcols=dict(out1=np.float64, out2=np.float64),
        ...               kwargs=dict(kwarg1=3, kwarg2=4))
           in1  in2  in3 out1 out2
        0    0    0    0  0.0  0.0
        1    1    1    1  1.0 -2.0
        2    2    2    2  2.0 -4.0
        """
        return applyutils.apply_rows(
            self,
            func,
            incols,
            outcols,
            kwargs,
            pessimistic_nulls,
            cache_key=cache_key,
        )

    @applyutils.doc_applychunks()
    def apply_chunks(
        self,
        func,
        incols,
        outcols,
        kwargs={},
        pessimistic_nulls=True,
        chunks=None,
        blkct=None,
        tpb=None,
    ):
        """
        Transform user-specified chunks using the user-provided function.

        Parameters
        ----------
        {params}
        {params_chunks}

        Examples
        --------

        For ``tpb > 1``, ``func`` is executed by ``tpb`` number of threads
        concurrently.  To access the thread id and count,
        use ``numba.cuda.threadIdx.x`` and ``numba.cuda.blockDim.x``,
        respectively (See `numba CUDA kernel documentation`_).

        .. _numba CUDA kernel documentation:\
        http://numba.pydata.org/numba-doc/latest/cuda/kernels.html

        In the example below, the *kernel* is invoked concurrently on each
        specified chunk. The *kernel* computes the corresponding output
        for the chunk.

        By looping over the range
        ``range(cuda.threadIdx.x, in1.size, cuda.blockDim.x)``, the *kernel*
        function can be used with any *tpb* in a efficient manner.

        >>> from numba import cuda
        >>> @cuda.jit
        ... def kernel(in1, in2, in3, out1):
        ...      for i in range(cuda.threadIdx.x, in1.size, cuda.blockDim.x):
        ...          x = in1[i]
        ...          y = in2[i]
        ...          z = in3[i]
        ...          out1[i] = x * y + z

        See also
        --------
        DataFrame.apply_rows
        """
        if chunks is None:
            raise ValueError("*chunks* must be defined")
        return applyutils.apply_chunks(
            self,
            func,
            incols,
            outcols,
            kwargs,
            pessimistic_nulls,
            chunks,
            tpb=tpb,
        )

    def hash_columns(self, columns=None):
        """Hash the given *columns* and return a new device array

        Parameters
        ----------
        columns : sequence of str; optional
            Sequence of column names. If columns is *None* (unspecified),
            all columns in the frame are used.
        """
        if columns is None:
            table_to_hash = self
        else:
            cols = [self[k]._column for k in columns]
            table_to_hash = Frame(data=OrderedColumnDict(zip(columns, cols)))

        return Series(table_to_hash._hash()).values

    def partition_by_hash(self, columns, nparts, keep_index=True):
        """Partition the dataframe by the hashed value of data in *columns*.

        Parameters
        ----------
        columns : sequence of str
            The names of the columns to be hashed.
            Must have at least one name.
        nparts : int
            Number of output partitions
        keep_index : boolean
            Whether to keep the index or drop it

        Returns
        -------
        partitioned: list of DataFrame
        """
        idx = 0 if self._index is None else self._index._num_columns
        key_indices = [self._data.names.index(k) + idx for k in columns]
        outdf, offsets = self._hash_partition(key_indices, nparts, keep_index)
        # Slice into partition
        return [outdf[s:e] for s, e in zip(offsets, offsets[1:] + [None])]

    def replace(self, to_replace, replacement):
        """
        Replace values given in *to_replace* with *replacement*.

        Parameters
        ----------
        to_replace : numeric, str, list-like or dict
            Value(s) to replace.

            * numeric or str:

                - values equal to *to_replace* will be replaced
                  with *replacement*

            * list of numeric or str:

                - If *replacement* is also list-like,
                  *to_replace* and *replacement* must be of same length.

            * dict:

                - Dicts can be used to replace different values in different
                  columns. For example, `{'a': 1, 'z': 2}` specifies that the
                  value 1 in column `a` and the value 2 in column `z` should be
                  replaced with replacement*.
        replacement : numeric, str, list-like, or dict
            Value(s) to replace `to_replace` with. If a dict is provided, then
            its keys must match the keys in *to_replace*, and correponding
            values must be compatible (e.g., if they are lists, then they must
            match in length).

        Returns
        -------
        result : DataFrame
            DataFrame after replacement.
        """
        outdf = self.copy()

        if not is_dict_like(to_replace):
            to_replace = dict.fromkeys(self.columns, to_replace)
        if not is_dict_like(replacement):
            replacement = dict.fromkeys(self.columns, replacement)

        for k in to_replace:
            outdf[k] = self[k].replace(to_replace[k], replacement[k])

        return outdf

    def fillna(self, value, method=None, axis=None, inplace=False, limit=None):
        """Fill null values with ``value``.

        Parameters
        ----------
        value : scalar, Series-like or dict
            Value to use to fill nulls. If Series-like, null values
            are filled with values in corresponding indices.
            A dict can be used to provide different values to fill nulls
            in different columns.

        Returns
        -------
        result : DataFrame
            Copy with nulls filled.

        Examples
        --------
        >>> import cudf
        >>> gdf = cudf.DataFrame({'a': [1, 2, None], 'b': [3, None, 5]})
        >>> gdf.fillna(4).to_pandas()
        a  b
        0  1  3
        1  2  4
        2  4  5
        >>> gdf.fillna({'a': 3, 'b': 4}).to_pandas()
        a  b
        0  1  3
        1  2  4
        2  3  5
        """
        if inplace:
            outdf = {}  # this dict will just hold Nones
        else:
            outdf = self.copy()

        if not is_dict_like(value):
            value = dict.fromkeys(self.columns, value)

        for k in value:
            outdf[k] = self[k].fillna(
                value[k],
                method=method,
                axis=axis,
                inplace=inplace,
                limit=limit,
            )

        if not inplace:
            return outdf

    def describe(self, percentiles=None, include=None, exclude=None):
        """Compute summary statistics of a DataFrame's columns. For numeric
        data, the output includes the minimum, maximum, mean, median,
        standard deviation, and various quantiles. For object data, the output
        includes the count, number of unique values, the most common value, and
        the number of occurrences of the most common value.

        Parameters
        ----------
        percentiles : list-like, optional
            The percentiles used to generate the output summary statistics.
            If None, the default percentiles used are the 25th, 50th and 75th.
            Values should be within the interval [0, 1].

        include: str, list-like, optional
            The dtypes to be included in the output summary statistics. Columns
            of dtypes not included in this list will not be part of the output.
            If include='all', all dtypes are included. Default of None includes
            all numeric columns.

        exclude: str, list-like, optional
            The dtypes to be excluded from the output summary statistics.
            Columns of dtypes included in this list will not be part of the
            output. Default of None excludes no columns.

        Returns
        -------
        output_frame : DataFrame
            Summary statistics of relevant columns in the original dataframe.

        Examples
        --------
        Describing a ``Series`` containing numeric values.

        >>> import cudf
        >>> s = cudf.Series([1, 2, 3, 4, 5, 6, 7, 8, 9, 10])
        >>> print(s.describe())
           stats   values
        0  count     10.0
        1   mean      5.5
        2    std  3.02765
        3    min      1.0
        4    25%      2.5
        5    50%      5.5
        6    75%      7.5
        7    max     10.0

        Describing a ``DataFrame``. By default all numeric fields
        are returned.

        >>> gdf = cudf.DataFrame()
        >>> gdf['a'] = [1,2,3]
        >>> gdf['b'] = [1.0, 2.0, 3.0]
        >>> gdf['c'] = ['x', 'y', 'z']
        >>> gdf['d'] = [1.0, 2.0, 3.0]
        >>> gdf['d'] = gdf['d'].astype('float32')
        >>> print(gdf.describe())
           stats    a    b    d
        0  count  3.0  3.0  3.0
        1   mean  2.0  2.0  2.0
        2    std  1.0  1.0  1.0
        3    min  1.0  1.0  1.0
        4    25%  1.5  1.5  1.5
        5    50%  1.5  1.5  1.5
        6    75%  2.5  2.5  2.5
        7    max  3.0  3.0  3.0

        Using the ``include`` keyword to describe only specific dtypes.

        >>> gdf = cudf.DataFrame()
        >>> gdf['a'] = [1,2,3]
        >>> gdf['b'] = [1.0, 2.0, 3.0]
        >>> gdf['c'] = ['x', 'y', 'z']
        >>> print(gdf.describe(include='int'))
           stats    a
        0  count  3.0
        1   mean  2.0
        2    std  1.0
        3    min  1.0
        4    25%  1.5
        5    50%  1.5
        6    75%  2.5
        7    max  3.0
        """

        def _create_output_frame(data, percentiles=None):
            # hack because we don't support strings in indexes
            return DataFrame(
                {
                    col: data[col].describe(percentiles=percentiles)
                    for col in data.columns
                },
                index=Series(column.column_empty(0, dtype="int32"))
                .describe(percentiles=percentiles)
                .index,
            )

        if not include and not exclude:
            numeric_data = self.select_dtypes(np.number)
            output_frame = _create_output_frame(numeric_data, percentiles)

        elif include == "all":
            if exclude:
                raise ValueError("Cannot exclude when include='all'.")

            included_data = self.select_dtypes(np.number)
            output_frame = _create_output_frame(included_data, percentiles)
            logging.warning(
                "Describe does not yet include StringColumns or "
                "DatetimeColumns."
            )

        else:
            if not include:
                include = np.number

            included_data = self.select_dtypes(
                include=include, exclude=exclude
            )
            if included_data.empty:
                raise ValueError("No data of included types.")
            output_frame = _create_output_frame(included_data, percentiles)

        return output_frame

    def to_pandas(self):
        """
        Convert to a Pandas DataFrame.

        Examples
        --------
        >>> import cudf
        >>> a = ('a', [0, 1, 2])
        >>> b = ('b', [-3, 2, 0])
        >>> df = cudf.DataFrame([a, b])
        >>> type(df.to_pandas())
        <class 'pandas.core.frame.DataFrame'>
        """
        out_data = {}
        out_index = self.index.to_pandas()

        if not isinstance(self.columns, pd.Index):
            out_columns = self.columns.to_pandas()
        else:
            out_columns = self.columns

        for i, col_key in enumerate(self._data):
            out_data[i] = self._data[col_key].to_pandas(index=out_index)

        if isinstance(self.columns, Index):
            out_columns = self.columns.to_pandas()
            if isinstance(self.columns, cudf.core.multiindex.MultiIndex):
                if self.columns.names is not None:
                    out_columns.names = self.columns.names
            else:
                out_columns.name = self.columns.name

        out_df = pd.DataFrame(out_data, index=out_index)
        out_df.columns = out_columns
        return out_df

    @classmethod
    def from_pandas(cls, dataframe, nan_as_null=True):
        """
        Convert from a Pandas DataFrame.

        Raises
        ------
        TypeError for invalid input type.

        Examples
        --------
        >>> import cudf
        >>> import pandas as pd
        >>> data = [[0,1], [1,2], [3,4]]
        >>> pdf = pd.DataFrame(data, columns=['a', 'b'], dtype=int)
        >>> cudf.from_pandas(pdf)
        <cudf.DataFrame ncols=2 nrows=3 >
        """
        if not isinstance(dataframe, pd.DataFrame):
            raise TypeError("not a pandas.DataFrame")

        df = cls()
        # Set columns
        for i, colk in enumerate(dataframe.columns):
            vals = dataframe[colk].values
            # necessary because multi-index can return multiple
            # columns for a single key
            if len(vals.shape) == 1:
                df[i] = Series(vals, nan_as_null=nan_as_null)
            else:
                vals = vals.T
                if vals.shape[0] == 1:
                    df[i] = Series(vals.flatten(), nan_as_null=nan_as_null)
                else:
                    if isinstance(colk, tuple):
                        colk = str(colk)
                    for idx in range(len(vals.shape)):
                        df[i] = Series(vals[idx], nan_as_null=nan_as_null)

        # Set columns
        df.columns = dataframe.columns

        # Set index
        if isinstance(dataframe.index, pd.MultiIndex):
            index = cudf.from_pandas(dataframe.index)
        else:
            index = dataframe.index
        result = df.set_index(index)

        return result

    def to_arrow(self, preserve_index=True):
        """
        Convert to a PyArrow Table.

        Examples
        --------
        >>> import cudf
        >>> a = ('a', [0, 1, 2])
        >>> b = ('b', [-3, 2, 0])
        >>> df = cudf.DataFrame([a, b])
        >>> df.to_arrow()
        pyarrow.Table
        None: int64
        a: int64
        b: int64
        """
        arrays = []
        names = []
        types = []
        index_names = []
        index_columns = []
        index_descriptors = []

        for name, col in self._data.items():
            names.append(name)
            arrow_col = col.to_arrow()
            arrays.append(arrow_col)
            types.append(arrow_col.type)

        index_name = pa.pandas_compat._index_level_name(self.index, 0, names)
        index_columns.append(self.index)

        # It would be better if we didn't convert this if we didn't have to,
        # but we first need better tooling for cudf --> pyarrow type
        # conversions
        if preserve_index:
            if isinstance(self.index, cudf.core.index.RangeIndex):
                descr = {
                    "kind": "range",
                    "name": self.index.name,
                    "start": self.index._start,
                    "stop": self.index._stop,
                    "step": 1,
                }
            else:
                index_arrow = self.index.to_arrow()
                descr = index_name
                types.append(index_arrow.type)
                arrays.append(index_arrow)
                names.append(index_name)
                index_names.append(index_name)
            index_descriptors.append(descr)

        # We may want to add additional metadata to this in the future, but
        # for now lets just piggyback off of what's done for Pandas
        metadata = pa.pandas_compat.construct_metadata(
            self,
            names,
            index_columns,
            index_descriptors,
            preserve_index,
            types,
        )

        return pa.Table.from_arrays(arrays, names=names, metadata=metadata)

    @classmethod
    def from_arrow(cls, table):
        """Convert from a PyArrow Table.

        Raises
        ------
        TypeError for invalid input type.

        **Notes**

        Does not support automatically setting index column(s) similar to how
        ``to_pandas`` works for PyArrow Tables.

        Examples
        --------
        >>> import pyarrow as pa
        >>> import cudf
        >>> data = [pa.array([1, 2, 3]), pa.array([4, 5, 6])]
        >>> batch = pa.RecordBatch.from_arrays(data, ['f0', 'f1'])
        >>> table = pa.Table.from_batches([batch])
        >>> cudf.DataFrame.from_arrow(table)
        <cudf.DataFrame ncols=2 nrows=3 >
        """

        if not isinstance(table, pa.Table):
            raise TypeError("not a pyarrow.Table")

        index_col = None
        dtypes = None
        if isinstance(table.schema.pandas_metadata, dict):
            metadata = table.schema.pandas_metadata
            index_col = metadata["index_columns"]
            dtypes = {
                col["field_name"]: col["pandas_type"]
                for col in metadata["columns"]
                if "field_name" in col
            }

        df = cls()
        for name, col in zip(table.schema.names, table.columns):
            if dtypes:
                dtype = dtypes[name]
                if dtype == "categorical":
                    dtype = "category"
                elif dtype == "date":
                    dtype = "datetime64[ms]"
            else:
                dtype = None

            df[name] = column.as_column(col, dtype=dtype)
        if index_col:
            if isinstance(index_col[0], dict):
                assert index_col[0]["kind"] == "range"
                df = df.set_index(
                    RangeIndex(
                        index_col[0]["start"],
                        index_col[0]["stop"],
                        name=index_col[0]["name"],
                    )
                )
            else:
                df = df.set_index(index_col[0])
                new_index_name = pa.pandas_compat._backwards_compatible_index_name(  # noqa: E501
                    df.index.name, df.index.name
                )
                df.index.name = new_index_name
        return df

    def to_records(self, index=True):
        """Convert to a numpy recarray

        Parameters
        ----------
        index : bool
            Whether to include the index in the output.

        Returns
        -------
        numpy recarray
        """
        members = [("index", self.index.dtype)] if index else []
        members += [(col, self[col].dtype) for col in self.columns]
        dtype = np.dtype(members)
        ret = np.recarray(len(self), dtype=dtype)
        if index:
            ret["index"] = self.index.to_array()
        for col in self.columns:
            ret[col] = self[col].to_array()
        return ret

    @classmethod
    def from_records(self, data, index=None, columns=None, nan_as_null=False):
        """Convert from a numpy recarray or structured array.

        Parameters
        ----------
        data : numpy structured dtype or recarray of ndim=2
        index : str
            The name of the index column in *data*.
            If None, the default index is used.
        columns : list of str
            List of column names to include.

        Returns
        -------
        DataFrame
        """
        if data.ndim != 1 and data.ndim != 2:
            raise ValueError(
                "records dimension expected 1 or 2 but found {!r}".format(
                    data.ndim
                )
            )

        num_cols = len(data[0])
        if columns is None and data.dtype.names is None:
            names = [i for i in range(num_cols)]

        elif data.dtype.names is not None:
            names = data.dtype.names

        else:
            if len(columns) != num_cols:
                msg = "columns length expected {!r} but found {!r}"
                raise ValueError(msg.format(num_cols, len(columns)))
            names = columns

        df = DataFrame()
        if data.ndim == 2:
            for i, k in enumerate(names):
                df[k] = Series(data[:, i], nan_as_null=nan_as_null)
        elif data.ndim == 1:
            for k in names:
                df[k] = Series(data[k], nan_as_null=nan_as_null)

        if index is not None:
            indices = data[index]
            return df.set_index(indices.astype(np.int64))
        return df

    @classmethod
    def from_gpu_matrix(
        self, data, index=None, columns=None, nan_as_null=False
    ):
        """Convert from a numba gpu ndarray.

        Parameters
        ----------
        data : numba gpu ndarray
        index : str
            The name of the index column in *data*.
            If None, the default index is used.
        columns : list of str
            List of column names to include.

        Returns
        -------
        DataFrame
        """
        if data.ndim != 2:
            raise ValueError(
                "matrix dimension expected 2 but found {!r}".format(data.ndim)
            )

        if columns is None:
            names = [i for i in range(data.shape[1])]
        else:
            if len(columns) != data.shape[1]:
                msg = "columns length expected {!r} but found {!r}"
                raise ValueError(msg.format(data.shape[1], len(columns)))
            names = columns

        if index is not None and len(index) != data.shape[0]:
            msg = "index length expected {!r} but found {!r}"
            raise ValueError(msg.format(data.shape[0], len(index)))

        df = DataFrame()
        data = cupy.asfortranarray(cupy.asarray(data))
        for i, k in enumerate(names):
            df[k] = Series(data[:, i], nan_as_null=nan_as_null)

        if index is not None:
            indices = data[index]
            return df.set_index(indices.astype(np.int64))

        return df

    def to_gpu_matrix(self):
        """Convert to a numba gpu ndarray



        Returns
        -------
        numba gpu ndarray
        """
        warnings.warn(
            "The to_gpu_matrix method will be deprecated"
            "in the future. use as_gpu_matrix instead.",
            DeprecationWarning,
        )
        return self.as_gpu_matrix()

    def _from_columns(cols, index=None, columns=None):
        """
        Construct a DataFrame from a list of Columns
        """
        df = cudf.DataFrame(dict(zip(range(len(cols)), cols)), index=index)
        if columns is not None:
            df.columns = columns
        return df

    def quantile(
        self,
        q=0.5,
        axis=0,
        numeric_only=True,
        interpolation="linear",
        columns=None,
        exact=True,
    ):
        """
        Return values at the given quantile.

        Parameters
        ----------

        q : float or array-like
            0 <= q <= 1, the quantile(s) to compute
        axis : int
            axis is a NON-FUNCTIONAL parameter
        numeric_only : boolean
            numeric_only is a NON-FUNCTIONAL parameter
        interpolation : {`linear`, `lower`, `higher`, `midpoint`, `nearest`}
            This parameter specifies the interpolation method to use,
            when the desired quantile lies between two data points i and j.
            Default 'linear'.
        columns : list of str
            List of column names to include.
        exact : boolean
            Whether to use approximate or exact quantile algorithm.

        Returns
        -------

        DataFrame

        """
        if axis not in (0, None):
            raise NotImplementedError("axis is not implemented yet")

        if not numeric_only:
            raise NotImplementedError("numeric_only is not implemented yet")
        if columns is None:
            columns = self.columns

        result = DataFrame()

        for k in self.columns:

            if k in columns:
                res = self[k].quantile(
                    q,
                    interpolation=interpolation,
                    exact=exact,
                    quant_index=False,
                )
                if not isinstance(res, numbers.Number) and len(res) == 0:
                    res = column.column_empty_like(
                        q, dtype="float64", masked=True, newsize=len(q)
                    )
                result[k] = column.as_column(res)

        if isinstance(q, numbers.Number):
            result = result.fillna(np.nan)
            result = result.iloc[0]
            result.index = as_index(self.columns)
            result.name = q
            return result
        else:
            q = list(map(float, q))
            result.index = q
            return result

    def quantiles(self, q=0.5, interpolation="nearest"):
        """
        Return values at the given quantile.

        Parameters
        ----------

        q : float or array-like
            0 <= q <= 1, the quantile(s) to compute
        interpolation : {`lower`, `higher`, `nearest`}
            This parameter specifies the interpolation method to use,
            when the desired quantile lies between two data points i and j.
            Default 'nearest'.

        Returns
        -------

        DataFrame

        """
        if isinstance(q, numbers.Number):
            q_is_number = True
            q = [float(q)]
        elif isinstance(q, (list, tuple)):
            q_is_number = False
        else:
            msg = "`q` must be either a single element or list"
            raise TypeError(msg)

        result = self._quantiles(q, interpolation.upper())

        if q_is_number:
            result = result.transpose()
            return Series(
                data=result._columns[0], index=result.index, name=q[0]
            )
        else:
            result.index = as_index(q)
            return result

    #
    # Stats
    #
    def _prepare_for_rowwise_op(self):
        """Prepare a DataFrame for CuPy-based row-wise operations.
        """
        warnings.warn(
            "Row-wise operations currently only support int, float, "
            "and bool dtypes."
        )

        if any([col.nullable for col in self._columns]):
            msg = (
                "Row-wise operations do not currently support columns with "
                "null values. Consider removing them with .dropna() "
                "or using .fillna()."
            )
            raise ValueError(msg)

        filtered = self.select_dtypes(include=[np.number, np.bool])
        common_dtype = np.find_common_type(filtered.dtypes, [])
        coerced = filtered.astype(common_dtype)
        return coerced

    def count(self, **kwargs):
        return self._apply_support_method("count", **kwargs)

    def min(self, axis=0, **kwargs):
        return self._apply_support_method("min", axis=axis, **kwargs)

    def max(self, axis=0, **kwargs):
        return self._apply_support_method("max", axis=axis, **kwargs)

    def sum(self, axis=0, **kwargs):
        return self._apply_support_method("sum", axis=axis, **kwargs)

    def product(self, axis=0, **kwargs):
        return self._apply_support_method("prod", axis=axis, **kwargs)

    def prod(self, axis=0, **kwargs):
        """Alias for product.
        """
        return self.product(axis=axis, **kwargs)

    def cummin(self, **kwargs):
        return self._apply_support_method("cummin", **kwargs)

    def cummax(self, **kwargs):
        return self._apply_support_method("cummax", **kwargs)

    def cumsum(self, **kwargs):
        return self._apply_support_method("cumsum", **kwargs)

    def cumprod(self, **kwargs):
        return self._apply_support_method("cumprod", **kwargs)

    def mean(self, axis=0, numeric_only=None, **kwargs):
        """Return the mean of the values for the requested axis.
        Parameters
        ----------
        axis : {index (0), columns (1)}
            Axis for the function to be applied on.
        skipna : bool, default True
            Exclude NA/null values when computing the result.
        level : int or level name, default None
            If the axis is a MultiIndex (hierarchical), count along a
            particular level, collapsing into a Series.
        numeric_only : bool, default None
            Include only float, int, boolean columns. If None, will attempt to
            use everything, then use only numeric data. Not implemented for
            Series.
        **kwargs
            Additional keyword arguments to be passed to the function.
        Returns
        -------
        mean : Series or DataFrame (if level specified)
        """
        return self._apply_support_method("mean", axis=axis, **kwargs)

    def std(self, axis=0, ddof=1, **kwargs):
        return self._apply_support_method(
            "std", axis=axis, ddof=ddof, **kwargs
        )

    def var(self, axis=0, ddof=1, **kwargs):
        return self._apply_support_method(
            "var", axis=axis, ddof=ddof, **kwargs
        )

    def kurtosis(self, axis=None, skipna=None, level=None, numeric_only=None):
        if numeric_only not in (None, True):
            msg = "Kurtosis only supports int, float, and bool dtypes."
            raise TypeError(msg)

        self = self.select_dtypes(include=[np.number, np.bool])
        return self._apply_support_method(
            "kurtosis",
            axis=axis,
            skipna=skipna,
            level=level,
            numeric_only=numeric_only,
        )

    def skew(self, axis=None, skipna=None, level=None, numeric_only=None):
        if numeric_only not in (None, True):
            msg = "Skew only supports int, float, and bool dtypes."
            raise TypeError(msg)

        self = self.select_dtypes(include=[np.number, np.bool])
        return self._apply_support_method(
            "skew",
            axis=axis,
            skipna=skipna,
            level=level,
            numeric_only=numeric_only,
        )

    def all(self, bool_only=None, **kwargs):
        if bool_only:
            return self.select_dtypes(include="bool")._apply_support_method(
                "all", **kwargs
            )
        return self._apply_support_method("all", **kwargs)

    def any(self, bool_only=None, **kwargs):
        if bool_only:
            return self.select_dtypes(include="bool")._apply_support_method(
                "any", **kwargs
            )
        return self._apply_support_method("any", **kwargs)

    def _apply_support_method(self, method, axis=0, *args, **kwargs):
        assert axis in (None, 0, 1)

        if axis in (None, 0):
            result = [
                getattr(self[col], method)(*args, **kwargs)
                for col in self._data.names
            ]

            if isinstance(result[0], Series):
                support_result = result
                result = DataFrame(index=support_result[0].index)
                for idx, col in enumerate(self._data.names):
                    result[col] = support_result[idx]
            else:
                result = Series(result)
                result = result.set_index(self._data.names)
            return result

        elif axis == 1:
            # for dask metadata compatibility
            skipna = kwargs.pop("skipna", None)
            if skipna not in (None, True, 1):
                msg = (
                    "Row-wise operations do not current support skipna=False."
                )
                raise ValueError(msg)

            prepared = self._prepare_for_rowwise_op()
            arr = cupy.asarray(prepared.as_gpu_matrix())
            result = getattr(arr, method)(axis=1, **kwargs)

            if len(result.shape) == 1:
                return Series(result, index=self.index)
            else:
                result_df = DataFrame.from_gpu_matrix(result).set_index(
                    self.index
                )
                result_df.columns = prepared.columns
                return result_df

    def _columns_view(self, columns):
        """
        Return a subset of the DataFrame's columns as a view.
        """
        result_columns = OrderedDict({})
        for col in columns:
            result_columns[col] = self._data[col]
        return DataFrame(result_columns, index=self.index)

    def select_dtypes(self, include=None, exclude=None):
        """Return a subset of the DataFrame’s columns based on the column dtypes.

        Parameters
        ----------
        include : str or list
            which columns to include based on dtypes
        exclude : str or list
            which columns to exclude based on dtypes

        """

        # code modified from:
        # https://github.com/pandas-dev/pandas/blob/master/pandas/core/frame.py#L3196

        if not isinstance(include, (list, tuple)):
            include = (include,) if include is not None else ()
        if not isinstance(exclude, (list, tuple)):
            exclude = (exclude,) if exclude is not None else ()

        df = DataFrame(index=self.index)

        # cudf_dtype_from_pydata_dtype can distinguish between
        # np.float and np.number
        selection = tuple(map(frozenset, (include, exclude)))

        if not any(selection):
            raise ValueError(
                "at least one of include or exclude must be \
                             nonempty"
            )

        include, exclude = map(
            lambda x: frozenset(map(cudf_dtype_from_pydata_dtype, x)),
            selection,
        )

        # can't both include AND exclude!
        if not include.isdisjoint(exclude):
            raise ValueError(
                "include and exclude overlap on {inc_ex}".format(
                    inc_ex=(include & exclude)
                )
            )

        # include all subtypes
        include_subtypes = set()
        for dtype in self.dtypes:
            for i_dtype in include:
                # category handling
                if is_categorical_dtype(i_dtype):
                    include_subtypes.add(i_dtype)
                elif issubclass(dtype.type, i_dtype):
                    include_subtypes.add(dtype.type)

        # exclude all subtypes
        exclude_subtypes = set()
        for dtype in self.dtypes:
            for e_dtype in exclude:
                # category handling
                if is_categorical_dtype(e_dtype):
                    exclude_subtypes.add(e_dtype)
                elif issubclass(dtype.type, e_dtype):
                    exclude_subtypes.add(dtype.type)

        include_all = set(
            [cudf_dtype_from_pydata_dtype(d) for d in self.dtypes]
        )

        if include:
            inclusion = include_all & include_subtypes
        elif exclude:
            inclusion = include_all
        else:
            inclusion = set()
        # remove all exclude types
        inclusion = inclusion - exclude_subtypes

        for k, col in self._data.items():
            infered_type = cudf_dtype_from_pydata_dtype(col.dtype)
            if infered_type in inclusion:
                df.insert(len(df._data), k, col)

        return df

    @ioutils.doc_to_parquet()
    def to_parquet(self, path, *args, **kwargs):
        """{docstring}"""
        import cudf.io.parquet as pq

        pq.to_parquet(self, path, *args, **kwargs)

    @ioutils.doc_to_feather()
    def to_feather(self, path, *args, **kwargs):
        """{docstring}"""
        import cudf.io.feather as feather

        feather.to_feather(self, path, *args, **kwargs)

    @ioutils.doc_to_json()
    def to_json(self, path_or_buf=None, *args, **kwargs):
        """{docstring}"""
        import cudf.io.json as json

        json.to_json(self, path_or_buf=path_or_buf, *args, **kwargs)

    @ioutils.doc_to_hdf()
    def to_hdf(self, path_or_buf, key, *args, **kwargs):
        """{docstring}"""
        import cudf.io.hdf as hdf

        hdf.to_hdf(path_or_buf, key, self, *args, **kwargs)

    @ioutils.doc_to_dlpack()
    def to_dlpack(self):
        """{docstring}"""
        import cudf.io.dlpack as dlpack

        return dlpack.to_dlpack(self)

    @ioutils.doc_to_csv()
    def to_csv(
        self,
        path=None,
        sep=",",
        na_rep="",
        columns=None,
        header=True,
        index=True,
        line_terminator="\n",
        chunksize=None,
    ):
        """{docstring}"""
        import cudf.io.csv as csv

        return csv.to_csv(
            self,
            path,
            sep,
            na_rep,
            columns,
            header,
            index,
            line_terminator,
            chunksize,
        )

    @ioutils.doc_to_orc()
    def to_orc(self, fname, compression=None, *args, **kwargs):
        """{docstring}"""
        import cudf.io.orc as orc

        orc.to_orc(self, fname, compression, *args, **kwargs)

    def scatter_by_map(self, map_index, map_size=None, keep_index=True):
        """Scatter to a list of dataframes.

        Uses map_index to determine the destination
        of each row of the original DataFrame.

        Parameters
        ----------
        map_index : Series, str or list-like
            Scatter assignment for each row
        map_size : int
            Length of output list. Must be >= uniques in map_index
        keep_index : bool
            Conserve original index values for each row

        Returns
        -------
        A list of cudf.DataFrame objects.
        """

        # map_index might be a column name or array,
        # make it a Column
        if isinstance(map_index, str):
            map_index = self[map_index]._column
        elif isinstance(map_index, Series):
            map_index = map_index._column
        else:
            map_index = as_column(map_index)

        # Convert float to integer
        if map_index.dtype == np.float:
            map_index = map_index.astype(np.int32)

        # Convert string or categorical to integer
        if isinstance(map_index, StringColumn):
            map_index = map_index.as_categorical_column(np.int32).as_numerical
            warnings.warn(
                "Using StringColumn for map_index in scatter_by_map. "
                "Use an integer array/column for better performance."
            )
        elif isinstance(map_index, CategoricalColumn):
            map_index = map_index.as_numerical
            warnings.warn(
                "Using CategoricalColumn for map_index in scatter_by_map. "
                "Use an integer array/column for better performance."
            )

        tables = self._scatter_to_tables(map_index, keep_index)

        if map_size:
            # Make sure map_size is >= the number of uniques in map_index
            if len(tables) > map_size:
                raise ValueError(
                    "ERROR: map_size must be >= %d (got %d)."
                    % (len(tables), map_size)
                )

            # Append empty dataframes if map_size > len(tables)

            for i in range(map_size - len(tables)):
                tables.append(self._empty_like(keep_index))
        return tables

    def stack(self, level=-1, dropna=True):
        """Stack the prescribed level(s) from columns to index

        Return a reshaped Series

        Parameters
        ----------
        dropna : bool, default True
            Whether to drop rows in the resulting Series with missing values.

        Returns
        -------
        The stacked cudf.Series

        Examples
        --------
        >>> import cudf
        >>> df = cudf.DataFrame({'a':[0,1,3], 'b':[1,2,4]})
        >>> df.stack()
        0  a    0
           b    1
        1  a    1
           b    2
        2  a    3
           b    4
        dtype: int64
        """
        assert level in (None, -1)
        repeated_index = self.index.repeat(self.shape[1])
        name_index = Frame({0: self._column_names}).tile(self.shape[0])
        new_index = list(repeated_index._columns) + [name_index._columns[0]]
        new_index = cudf.core.multiindex.MultiIndex.from_frame(
            DataFrame(dict(zip(range(0, len(new_index)), new_index)))
        )

        # Collect datatypes and cast columns as that type
        common_type = np.result_type(*self.dtypes)
        homogenized_cols = [
            c.astype(common_type)
            if not np.issubdtype(c.dtype, common_type)
            else c
            for c in self._columns
        ]
        data_col = libcudf.reshape.stack(homogenized_cols)
        result = Series(data=data_col, index=new_index)
        if dropna:
            return result.dropna()
        else:
            return result

    def cov(self, **kwargs):
        """Compute the covariance matrix of a DataFrame.
        Parameters
        ----------
        **kwargs
            Keyword arguments to be passed to cupy.cov
        Returns
        -------
        cov : DataFrame
        """
        cov = cupy.cov(self.values, rowvar=False)
        df = DataFrame.from_gpu_matrix(cupy.asfortranarray(cov)).set_index(
            self.columns
        )
        df.columns = self.columns
        return df

    def corr(self):
        """Compute the correlation matrix of a DataFrame.
        """
        corr = cupy.corrcoef(self.values, rowvar=False)
        df = DataFrame.from_gpu_matrix(cupy.asfortranarray(corr)).set_index(
            self.columns
        )
        df.columns = self.columns
        return df


def from_pandas(obj):
    """
    Convert certain Pandas objects into the cudf equivalent.

    Supports DataFrame, Series, Index, or MultiIndex.

    Raises
    ------
    TypeError for invalid input type.

    Examples
    --------
    >>> import cudf
    >>> import pandas as pd
    >>> data = [[0, 1], [1, 2], [3, 4]]
    >>> pdf = pd.DataFrame(data, columns=['a', 'b'], dtype=int)
    >>> cudf.from_pandas(pdf)
    <cudf.DataFrame ncols=2 nrows=3 >
    """
    if isinstance(obj, pd.DataFrame):
        return DataFrame.from_pandas(obj)
    elif isinstance(obj, pd.Series):
        return Series.from_pandas(obj)
    elif isinstance(obj, pd.MultiIndex):
        return cudf.MultiIndex.from_pandas(obj)
    elif isinstance(obj, pd.RangeIndex):
        if obj._step and obj._step != 1:
            raise ValueError("cudf RangeIndex requires step == 1")
        return cudf.core.index.RangeIndex(
            obj._start, stop=obj._stop, name=obj.name
        )
    elif isinstance(obj, pd.Index):
        return cudf.Index.from_pandas(obj)
    else:
        raise TypeError(
            "from_pandas only accepts Pandas Dataframes, Series, "
            "Index, RangeIndex and MultiIndex objects. "
            "Got %s" % type(obj)
        )


def merge(left, right, *args, **kwargs):
    return left.merge(right, *args, **kwargs)


# a bit of fanciness to inject doctstring with left parameter
merge_doc = DataFrame.merge.__doc__
idx = merge_doc.find("right")
merge.__doc__ = "".join(
    [merge_doc[:idx], "\n\tleft : DataFrame\n\t", merge_doc[idx:]]
)


def _align_indices(lhs, rhs):
    """
    Internal util to align the indices of two DataFrames. Returns a tuple of
    the aligned dataframes, or the original arguments if the indices are the
    same, or if rhs isn't a DataFrame.
    """
    lhs_out, rhs_out = lhs, rhs
    if isinstance(rhs, DataFrame) and not lhs.index.equals(rhs.index):
        df = lhs.merge(
            rhs,
            sort=True,
            how="outer",
            left_index=True,
            right_index=True,
            suffixes=("_x", "_y"),
        )
        df = df.sort_index()
        lhs_out = DataFrame(index=df.index)
        rhs_out = DataFrame(index=df.index)
        common = set(lhs.columns) & set(rhs.columns)
        common_x = set(["{}_x".format(x) for x in common])
        common_y = set(["{}_y".format(x) for x in common])
        for col in df.columns:
            if col in common_x:
                lhs_out[col[:-2]] = df[col]
            elif col in common_y:
                rhs_out[col[:-2]] = df[col]
            elif col in lhs:
                lhs_out[col] = df[col]
            elif col in rhs:
                rhs_out[col] = df[col]

    return lhs_out, rhs_out


def _setitem_with_dataframe(input_df, replace_df, input_cols=None, mask=None):
    """
        This function sets item dataframes relevant columns with replacement df
        :param input_df: Dataframe to be modified inplace
        :param replace_df: Replacement DataFrame to replace values with
        :param input_cols: columns to replace in the input dataframe
        :param mask: boolean mask in case of masked replacing
    """

    if input_cols is None:
        input_cols = input_df.columns

    if len(input_cols) != len(replace_df.columns):
        raise ValueError(
            "Number of Input Columns must be same replacement Dataframe"
        )

    for col_1, col_2 in zip(input_cols, replace_df.columns):
        if col_1 in input_df.columns:
            if mask is not None:
                input_df._data[col_1][mask] = column.as_column(
                    replace_df[col_2]
                )
            else:
                input_df._data[col_1] = column.as_column(replace_df[col_2])
        else:
            if mask is not None:
                raise ValueError("Can not insert new column with a bool mask")
            else:
                # handle append case
                input_df.insert(len(input_df._data), col_1, replace_df[col_2])<|MERGE_RESOLUTION|>--- conflicted
+++ resolved
@@ -2544,26 +2544,6 @@
             raise TypeError(
                 "groupby() requires either by or level to be" "specified."
             )
-<<<<<<< HEAD
-=======
-        if method == "cudf":
-            from cudf.core.groupby.legacy_groupby import Groupby
-
-            if as_index:
-                warnings.warn(
-                    "as_index==True not supported due to the lack of "
-                    "multi-index with legacy groupby function. Use hash "
-                    "method for multi-index"
-                )
-            result = Groupby(self, by=by)
-            return result
-        else:
-            from cudf.core.groupby.groupby import DataFrameGroupBy
-
-            # The corresponding pop() is in
-            # DataFrameGroupBy._apply_aggregation()
-            libcudfxx.nvtx.range_push("CUDF_GROUPBY", "purple")
->>>>>>> 11903d22
 
         if method is not None:
             warnings.warn(
