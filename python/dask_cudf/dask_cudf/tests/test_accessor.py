--- conflicted
+++ resolved
@@ -121,12 +121,8 @@
 
     assert tuple(pdsr.cat.categories) == tuple(dsr.cat.categories)
 
-<<<<<<< HEAD
-    np.testing.assert_array_equal(pdsr.cat.codes.data, result.to_array())
-=======
     np.testing.assert_array_equal(pdsr.cat.codes.values, result.to_array())
     np.testing.assert_array_equal(pdsr.cat.codes.dtype, dsr.cat.codes.dtype)
->>>>>>> cd30039f
 
     string = str(result)
     expect_str = """
