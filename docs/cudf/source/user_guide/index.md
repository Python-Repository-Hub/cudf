# User Guide

```{toctree}
:maxdepth: 2

10min
pandas-comparison
data-types
io
missing-data
groupby
guide-to-udfs
cupy-interop
dask-cudf
<<<<<<< HEAD
config
=======
options
>>>>>>> 2222b79a
PandasCompat
```<|MERGE_RESOLUTION|>--- conflicted
+++ resolved
@@ -12,10 +12,6 @@
 guide-to-udfs
 cupy-interop
 dask-cudf
-<<<<<<< HEAD
-config
-=======
 options
->>>>>>> 2222b79a
 PandasCompat
 ```