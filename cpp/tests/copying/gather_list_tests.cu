/*
 * Copyright (c) 2020, NVIDIA CORPORATION.
 *
 * Licensed under the Apache License, Version 2.0 (the "License");
 * you may not use this file except in compliance with the License.
 * You may obtain a copy of the License at
 *
 *     http://www.apache.org/licenses/LICENSE-2.0
 *
 * Unless required by applicable law or agreed to in writing, software
 * distributed under the License is distributed on an "AS IS" BASIS,
 * WITHOUT WARRANTIES OR CONDITIONS OF ANY KIND, either express or implied.
 * See the License for the specific language governing permissions and
 * limitations under the License.
 */
#include <tests/strings/utilities.h>
#include <cudf/column/column_view.hpp>
#include <cudf/copying.hpp>
#include <cudf/detail/gather.cuh>
#include <cudf/detail/gather.hpp>
#include <cudf/lists/lists_column_view.hpp>
#include <cudf/table/table.hpp>
#include <cudf/table/table_view.hpp>
#include <tests/utilities/base_fixture.hpp>
#include <tests/utilities/column_utilities.hpp>
#include <tests/utilities/column_wrapper.hpp>
#include <tests/utilities/cudf_gtest.hpp>
#include <tests/utilities/table_utilities.hpp>
#include <tests/utilities/type_lists.hpp>

#include <cudf/lists/lists_column_view.hpp>

template <typename T>
class GatherTestListTyped : public cudf::test::BaseFixture {
};
using FixedWidthTypesNotBool = cudf::test::Concat<cudf::test::IntegralTypesNotBool,
                                                  cudf::test::FloatingPointTypes,
                                                  cudf::test::TimestampTypes>;
TYPED_TEST_CASE(GatherTestListTyped, FixedWidthTypesNotBool);

class GatherTestList : public cudf::test::BaseFixture {
};

TYPED_TEST(GatherTestListTyped, Gather)
{
  using T = TypeParam;

  // List<T>
  cudf::test::lists_column_wrapper<T> list{{1, 2, 3, 4}, {5}, {6, 7}, {8, 9, 10}};
  cudf::test::fixed_width_column_wrapper<int> gather_map{0, 2};

  cudf::table_view source_table({list});
  auto results = cudf::gather(source_table, gather_map);

  cudf::test::lists_column_wrapper<T> expected{{1, 2, 3, 4}, {6, 7}};

  CUDF_TEST_EXPECT_COLUMNS_EQUAL(results->view().column(0), expected);
}

TYPED_TEST(GatherTestListTyped, GatherNothing)
{
  using T = TypeParam;
  using namespace cudf;

  // List<T>
  {
    cudf::test::lists_column_wrapper<T> list{{1, 2, 3, 4}, {5}, {6, 7}, {8, 9, 10}};
    cudf::test::fixed_width_column_wrapper<int> gather_map{};

    cudf::table_view source_table({list});
    auto results = cudf::gather(source_table, gather_map);

    cudf::test::lists_column_wrapper<T> expected;

    cudf::test::expect_columns_equal(results->view().column(0), expected);
  }

  // List<T>
  {
    cudf::test::lists_column_wrapper<int> list{{{{1, 2, 3, 4}, {5}}}, {{{6, 7}, {8, 9, 10}}}};
    cudf::test::fixed_width_column_wrapper<int> gather_map{};

    cudf::table_view source_table({list});
    auto result = cudf::gather(source_table, gather_map);

    // the result should preserve the full List<List<List<int>>> hierarchy
    // even though it is empty past the first level
    cudf::lists_column_view lcv(result->view().column(0));
    EXPECT_EQ(lcv.size(), 0);
    EXPECT_EQ(lcv.child().type().id(), type_id::LIST);
    EXPECT_EQ(lcv.child().size(), 0);
    EXPECT_EQ(lists_column_view(lcv.child()).child().type().id(), type_id::LIST);
    EXPECT_EQ(lists_column_view(lcv.child()).child().size(), 0);
    EXPECT_EQ(lists_column_view(lists_column_view(lcv.child()).child()).child().type().id(),
              type_id::INT32);
    EXPECT_EQ(lists_column_view(lists_column_view(lcv.child()).child()).child().size(), 0);
  }
}

TYPED_TEST(GatherTestListTyped, GatherNulls)
{
  using T = TypeParam;

  auto valids = cudf::test::make_counting_transform_iterator(
    0, [](auto i) { return i % 2 == 0 ? true : false; });

  // List<T>
  cudf::test::lists_column_wrapper<T> list{
    {{1, 2, 3, 4}, valids}, {5}, {{6, 7}, valids}, {{8, 9, 10}, valids}};
  cudf::test::fixed_width_column_wrapper<int> gather_map{0, 2};

  cudf::table_view source_table({list});
  auto results = cudf::gather(source_table, gather_map);

  cudf::test::lists_column_wrapper<T> expected{{{1, 2, 3, 4}, valids}, {{6, 7}, valids}};

  CUDF_TEST_EXPECT_COLUMNS_EQUAL(results->view().column(0), expected);
}

TYPED_TEST(GatherTestListTyped, GatherNested)
{
  using T = TypeParam;
  // to disambiguate between {} == 0 and {} == List{0}
  // Also, see note about compiler issues when declaring nested
  // empty lists in lists_column_wrapper documentation
  using LCW = cudf::test::lists_column_wrapper<T>;

  // List<List<T>>
  {
    cudf::test::lists_column_wrapper<T> list{{{2, 3}, {4, 5}},
                                             {{6, 7, 8}, {9, 10, 11}, {12, 13, 14}},
                                             {{15, 16}, {17, 18}, {17, 18}, {17, 18}, {17, 18}}};
    cudf::test::fixed_width_column_wrapper<int> gather_map{0, 2};

    cudf::table_view source_table({list});
    auto results = cudf::gather(source_table, gather_map);

    cudf::test::lists_column_wrapper<T> expected{
      {{2, 3}, {4, 5}}, {{15, 16}, {17, 18}, {17, 18}, {17, 18}, {17, 18}}};

    CUDF_TEST_EXPECT_COLUMNS_EQUAL(results->view().column(0), expected);
  }

  // List<List<List<T>>>
  {
    cudf::test::lists_column_wrapper<T> list{
      {{{2, 3}, {4, 5}}, {{6, 7, 8}, {9, 10, 11}, {12, 13, 14}}},
      {{{15, 16}, {17, 18}, {17, 18}, {17, 18}, {17, 18}}},
      {{LCW{0}}},
      {{{10}, {20, 30, 40, 50}, {60, 70, 80}},
       {{0, 1, 3}, {5}},
       {{11, 12, 13, 14, 15}, {16, 17}, {0}}},
      {{{10, 20}}, {LCW{30}}, {{40, 50}, {60, 70, 80}}}};
    cudf::test::fixed_width_column_wrapper<int> gather_map{1, 2, 4};

    cudf::table_view source_table({list});
    auto results = cudf::gather(source_table, gather_map);

    cudf::test::lists_column_wrapper<T> expected{
      {{{15, 16}, {17, 18}, {17, 18}, {17, 18}, {17, 18}}},
      {{LCW{0}}},
      {{{10, 20}}, {LCW{30}}, {{40, 50}, {60, 70, 80}}}};

    CUDF_TEST_EXPECT_COLUMNS_EQUAL(results->view().column(0), expected);
  }
}

<<<<<<< HEAD
TYPED_TEST(GatherTestList, GatherNestedForceRecycle)
{
  using T = TypeParam;
  // to disambiguate between {} == 0 and {} == List{0}
  // Also, see note about compiler issues when declaring nested
  // empty lists in lists_column_wrapper documentation
  using LCW = cudf::test::lists_column_wrapper<T>;

  // these cases force the temporary memory-recycling behavior internal
  // to the gather() recursion

  // recycled on both levels
  // List<List<List<T>>>
  {
    cudf::test::lists_column_wrapper<T> list{
      {{LCW{2}}}, {{LCW{3}}}, {{LCW{5}}}, {{LCW{6}}}, {{LCW{7}}}};

    cudf::test::fixed_width_column_wrapper<int> gather_map{0, 1, 2};

    cudf::table_view source_table({list});
    auto results = cudf::gather(source_table, gather_map);

    cudf::test::lists_column_wrapper<T> expected{{{LCW{2}}}, {{LCW{3}}}, {{LCW{5}}}};

    CUDF_TEST_EXPECT_COLUMNS_EQUAL(results->view().column(0), expected);
  }

  // recycled on first level but not second
  // List<List<List<T>>>
  {
    cudf::test::lists_column_wrapper<T> list{
      {{LCW{2}}}, {{LCW{3}, LCW{4}}}, {{LCW{5}}}, {{LCW{6}}}, {{LCW{7}}}};

    cudf::test::fixed_width_column_wrapper<int> gather_map{0, 1, 2};

    cudf::table_view source_table({list});
    auto results = cudf::gather(source_table, gather_map);

    cudf::test::lists_column_wrapper<T> expected{{{LCW{2}}}, {{LCW{3}, LCW{4}}}, {{LCW{5}}}};

    CUDF_TEST_EXPECT_COLUMNS_EQUAL(results->view().column(0), expected);
  }

  // recycled on both levels
  // List<List<List<T>>>
  {
    cudf::test::lists_column_wrapper<T> list{
      {{LCW{2}}}, {{LCW{}}}, {{LCW{5}}}, {{LCW{6}}}, {{LCW{7}}}};

    cudf::test::fixed_width_column_wrapper<int> gather_map{0, 1, 2};

    cudf::table_view source_table({list});
    auto results = cudf::gather(source_table, gather_map);

    cudf::test::lists_column_wrapper<T> expected{{{LCW{2}}}, {{LCW{}}}, {{LCW{5}}}};

    CUDF_TEST_EXPECT_COLUMNS_EQUAL(results->view().column(0), expected);
  }
}

TYPED_TEST(GatherTestList, GatherOutOfOrder)
=======
TYPED_TEST(GatherTestListTyped, GatherOutOfOrder)
>>>>>>> 79280864
{
  using T = TypeParam;
  // to disambiguate between {} == 0 and {} == List{0}
  // Also, see note about compiler issues when declaring nested
  // empty lists in lists_column_wrapper documentation
  using LCW = cudf::test::lists_column_wrapper<T>;

  // List<List<T>>
  {
    cudf::test::lists_column_wrapper<T> list{{{2, 3}, {4, 5}},
                                             {{6, 7, 8}, {9, 10, 11}, {12, 13, 14}},
                                             {{15, 16}, {17, 18}, {17, 18}, {17, 18}, {17, 18}}};
    cudf::test::fixed_width_column_wrapper<int> gather_map{1, 2, 0};

    cudf::table_view source_table({list});
    auto results = cudf::gather(source_table, gather_map);

    cudf::test::lists_column_wrapper<T> expected{{{6, 7, 8}, {9, 10, 11}, {12, 13, 14}},
                                                 {{15, 16}, {17, 18}, {17, 18}, {17, 18}, {17, 18}},
                                                 {{2, 3}, {4, 5}}};

    CUDF_TEST_EXPECT_COLUMNS_EQUAL(results->view().column(0), expected);
  }
}

TYPED_TEST(GatherTestListTyped, GatherNestedNulls)
{
  using T = TypeParam;
  // to disambiguate between {} == 0 and {} == List{0}
  // Also, see note about compiler issues when declaring nested
  // empty lists in lists_column_wrapper documentation
  using LCW = cudf::test::lists_column_wrapper<T>;

  auto valids = cudf::test::make_counting_transform_iterator(
    0, [](auto i) { return i % 2 == 0 ? true : false; });

  // List<List<T>>
  {
    cudf::test::lists_column_wrapper<T> list{
      {{{2, 3}, valids}, {4, 5}},
      {{{6, 7, 8}, {9, 10, 11}, {12, 13, 14}}, valids},
      {{15, 16}, {17, 18}, {17, 18}, {17, 18}, {17, 18}},
      {{{{25, 26}, valids}, {27, 28}, {{29, 30}, valids}, {31, 32}, {33, 34}}, valids}};

    cudf::test::fixed_width_column_wrapper<int> gather_map{0, 1, 3};

    cudf::table_view source_table({list});
    auto results = cudf::gather(source_table, gather_map);

    cudf::test::lists_column_wrapper<T> expected{
      {{{2, 3}, valids}, {4, 5}},
      {{{6, 7, 8}, {9, 10, 11}, {12, 13, 14}}, valids},
      {{{{25, 26}, valids}, {27, 28}, {{29, 30}, valids}, {31, 32}, {33, 34}}, valids}};

    CUDF_TEST_EXPECT_COLUMNS_EQUAL(results->view().column(0), expected);
  }

  // List<List<List<T>>>
  {
    cudf::test::lists_column_wrapper<T> list{
      {{{2, 3}, {4, 5}}, {{6, 7, 8}, {9, 10, 11}, {12, 13, 14}}},
      {{{15, 16}, {{27, 28}, valids}, {{37, 38}, valids}, {47, 48}, {57, 58}}},
      {{LCW{0}}},
      {{{10}, {20, 30, 40, 50}, {60, 70, 80}},
       {{0, 1, 3}, {5}},
       {{11, 12, 13, 14, 15}, {16, 17}, {0}}},
      {{{{{10, 20}, valids}}, {LCW{30}}, {{40, 50}, {60, 70, 80}}}, valids}};

    cudf::test::fixed_width_column_wrapper<int> gather_map{1, 2, 4};

    cudf::table_view source_table({list});
    auto results = cudf::gather(source_table, gather_map);

    cudf::test::lists_column_wrapper<T> expected{
      {{{15, 16}, {{27, 28}, valids}, {{37, 38}, valids}, {47, 48}, {57, 58}}},
      {{LCW{0}}},
      {{{{{10, 20}, valids}}, {LCW{30}}, {{40, 50}, {60, 70, 80}}}, valids}};

    CUDF_TEST_EXPECT_COLUMNS_EQUAL(results->view().column(0), expected);
  }
}

TYPED_TEST(GatherTestListTyped, GatherNestedWithEmpties)
{
  using T = TypeParam;
  // to disambiguate between {} == 0 and {} == List{0}
  // Also, see note about compiler issues when declaring nested
  // empty lists in lists_column_wrapper documentation
  using LCW = cudf::test::lists_column_wrapper<T>;

  cudf::test::lists_column_wrapper<T> list{
    {{2, 3}, LCW{}}, {{6, 7, 8}, {9, 10, 11}, {12, 13, 14}}, {LCW{}}};
  cudf::test::fixed_width_column_wrapper<int> gather_map{0, 2};

  cudf::table_view source_table({list});
  auto results = cudf::gather(source_table, gather_map);

  cudf::test::lists_column_wrapper<T> expected{{{2, 3}, LCW{}}, {LCW{}}};

  CUDF_TEST_EXPECT_COLUMNS_EQUAL(results->view().column(0), expected);
}

TYPED_TEST(GatherTestListTyped, GatherDetailInvalidIndex)
{
  using T = TypeParam;
  // to disambiguate between {} == 0 and {} == List{0}
  // Also, see note about compiler issues when declaring nested
  // empty lists in lists_column_wrapper documentation
  using LCW = cudf::test::lists_column_wrapper<T>;

  // List<List<T>>
  {
    cudf::test::lists_column_wrapper<T> list{{{2, 3}, {4, 5}},
                                             {{6, 7, 8}, {9, 10, 11}, {12, 13, 14}},
                                             {{15, 16}, {17, 18}, {17, 18}, {17, 18}, {17, 18}}};
    cudf::test::fixed_width_column_wrapper<int> gather_map{0, 15, 16, 2};

    cudf::table_view source_table({list});
    auto results = cudf::detail::gather(source_table,
                                        gather_map,
                                        cudf::detail::out_of_bounds_policy::IGNORE,
                                        cudf::detail::negative_index_policy::NOT_ALLOWED);

    std::vector<int32_t> expected_validity{1, 0, 0, 1};
    cudf::test::lists_column_wrapper<T> expected{
      {{{2, 3}, {4, 5}}, LCW{}, LCW{}, {{15, 16}, {17, 18}, {17, 18}, {17, 18}, {17, 18}}},
      expected_validity.begin()};

    CUDF_TEST_EXPECT_COLUMNS_EQUAL(results->view().column(0), expected);
  }
}

TEST_F(GatherTestList, GatherIncompleteHierarchies)
{
  using LCW = cudf::test::lists_column_wrapper<int32_t>;
  using namespace cudf;

  {
    // List<List<List<int>, but rows 1 and 2 are empty at the very top.
    // We expect to get back a "full" hierarchy of type List<List<List<int>> anyway.
    cudf::test::lists_column_wrapper<int32_t> list{{{{1, 2}}}, LCW{}, LCW{}};

    cudf::table_view source_table({list});

    cudf::test::fixed_width_column_wrapper<int32_t> row1_map{1};
    auto result = cudf::gather(source_table, row1_map);

    // the result should preserve the full List<List<List<int>>> hierarchy
    // even though it is empty past the first level
    cudf::lists_column_view lcv(result->view().column(0));
    EXPECT_EQ(lcv.size(), 1);
    EXPECT_EQ(lcv.child().type().id(), type_id::LIST);
    EXPECT_EQ(lcv.child().size(), 0);
    EXPECT_EQ(lists_column_view(lcv.child()).child().type().id(), type_id::LIST);
    EXPECT_EQ(lists_column_view(lcv.child()).child().size(), 0);
    EXPECT_EQ(lists_column_view(lists_column_view(lcv.child()).child()).child().type().id(),
              type_id::INT32);
    EXPECT_EQ(lists_column_view(lists_column_view(lcv.child()).child()).child().size(), 0);
  }

  {
    // List<List<List<int>, gathering nothing.
    // We expect to get back a "full" hierarchy of type List<List<List<int>> anyway.
    cudf::test::lists_column_wrapper<int32_t> list{{{{1, 2}}}, LCW{}};

    cudf::table_view source_table({list});

    cudf::test::fixed_width_column_wrapper<int32_t> empty_map{};
    auto result = cudf::gather(source_table, empty_map);

    // the result should preserve the full List<List<List<int>>> hierarchy
    // even though it is empty past the first level
    cudf::lists_column_view lcv(result->view().column(0));
    EXPECT_EQ(lcv.size(), 0);
    EXPECT_EQ(lcv.child().type().id(), type_id::LIST);
    EXPECT_EQ(lcv.child().size(), 0);
    EXPECT_EQ(lists_column_view(lcv.child()).child().type().id(), type_id::LIST);
    EXPECT_EQ(lists_column_view(lcv.child()).child().size(), 0);
    EXPECT_EQ(lists_column_view(lists_column_view(lcv.child()).child()).child().type().id(),
              type_id::INT32);
    EXPECT_EQ(lists_column_view(lists_column_view(lcv.child()).child()).child().size(), 0);
  }
}<|MERGE_RESOLUTION|>--- conflicted
+++ resolved
@@ -72,7 +72,7 @@
 
     cudf::test::lists_column_wrapper<T> expected;
 
-    cudf::test::expect_columns_equal(results->view().column(0), expected);
+    CUDF_TEST_EXPECT_COLUMNS_EQUAL(results->view().column(0), expected);
   }
 
   // List<T>
@@ -165,71 +165,7 @@
   }
 }
 
-<<<<<<< HEAD
-TYPED_TEST(GatherTestList, GatherNestedForceRecycle)
-{
-  using T = TypeParam;
-  // to disambiguate between {} == 0 and {} == List{0}
-  // Also, see note about compiler issues when declaring nested
-  // empty lists in lists_column_wrapper documentation
-  using LCW = cudf::test::lists_column_wrapper<T>;
-
-  // these cases force the temporary memory-recycling behavior internal
-  // to the gather() recursion
-
-  // recycled on both levels
-  // List<List<List<T>>>
-  {
-    cudf::test::lists_column_wrapper<T> list{
-      {{LCW{2}}}, {{LCW{3}}}, {{LCW{5}}}, {{LCW{6}}}, {{LCW{7}}}};
-
-    cudf::test::fixed_width_column_wrapper<int> gather_map{0, 1, 2};
-
-    cudf::table_view source_table({list});
-    auto results = cudf::gather(source_table, gather_map);
-
-    cudf::test::lists_column_wrapper<T> expected{{{LCW{2}}}, {{LCW{3}}}, {{LCW{5}}}};
-
-    CUDF_TEST_EXPECT_COLUMNS_EQUAL(results->view().column(0), expected);
-  }
-
-  // recycled on first level but not second
-  // List<List<List<T>>>
-  {
-    cudf::test::lists_column_wrapper<T> list{
-      {{LCW{2}}}, {{LCW{3}, LCW{4}}}, {{LCW{5}}}, {{LCW{6}}}, {{LCW{7}}}};
-
-    cudf::test::fixed_width_column_wrapper<int> gather_map{0, 1, 2};
-
-    cudf::table_view source_table({list});
-    auto results = cudf::gather(source_table, gather_map);
-
-    cudf::test::lists_column_wrapper<T> expected{{{LCW{2}}}, {{LCW{3}, LCW{4}}}, {{LCW{5}}}};
-
-    CUDF_TEST_EXPECT_COLUMNS_EQUAL(results->view().column(0), expected);
-  }
-
-  // recycled on both levels
-  // List<List<List<T>>>
-  {
-    cudf::test::lists_column_wrapper<T> list{
-      {{LCW{2}}}, {{LCW{}}}, {{LCW{5}}}, {{LCW{6}}}, {{LCW{7}}}};
-
-    cudf::test::fixed_width_column_wrapper<int> gather_map{0, 1, 2};
-
-    cudf::table_view source_table({list});
-    auto results = cudf::gather(source_table, gather_map);
-
-    cudf::test::lists_column_wrapper<T> expected{{{LCW{2}}}, {{LCW{}}}, {{LCW{5}}}};
-
-    CUDF_TEST_EXPECT_COLUMNS_EQUAL(results->view().column(0), expected);
-  }
-}
-
-TYPED_TEST(GatherTestList, GatherOutOfOrder)
-=======
 TYPED_TEST(GatherTestListTyped, GatherOutOfOrder)
->>>>>>> 79280864
 {
   using T = TypeParam;
   // to disambiguate between {} == 0 and {} == List{0}
