/*
 * Copyright (c) 2019, NVIDIA CORPORATION.
 *
 * Licensed under the Apache License, Version 2.0 (the "License");
 * you may not use this file except in compliance with the License.
 * You may obtain a copy of the License at
 *
 *     http://www.apache.org/licenses/LICENSE-2.0
 *
 * Unless required by applicable law or agreed to in writing, software
 * distributed under the License is distributed on an "AS IS" BASIS,
 * WITHOUT WARRANTIES OR CONDITIONS OF ANY KIND, either express or implied.
 * See the License for the specific language governing permissions and
 * limitations under the License.
 */

#pragma once

#include <memory>
#include <string>
#include <vector>

#include <cudf/cudf.h>
#include <cudf/legacy/table.hpp>
#include <cudf/types.hpp>

namespace cudf {
namespace io {
namespace orc {
<<<<<<< HEAD

/**
=======
/**---------------------------------------------------------------------------*
>>>>>>> cfb1f6b6
 * @brief Supported compression algorithms for the ORC writer
 **/
enum class compression_type { none, snappy };

/**
 * @brief Options for the ORC writer
 **/
struct writer_options {
  compression_type compression = compression_type::none;

  writer_options()                       = default;
  writer_options(writer_options const &) = default;

  /**
   * @brief Constructor to populate writer options.
   *
   * @param[in] comp Compression codec to use
   **/
  explicit writer_options(compression_type comp) : compression(comp) {}
};

/**
 * @brief Class to write ORC data into cuDF columns
 **/
class writer {
 private:
  class Impl;
  std::unique_ptr<Impl> impl_;

 public:
  /**
   * @brief Constructor for a file path source.
   **/
  explicit writer(std::string filepath, writer_options const &options);

  /**
   * @brief Writes the entire data set.
   *
   * @param[in] table Object that contains the array of gdf_columns
<<<<<<< HEAD
   **/
  void write_all(const cudf::table& table);
=======
   *---------------------------------------------------------------------------**/
  void write_all(const cudf::table &table);
>>>>>>> cfb1f6b6

  ~writer();
};

}  // namespace orc
}  // namespace io
}  // namespace cudf<|MERGE_RESOLUTION|>--- conflicted
+++ resolved
@@ -27,12 +27,8 @@
 namespace cudf {
 namespace io {
 namespace orc {
-<<<<<<< HEAD
 
 /**
-=======
-/**---------------------------------------------------------------------------*
->>>>>>> cfb1f6b6
  * @brief Supported compression algorithms for the ORC writer
  **/
 enum class compression_type { none, snappy };
@@ -72,13 +68,8 @@
    * @brief Writes the entire data set.
    *
    * @param[in] table Object that contains the array of gdf_columns
-<<<<<<< HEAD
    **/
-  void write_all(const cudf::table& table);
-=======
-   *---------------------------------------------------------------------------**/
   void write_all(const cudf::table &table);
->>>>>>> cfb1f6b6
 
   ~writer();
 };
