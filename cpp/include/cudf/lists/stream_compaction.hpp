--- conflicted
+++ resolved
@@ -56,18 +56,6 @@
   rmm::mr::device_memory_resource* mr = rmm::mr::get_current_device_resource());
 
 /**
-<<<<<<< HEAD
- * @brief
- *
- *
- * A null input row in any of the input lists columns will result in a null output row. The order of
- * elements within each list is not preserved.
- *
- * Example:
- * @code{.pseudo}
- * input  = { {0, 1, 2, 3, 2}, {1, 2, 3}, null, {4, null, null, 5} }
- * result = { {0, 1, 2, 3}, {1, 2, 3}, null, {4, null, 5} }
-=======
  * @brief Create a new list column by copying elements from the input lists column ignoring
  * duplicate list elements.
  *
@@ -79,7 +67,6 @@
  * @code{.pseudo}
  * input  = { {0, 1, 2, 3, 2}, {3, 1, 2}, null, {4, null, null, 5} }
  * result = { {0, 1, 2, 3}, {3, 1, 2}, null, {4, null, 5} }
->>>>>>> 43886372
  * @endcode
  *
  * @param input The input lists column
