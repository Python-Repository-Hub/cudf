/*
 * Copyright (c) 2019-2022, NVIDIA CORPORATION.
 *
 * Licensed under the Apache License, Version 2.0 (the "License");
 * you may not use this file except in compliance with the License.
 * You may obtain a copy of the License at
 *
 *     http://www.apache.org/licenses/LICENSE-2.0
 *
 * Unless required by applicable law or agreed to in writing, software
 * distributed under the License is distributed on an "AS IS" BASIS,
 * WITHOUT WARRANTIES OR CONDITIONS OF ANY KIND, either express or implied.
 * See the License for the specific language governing permissions and
 * limitations under the License.
 */

#pragma once

#include <cudf/types.hpp>

#include <memory>
#include <vector>

namespace cudf {
/**
 * @addtogroup reorder_compact
 * @{
 * @file
 * @brief Column APIs for filtering rows
 */

/**
 * @brief Filters a table to remove null elements with threshold count.
 *
 * Filters the rows of the `input` considering specified columns indicated in
 * `keys` for validity / null values.
 *
 * Given an input table_view, row `i` from the input columns is copied to
 * the output if the same row `i` of @p keys has at least @p keep_threshold
 * non-null fields.
 *
 * This operation is stable: the input order is preserved in the output.
 *
 * Any non-nullable column in the input is treated as all non-null.
 *
 * @code{.pseudo}
 *          input   {col1: {1, 2,    3,    null},
 *                   col2: {4, 5,    null, null},
 *                   col3: {7, null, null, null}}
 *          keys = {0, 1, 2} // All columns
 *          keep_threshold = 2
 *
 *          output {col1: {1, 2}
 *                  col2: {4, 5}
 *                  col3: {7, null}}
 * @endcode
 *
 * @note if @p input.num_rows() is zero, or @p keys is empty or has no nulls,
 * there is no error, and an empty `table` is returned
 *
 * @param[in] input The input `table_view` to filter
 * @param[in] keys  vector of indices representing key columns from `input`
 * @param[in] keep_threshold The minimum number of non-null fields in a row
 *                           required to keep the row.
 * @param[in] mr Device memory resource used to allocate the returned table's device memory
 * @return Table containing all rows of the `input` with at least @p
 * keep_threshold non-null fields in @p keys.
 */
std::unique_ptr<table> drop_nulls(
  table_view const& input,
  std::vector<size_type> const& keys,
  cudf::size_type keep_threshold,
  rmm::mr::device_memory_resource* mr = rmm::mr::get_current_device_resource());

/**
 * @brief Filters a table to remove null elements.
 *
 * Filters the rows of the `input` considering specified columns indicated in
 * `keys` for validity / null values.
 *
 * @code{.pseudo}
 *          input   {col1: {1, 2,    3,    null},
 *                   col2: {4, 5,    null, null},
 *                   col3: {7, null, null, null}}
 *          keys = {0, 1, 2} //All columns
 *
 *          output {col1: {1}
 *                  col2: {4}
 *                  col3: {7}}
 * @endcode
 *
 * Same as drop_nulls but defaults keep_threshold to the number of columns in
 * @p keys.
 *
 * @param[in] input The input `table_view` to filter
 * @param[in] keys  vector of indices representing key columns from `input`
 * @param[in] mr Device memory resource used to allocate the returned table's device memory
 * @return Table containing all rows of the `input` without nulls in the columns
 * of @p keys.
 */
std::unique_ptr<table> drop_nulls(
  table_view const& input,
  std::vector<size_type> const& keys,
  rmm::mr::device_memory_resource* mr = rmm::mr::get_current_device_resource());

/**
 * @brief Filters a table to remove NANs with threshold count.
 *
 * Filters the rows of the `input` considering specified columns indicated in
 * `keys` for NANs. These key columns must be of floating-point type.
 *
 * Given an input table_view, row `i` from the input columns is copied to
 * the output if the same row `i` of @p keys has at least @p keep_threshold
 * non-NAN elements.
 *
 * This operation is stable: the input order is preserved in the output.
 *
 * @code{.pseudo}
 *          input   {col1: {1.0, 2.0, 3.0, NAN},
 *                   col2: {4.0, null, NAN, NAN},
 *                   col3: {7.0, NAN, NAN, NAN}}
 *          keys = {0, 1, 2} // All columns
 *          keep_threshold = 2
 *
 *          output {col1: {1.0, 2.0}
 *                  col2: {4.0, null}
 *                  col3: {7.0, NAN}}
 * @endcode
 *
 * @note if @p input.num_rows() is zero, or @p keys is empty,
 * there is no error, and an empty `table` is returned
 *
 * @throws cudf::logic_error if The `keys` columns are not floating-point type.
 *
 * @param[in] input The input `table_view` to filter
 * @param[in] keys  vector of indices representing key columns from `input`
 * @param[in] keep_threshold The minimum number of non-NAN elements in a row
 *                           required to keep the row.
 * @param[in] mr Device memory resource used to allocate the returned table's device memory
 * @return Table containing all rows of the `input` with at least @p
 * keep_threshold non-NAN elements in @p keys.
 */
std::unique_ptr<table> drop_nans(
  table_view const& input,
  std::vector<size_type> const& keys,
  cudf::size_type keep_threshold,
  rmm::mr::device_memory_resource* mr = rmm::mr::get_current_device_resource());

/**
 * @brief Filters a table to remove NANs.
 *
 * Filters the rows of the `input` considering specified columns indicated in
 * `keys` for NANs. These key columns must be of floating-point type.
 *
 * @code{.pseudo}
 *          input   {col1: {1.0, 2.0, 3.0, NAN},
 *                   col2: {4.0, null, NAN, NAN},
 *                   col3: {null, NAN, NAN, NAN}}
 *          keys = {0, 1, 2} // All columns
 *          keep_threshold = 2
 *
 *          output {col1: {1.0}
 *                  col2: {4.0}
 *                  col3: {null}}
 * @endcode
 *
 * Same as drop_nans but defaults keep_threshold to the number of columns in
 * @p keys.
 *
 * @param[in] input The input `table_view` to filter
 * @param[in] keys  vector of indices representing key columns from `input`
 * @param[in] mr Device memory resource used to allocate the returned table's device memory
 * @return Table containing all rows of the `input` without NANs in the columns
 * of @p keys.
 */
std::unique_ptr<table> drop_nans(
  table_view const& input,
  std::vector<size_type> const& keys,
  rmm::mr::device_memory_resource* mr = rmm::mr::get_current_device_resource());

/**
 * @brief Filters `input` using `boolean_mask` of boolean values as a mask.
 *
 * Given an input `table_view` and a mask `column_view`, an element `i` from
 * each column_view of the `input` is copied to the corresponding output column
 * if the corresponding element `i` in the mask is non-null and `true`.
 * This operation is stable: the input order is preserved.
 *
 * @note if @p input.num_rows() is zero, there is no error, and an empty table
 * is returned.
 *
 * @throws cudf::logic_error if `input.num_rows() != boolean_mask.size()`.
 * @throws cudf::logic_error if `boolean_mask` is not `type_id::BOOL8` type.
 *
 * @param[in] input The input table_view to filter
 * @param[in] boolean_mask A nullable column_view of type type_id::BOOL8 used
 * as a mask to filter the `input`.
 * @param[in] mr Device memory resource used to allocate the returned table's device memory
 * @return Table containing copy of all rows of @p input passing
 * the filter defined by @p boolean_mask.
 */
std::unique_ptr<table> apply_boolean_mask(
  table_view const& input,
  column_view const& boolean_mask,
  rmm::mr::device_memory_resource* mr = rmm::mr::get_current_device_resource());

/**
 * @brief Choices for drop_duplicates API for retainment of duplicate rows
 */
enum class duplicate_keep_option {
  KEEP_ANY = 0,  ///< Keep an unspecified occurrence
  KEEP_FIRST,    ///< Keep first occurrence
  KEEP_LAST,     ///< Keep last occurrence
  KEEP_NONE      ///< Keep no (remove all) occurrences of duplicates
};

/**
 * @brief Create a new table with consecutive duplicate rows removed.
 *
 * Given an `input` table_view, each row is copied to the output table to create a set of distinct
 * rows. If there are duplicate rows, which row is copied depends on the `keep` parameter.
 *
 * The order of rows in the output table remains the same as in the input.
 *
 * A row is distinct if there are no equivalent rows in the table. A row is unique if there is no
 * adjacent equivalent row. That is, keeping distinct rows removes all duplicates in the
 * table/column, while keeping unique rows only removes duplicates from consecutive groupings.
 *
 * Performance hint: if the input is pre-sorted, `cudf::unique` can produce an equivalent result
 * (i.e., same set of output rows) but with less running time than `cudf::distinct`.
 *
 * @throws cudf::logic_error if the `keys` column indices are out of bounds in the `input` table.
 *
 * @param[in] input           input table_view to copy only unique rows
 * @param[in] keys            vector of indices representing key columns from `input`
 * @param[in] keep            keep any, first, last, or none of the found duplicates
 * @param[in] nulls_equal     flag to denote nulls are equal if null_equality::EQUAL, nulls are not
 *                            equal if null_equality::UNEQUAL
 * @param[in] mr              Device memory resource used to allocate the returned table's device
 *                            memory
 *
 * @return Table with unique rows from each sequence of equivalent rows as specified by `keep`
 */
std::unique_ptr<table> unique(
  table_view const& input,
  std::vector<size_type> const& keys,
  duplicate_keep_option keep,
  null_equality nulls_equal           = null_equality::EQUAL,
  rmm::mr::device_memory_resource* mr = rmm::mr::get_current_device_resource());

/**
 * @brief Create a new table without duplicate rows.
 *
 * Given an `input` table_view, each row is copied to the output table to create a set of distinct
 * rows. If there are duplicate rows, which row to be copied depends on the specified value of
 * the `keep` parameter.
 *
 * The order of rows in the output table is not specified.
 *
 * Performance hint: if the input is pre-sorted, `cudf::unique` can produce an equivalent result
 * (i.e., same set of output rows) but with less running time than `cudf::distinct`.
 *
 * @param[in] input           input table_view to copy only distinct rows
 * @param[in] keys            vector of indices representing key columns from `input`
<<<<<<< HEAD
 * @param[in] keep            keep the first, last, any, or no rows of the found duplicates
 * @param[in] nulls_equal     flag to control if nulls are compared equal or not
 * @param[in] nans_equal      flag to control if floating-point NaN values are compared equal or not
=======
 * @param[in] keep            keep any, first, last, or none of the found duplicates
 * @param[in] nulls_equal     flag to denote nulls are equal if null_equality::EQUAL, nulls are not
 *                            equal if null_equality::UNEQUAL
>>>>>>> 0b35671f
 * @param[in] mr              Device memory resource used to allocate the returned table's device
 *                            memory
 *
 * @return Table with distinct rows in an unspecified order
 */
std::unique_ptr<table> distinct(
  table_view const& input,
  std::vector<size_type> const& keys,
  duplicate_keep_option keep          = duplicate_keep_option::KEEP_ANY,
  null_equality nulls_equal           = null_equality::EQUAL,
  nan_equality nans_equal             = nan_equality::UNEQUAL,
  rmm::mr::device_memory_resource* mr = rmm::mr::get_current_device_resource());

/**
 * @brief Count the number of consecutive groups of equivalent rows in a column.
 *
 * If `null_handling` is null_policy::EXCLUDE and `nan_handling` is  nan_policy::NAN_IS_NULL, both
 * `NaN` and `null` values are ignored. If `null_handling` is null_policy::EXCLUDE and
 * `nan_handling` is nan_policy::NAN_IS_VALID, only `null` is ignored, `NaN` is considered in count.
 *
 * `null`s are handled as equal.
 *
 * @param[in] input The column_view whose consecutive groups of equivalent rows will be counted
 * @param[in] null_handling flag to include or ignore `null` while counting
 * @param[in] nan_handling flag to consider `NaN==null` or not
 *
 * @return number of consecutive groups of equivalent rows in the column
 */
cudf::size_type unique_count(column_view const& input,
                             null_policy null_handling,
                             nan_policy nan_handling);

/**
 * @brief Count the number of consecutive groups of equivalent rows in a table.
 *
 * @param[in] input Table whose consecutive groups of equivalent rows will be counted
 * @param[in] nulls_equal flag to denote if null elements should be considered equal
 *            nulls are not equal if null_equality::UNEQUAL.
 *
 * @return number of consecutive groups of equivalent rows in the column
 */
cudf::size_type unique_count(table_view const& input,
                             null_equality nulls_equal = null_equality::EQUAL);

/**
 * @brief Count the distinct elements in the column_view.
 *
 * If `nulls_equal == nulls_equal::UNEQUAL`, all `null`s are distinct.
 *
 * Given an input column_view, number of distinct elements in this column_view is returned.
 *
 * If `null_handling` is null_policy::EXCLUDE and `nan_handling` is  nan_policy::NAN_IS_NULL, both
 * `NaN` and `null` values are ignored. If `null_handling` is null_policy::EXCLUDE and
 * `nan_handling` is nan_policy::NAN_IS_VALID, only `null` is ignored, `NaN` is considered in
 * distinct count.
 *
 * `null`s are handled as equal.
 *
 * @param[in] input The column_view whose distinct elements will be counted
 * @param[in] null_handling flag to include or ignore `null` while counting
 * @param[in] nan_handling flag to consider `NaN==null` or not
 *
 * @return number of distinct rows in the table
 */
cudf::size_type distinct_count(column_view const& input,
                               null_policy null_handling,
                               nan_policy nan_handling);

/**
 * @brief Count the distinct rows in a table.
 *
 * @param[in] input Table whose distinct rows will be counted
 * @param[in] nulls_equal flag to denote if null elements should be considered equal.
 *            nulls are not equal if null_equality::UNEQUAL.
 *
 * @return number of distinct rows in the table
 */
cudf::size_type distinct_count(table_view const& input,
                               null_equality nulls_equal = null_equality::EQUAL);

/** @} */
}  // namespace cudf<|MERGE_RESOLUTION|>--- conflicted
+++ resolved
@@ -262,15 +262,9 @@
  *
  * @param[in] input           input table_view to copy only distinct rows
  * @param[in] keys            vector of indices representing key columns from `input`
-<<<<<<< HEAD
- * @param[in] keep            keep the first, last, any, or no rows of the found duplicates
+ * @param[in] keep            keep any, first, last, or none of the found duplicates
  * @param[in] nulls_equal     flag to control if nulls are compared equal or not
  * @param[in] nans_equal      flag to control if floating-point NaN values are compared equal or not
-=======
- * @param[in] keep            keep any, first, last, or none of the found duplicates
- * @param[in] nulls_equal     flag to denote nulls are equal if null_equality::EQUAL, nulls are not
- *                            equal if null_equality::UNEQUAL
->>>>>>> 0b35671f
  * @param[in] mr              Device memory resource used to allocate the returned table's device
  *                            memory
  *
