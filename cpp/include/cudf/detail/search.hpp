/*
 * Copyright (c) 2020-2022, NVIDIA CORPORATION.
 *
 * Licensed under the Apache License, Version 2.0 (the "License");
 * you may not use this file except in compliance with the License.
 * You may obtain a copy of the License at
 *
 *     http://www.apache.org/licenses/LICENSE-2.0
 *
 * Unless required by applicable law or agreed to in writing, software
 * distributed under the License is distributed on an "AS IS" BASIS,
 * WITHOUT WARRANTIES OR CONDITIONS OF ANY KIND, either express or implied.
 * See the License for the specific language governing permissions and
 * limitations under the License.
 */

#pragma once

#include <cudf/column/column.hpp>
#include <cudf/scalar/scalar.hpp>
#include <cudf/table/table.hpp>
#include <cudf/types.hpp>

#include <rmm/cuda_stream_view.hpp>
#include <rmm/device_uvector.hpp>

namespace cudf::detail {
/**
 * @copydoc cudf::lower_bound
 *
 * @param stream CUDA stream used for device memory operations and kernel launches.
 */
std::unique_ptr<column> lower_bound(table_view const& haystack,
                                    table_view const& needles,
                                    std::vector<order> const& column_order,
                                    std::vector<null_order> const& null_precedence,
                                    rmm::cuda_stream_view stream,
                                    rmm::mr::device_memory_resource* mr);

/**
 * @copydoc cudf::upper_bound
 *
 * @param stream CUDA stream used for device memory operations and kernel launches.
 */
std::unique_ptr<column> upper_bound(table_view const& haystack,
                                    table_view const& needles,
                                    std::vector<order> const& column_order,
                                    std::vector<null_order> const& null_precedence,
                                    rmm::cuda_stream_view stream,
                                    rmm::mr::device_memory_resource* mr);

/**
 * @copydoc cudf::contains(column_view const&, scalar const&, rmm::mr::device_memory_resource*)
 *
 * @param stream CUDA stream used for device memory operations and kernel launches.
 */
bool contains(column_view const& haystack, scalar const& needle, rmm::cuda_stream_view stream);

/**
 * @copydoc cudf::contains(column_view const&, column_view const&, rmm::mr::device_memory_resource*)
 *
 * @param stream CUDA stream used for device memory operations and kernel launches.
 */
std::unique_ptr<column> contains(column_view const& haystack,
                                 column_view const& needles,
                                 rmm::cuda_stream_view stream,
                                 rmm::mr::device_memory_resource* mr);

/**
<<<<<<< HEAD
 * @brief Check if rows in the given `needles` table exists in the `haystack` table.
 *
 * Given two tables, each row in the `needles` table is checked if there is any matching row (i.e.,
 * compared as equal) in the `haystack` table. The boolean search result is written into the
 * corresponding row of the output array.
 *
 * @code{.pseudo}
=======
 * @brief Check if rows in the given `needles` table exist in the `haystack` table.
 *
 * Given two tables, each row in the `needles` table is checked to see if there is any matching row
 * (i.e., compared equal to it) in the `haystack` table. The boolean search results are written into
 * the corresponding rows of the output array.
 *
 * @code{.pseudo}
 * Example:
 *
>>>>>>> b5a2efb0
 * haystack = { { 5, 4, 1, 2, 3 } }
 * needles  = { { 0, 1, 2 } }
 * output   = { false, true, true }
 * @endcode
 *
<<<<<<< HEAD
 * @param haystack The table containing search space
 * @param needles A table of rows to check for existence in the search space
=======
 * @param haystack The table containing the search space
 * @param needles A table of rows whose existence to check in the search space
>>>>>>> b5a2efb0
 * @param compare_nulls Control whether nulls should be compared as equal or not
 * @param compare_nans Control whether floating-point NaNs values should be compared as equal or not
 * @param stream CUDA stream used for device memory operations and kernel launches
 * @param mr Device memory resource used to allocate the returned vector
 * @return A vector of bools indicating if each row in `needles` has matching rows in `haystack`
 */
rmm::device_uvector<bool> contains(
  table_view const& haystack,
  table_view const& needles,
  null_equality compare_nulls,
  nan_equality compare_nans,
  rmm::cuda_stream_view stream,
  rmm::mr::device_memory_resource* mr = rmm::mr::get_current_device_resource());

/**
 * @brief Check if the (unique) row of the `needle` column is contained in the `haystack` column.
 *
 * If the input `needle` column has more than one row, only the first row will be considered.
 *
 * This function is designed for nested types only. It can also work with non-nested types
 * but with lower performance due to the complexity of the implementation.
 *
 * @param haystack The column containing search space.
 * @param needle A scalar value to check for existence in the search space.
 * @return true if the given `needle` value exists in the `haystack` column.
 */
bool contains_nested_element(column_view const& haystack,
                             column_view const& needle,
                             rmm::cuda_stream_view stream);

}  // namespace cudf::detail<|MERGE_RESOLUTION|>--- conflicted
+++ resolved
@@ -67,15 +67,6 @@
                                  rmm::mr::device_memory_resource* mr);
 
 /**
-<<<<<<< HEAD
- * @brief Check if rows in the given `needles` table exists in the `haystack` table.
- *
- * Given two tables, each row in the `needles` table is checked if there is any matching row (i.e.,
- * compared as equal) in the `haystack` table. The boolean search result is written into the
- * corresponding row of the output array.
- *
- * @code{.pseudo}
-=======
  * @brief Check if rows in the given `needles` table exist in the `haystack` table.
  *
  * Given two tables, each row in the `needles` table is checked to see if there is any matching row
@@ -85,19 +76,13 @@
  * @code{.pseudo}
  * Example:
  *
->>>>>>> b5a2efb0
  * haystack = { { 5, 4, 1, 2, 3 } }
  * needles  = { { 0, 1, 2 } }
  * output   = { false, true, true }
  * @endcode
  *
-<<<<<<< HEAD
- * @param haystack The table containing search space
- * @param needles A table of rows to check for existence in the search space
-=======
  * @param haystack The table containing the search space
  * @param needles A table of rows whose existence to check in the search space
->>>>>>> b5a2efb0
  * @param compare_nulls Control whether nulls should be compared as equal or not
  * @param compare_nans Control whether floating-point NaNs values should be compared as equal or not
  * @param stream CUDA stream used for device memory operations and kernel launches
