--- conflicted
+++ resolved
@@ -91,13 +91,6 @@
   rmm::mr::device_memory_resource* mr = rmm::mr::get_current_device_resource());
 
 /**
-<<<<<<< HEAD
- * @brief Create a new table without duplicate rows with the original row order preserved.
- *
- * Given an `input` table_view, each row is copied to the output table (with row order preserved) to
- * create a set of distinct rows. If there are duplicate rows, which row to be copied depends on the
- * specified value of the `keep` parameter.
-=======
  * @brief Create a new table without duplicate rows.
  *
  * Given an `input` table_view, each row is copied to the output table to create a set of distinct
@@ -105,17 +98,12 @@
  *
  * If there are duplicate rows, which row to be copied depends on the specified value of the `keep`
  * parameter.
->>>>>>> b5a2efb0
  *
  * This API produces exactly the same set of output rows as `cudf::distinct`.
  *
  * @param input The input table
  * @param keys Vector of indices indicating key columns in the `input` table
-<<<<<<< HEAD
- * @param keep Get index of any, first, last, or none of the found duplicates
-=======
  * @param keep Copy any, first, last, or none of the found duplicates
->>>>>>> b5a2efb0
  * @param nulls_equal Flag to specify whether null elements should be considered as equal
  * @param nans_equal Flag to specify whether NaN elements should be considered as equal
  * @param stream CUDA stream used for device memory operations and kernel launches
