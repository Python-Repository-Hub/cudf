/*
 * Copyright (c) 2019, NVIDIA CORPORATION.
 *
 * Licensed under the Apache License, Version 2.0 (the "License");
 * you may not use this file except in compliance with the License.
 * You may obtain a copy of the License at
 *
 *     http://www.apache.org/licenses/LICENSE-2.0
 *
 * Unless required by applicable law or agreed to in writing, software
 * distributed under the License is distributed on an "AS IS" BASIS,
 * WITHOUT WARRANTIES OR CONDITIONS OF ANY KIND, either express or implied.
 * See the License for the specific language governing permissions and
 * limitations under the License.
 */

#pragma once

#include <limits>
<<<<<<< HEAD
#include <cudf/utilities/chrono.hpp>
=======
#include <simt/../details/iterator>
#include <simt/chrono>
>>>>>>> 582be6d9

/**---------------------------------------------------------------------------*
 * @file timestamps.hpp
 * @brief Concrete type definitions for int32_t and int64_t timestamps in
 * varying resolutions as durations since the UNIX epoch.
 *---------------------------------------------------------------------------**/
namespace cudf {

namespace detail {

// TODO: Use chrono::utc_clock when available in libcu++?
template <class Duration>
using time_point =
    simt::std::chrono::time_point<simt::std::chrono::steady_clock, Duration>;
<<<<<<< HEAD

template <class Duration>
struct timestamp : time_point<Duration> {
  constexpr timestamp() : time_point<Duration>(Duration()){};
  constexpr timestamp(Duration d) : time_point<Duration>(d){};
  constexpr timestamp(typename Duration::rep r)
      : time_point<Duration>(Duration(r)){};

=======

template <class Duration>
struct timestamp : time_point<Duration> {
  constexpr timestamp() : time_point<Duration>(Duration()){};
  constexpr timestamp(Duration d) : time_point<Duration>(d){};
  constexpr timestamp(typename Duration::rep r)
      : time_point<Duration>(Duration(r)){};

>>>>>>> 582be6d9
  /**
   * @brief Constructs a new timestamp by copying the contents of another
   * `time_point` and converting its duration value if necessary.
   *
   * @param other The `timestamp` to copy
   */
  template <class FromDuration>
  inline constexpr explicit timestamp(time_point<FromDuration> const& other)
      : time_point<Duration>(simt::std::chrono::duration_cast<Duration>(
            other.time_since_epoch())){};
};
}  // namespace detail

/**---------------------------------------------------------------------------*
 * @brief Type alias representing an int32_t duration of days since the unix
 * epoch.
 *---------------------------------------------------------------------------**/
using timestamp_D = detail::timestamp<
    simt::std::chrono::duration<int32_t, simt::std::ratio<86400>>>;
/**---------------------------------------------------------------------------*
 * @brief Type alias representing an int64_t duration of seconds since the
 * unix epoch.
 *---------------------------------------------------------------------------**/
using timestamp_s = detail::timestamp<
    simt::std::chrono::duration<int64_t, simt::std::ratio<1>>>;
/**---------------------------------------------------------------------------*
 * @brief Type alias representing an int64_t duration of milliseconds since
 * the unix epoch.
 *---------------------------------------------------------------------------**/
using timestamp_ms =
    detail::timestamp<simt::std::chrono::duration<int64_t, simt::std::milli>>;
/**---------------------------------------------------------------------------*
 * @brief Type alias representing an int64_t duration of microseconds since
 * the unix epoch.
 *---------------------------------------------------------------------------**/
using timestamp_us =
    detail::timestamp<simt::std::chrono::duration<int64_t, simt::std::micro>>;
/**---------------------------------------------------------------------------*
 * @brief Type alias representing an int64_t duration of nanoseconds since
 * the unix epoch.
 *---------------------------------------------------------------------------**/
using timestamp_ns =
    detail::timestamp<simt::std::chrono::duration<int64_t, simt::std::nano>>;

static_assert(sizeof(timestamp_D) == sizeof(typename timestamp_D::rep), "");
static_assert(sizeof(timestamp_s) == sizeof(typename timestamp_s::rep), "");
static_assert(sizeof(timestamp_ms) == sizeof(typename timestamp_ms::rep), "");
static_assert(sizeof(timestamp_us) == sizeof(typename timestamp_us::rep), "");
static_assert(sizeof(timestamp_ns) == sizeof(typename timestamp_ns::rep), "");

}  // namespace cudf

namespace std {
/**---------------------------------------------------------------------------*
 * @brief Specialization of std::numeric_limits for cudf::detail::timestamp
 *
 * Pass through to return the limits of the underlying numeric representation.
 *--------------------------------------------------------------------------**/
#define TIMESTAMP_LIMITS(TypeName)                                  \
  template <>                                                       \
  struct numeric_limits<TypeName> {                                 \
    static constexpr TypeName max() noexcept {                      \
      return std::numeric_limits<typename TypeName::rep>::max();    \
    }                                                               \
    static constexpr TypeName lowest() noexcept {                   \
      return std::numeric_limits<typename TypeName::rep>::lowest(); \
    }                                                               \
    static constexpr TypeName min() noexcept {                      \
      return std::numeric_limits<typename TypeName::rep>::min();    \
    }                                                               \
  }

TIMESTAMP_LIMITS(cudf::timestamp_D);
TIMESTAMP_LIMITS(cudf::timestamp_s);
TIMESTAMP_LIMITS(cudf::timestamp_ms);
TIMESTAMP_LIMITS(cudf::timestamp_us);
TIMESTAMP_LIMITS(cudf::timestamp_ns);

#undef TIMESTAMP_LIMITS

}  // namespace std<|MERGE_RESOLUTION|>--- conflicted
+++ resolved
@@ -17,12 +17,7 @@
 #pragma once
 
 #include <limits>
-<<<<<<< HEAD
 #include <cudf/utilities/chrono.hpp>
-=======
-#include <simt/../details/iterator>
-#include <simt/chrono>
->>>>>>> 582be6d9
 
 /**---------------------------------------------------------------------------*
  * @file timestamps.hpp
@@ -37,7 +32,6 @@
 template <class Duration>
 using time_point =
     simt::std::chrono::time_point<simt::std::chrono::steady_clock, Duration>;
-<<<<<<< HEAD
 
 template <class Duration>
 struct timestamp : time_point<Duration> {
@@ -45,17 +39,6 @@
   constexpr timestamp(Duration d) : time_point<Duration>(d){};
   constexpr timestamp(typename Duration::rep r)
       : time_point<Duration>(Duration(r)){};
-
-=======
-
-template <class Duration>
-struct timestamp : time_point<Duration> {
-  constexpr timestamp() : time_point<Duration>(Duration()){};
-  constexpr timestamp(Duration d) : time_point<Duration>(d){};
-  constexpr timestamp(typename Duration::rep r)
-      : time_point<Duration>(Duration(r)){};
-
->>>>>>> 582be6d9
   /**
    * @brief Constructs a new timestamp by copying the contents of another
    * `time_point` and converting its duration value if necessary.
