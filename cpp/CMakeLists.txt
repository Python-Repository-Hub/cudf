#=============================================================================
# Copyright (c) 2018-2019, NVIDIA CORPORATION.
#
# Licensed under the Apache License, Version 2.0 (the "License");
# you may not use this file except in compliance with the License.
# You may obtain a copy of the License at
#
#     http://www.apache.org/licenses/LICENSE-2.0
#
# Unless required by applicable law or agreed to in writing, software
# distributed under the License is distributed on an "AS IS" BASIS,
# WITHOUT WARRANTIES OR CONDITIONS OF ANY KIND, either express or implied.
# See the License for the specific language governing permissions and
# limitations under the License.
#=============================================================================
cmake_minimum_required(VERSION 3.12 FATAL_ERROR)

project(CUDA_DATAFRAME VERSION 0.11.0 LANGUAGES C CXX CUDA)

if(NOT CMAKE_CUDA_COMPILER)
  message(SEND_ERROR "CMake cannot locate a CUDA compiler")
endif(NOT CMAKE_CUDA_COMPILER)

###################################################################################################
# - build type ------------------------------------------------------------------------------------

# Set a default build type if none was specified
set(DEFAULT_BUILD_TYPE "Release")

if(NOT CMAKE_BUILD_TYPE AND NOT CMAKE_CONFIGURATION_TYPES)
  message(STATUS "Setting build type to '${DEFAULT_BUILD_TYPE}' since none specified.")
  set(CMAKE_BUILD_TYPE "${DEFAULT_BUILD_TYPE}" CACHE
      STRING "Choose the type of build." FORCE)
  # Set the possible values of build type for cmake-gui
  set_property(CACHE CMAKE_BUILD_TYPE PROPERTY STRINGS
    "Debug" "Release" "MinSizeRel" "RelWithDebInfo")
endif(NOT CMAKE_BUILD_TYPE AND NOT CMAKE_CONFIGURATION_TYPES)

###################################################################################################
# - compiler options ------------------------------------------------------------------------------

set(CMAKE_CXX_STANDARD 14)
set(CMAKE_C_COMPILER $ENV{CC})
set(CMAKE_CXX_COMPILER $ENV{CXX})
set(CMAKE_CXX_STANDARD_REQUIRED ON)

set(CMAKE_CUDA_STANDARD 14)
set(CMAKE_CUDA_STANDARD_REQUIRED ON)

if(CMAKE_COMPILER_IS_GNUCXX)
    set(CMAKE_CXX_FLAGS "${CMAKE_CXX_FLAGS} -Werror")

    option(CMAKE_CXX11_ABI "Enable the GLIBCXX11 ABI" ON)
    if(CMAKE_CXX11_ABI)
        message(STATUS "CUDF: Enabling the GLIBCXX11 ABI")
    else()
        message(STATUS "CUDF: Disabling the GLIBCXX11 ABI")
        set(CMAKE_C_FLAGS "${CMAKE_C_FLAGS} -D_GLIBCXX_USE_CXX11_ABI=0")
        set(CMAKE_CXX_FLAGS "${CMAKE_CXX_FLAGS} -D_GLIBCXX_USE_CXX11_ABI=0")
        set(CMAKE_CUDA_FLAGS "${CMAKE_CUDA_FLAGS} -Xcompiler -D_GLIBCXX_USE_CXX11_ABI=0")
    endif(CMAKE_CXX11_ABI)
endif(CMAKE_COMPILER_IS_GNUCXX)

if(CMAKE_CUDA_COMPILER_VERSION)
  # Compute the version. from  CMAKE_CUDA_COMPILER_VERSION
  string(REGEX REPLACE "([0-9]+)\\.([0-9]+).*" "\\1" CUDA_VERSION_MAJOR ${CMAKE_CUDA_COMPILER_VERSION})
  string(REGEX REPLACE "([0-9]+)\\.([0-9]+).*" "\\2" CUDA_VERSION_MINOR ${CMAKE_CUDA_COMPILER_VERSION})
  set(CUDA_VERSION "${CUDA_VERSION_MAJOR}.${CUDA_VERSION_MINOR}" CACHE STRING "Version of CUDA as computed from nvcc.")
  mark_as_advanced(CUDA_VERSION)
endif()

message(STATUS "CUDA_VERSION_MAJOR: ${CUDA_VERSION_MAJOR}")
message(STATUS "CUDA_VERSION_MINOR: ${CUDA_VERSION_MINOR}")
message(STATUS "CUDA_VERSION: ${CUDA_VERSION}")

# Always set this convenience variable
set(CUDA_VERSION_STRING "${CUDA_VERSION}")

# Auto-detect available GPU compute architectures
set(GPU_ARCHS "ALL" CACHE STRING
  "List of GPU architectures (semicolon-separated) to be compiled for. Pass 'ALL' if you want to compile for all supported GPU architectures. Empty string means to auto-detect the GPUs on the current system")

if("${GPU_ARCHS}" STREQUAL "")
  include(cmake/EvalGpuArchs.cmake)
  evaluate_gpu_archs(GPU_ARCHS)
endif()

if("${GPU_ARCHS}" STREQUAL "ALL")
  set(GPU_ARCHS "60")
  if((CUDA_VERSION_MAJOR EQUAL 9) OR (CUDA_VERSION_MAJOR GREATER 9))
    set(GPU_ARCHS "${GPU_ARCHS};70")
  endif()
  if((CUDA_VERSION_MAJOR EQUAL 10) OR (CUDA_VERSION_MAJOR GREATER 10))
    set(GPU_ARCHS "${GPU_ARCHS};75")
  endif()
endif()
message("GPU_ARCHS = ${GPU_ARCHS}")

foreach(arch ${GPU_ARCHS})
  set(CMAKE_CUDA_FLAGS "${CMAKE_CUDA_FLAGS} -gencode arch=compute_${arch},code=sm_${arch}")
endforeach()

list(GET GPU_ARCHS -1 ptx)
set(CMAKE_CUDA_FLAGS "${CMAKE_CUDA_FLAGS} -gencode arch=compute_${ptx},code=compute_${ptx}")

set(CMAKE_CUDA_FLAGS "${CMAKE_CUDA_FLAGS} --expt-extended-lambda --expt-relaxed-constexpr")

# set warnings as errors
# TODO: remove `no-maybe-unitialized` used to suppress warnings in rmm::exec_policy
set(CMAKE_CUDA_FLAGS "${CMAKE_CUDA_FLAGS} -Werror cross-execution-space-call -Xcompiler -Wall,-Werror")

# Option to enable line info in CUDA device compilation to allow introspection when profiling / memchecking
option(CMAKE_CUDA_LINEINFO "Enable the -lineinfo option for nvcc (useful for cuda-memcheck / profiler" OFF)
if(CMAKE_CUDA_LINEINFO)
    set(CMAKE_CUDA_FLAGS "${CMAKE_CUDA_FLAGS} -lineinfo")
endif(CMAKE_CUDA_LINEINFO)

# Debug options
if(CMAKE_BUILD_TYPE MATCHES Debug)
    message(STATUS "Building with debugging flags")
    set(CMAKE_CUDA_FLAGS "${CMAKE_CUDA_FLAGS} -G -Xcompiler -rdynamic")
endif(CMAKE_BUILD_TYPE MATCHES Debug)

# To apply RUNPATH to transitive dependencies (this is a temporary solution)
set(CMAKE_SHARED_LINKER_FLAGS "-Wl,--disable-new-dtags")
set(CMAKE_EXE_LINKER_FLAGS "-Wl,--disable-new-dtags")

# Build options
option(BUILD_SHARED_LIBS "Build shared libraries" ON)
option(BUILD_TESTS "Configure CMake to build tests" ON)
option(BUILD_BENCHMARKS "Configure CMake to build (google) benchmarks" OFF)

###################################################################################################
# - cmake modules ---------------------------------------------------------------------------------

set(CMAKE_MODULE_PATH "${CMAKE_CURRENT_SOURCE_DIR}/cmake/Modules/" ${CMAKE_MODULE_PATH})

include(FeatureSummary)
include(CheckIncludeFiles)
include(CheckLibraryExists)

###################################################################################################
# - conda environment -----------------------------------------------------------------------------

if("$ENV{CONDA_BUILD}" STREQUAL "1")
    set(CMAKE_SYSTEM_PREFIX_PATH "$ENV{BUILD_PREFIX};$ENV{PREFIX};${CMAKE_SYSTEM_PREFIX_PATH}")
    set(CONDA_INCLUDE_DIRS "$ENV{BUILD_PREFIX}/include" "$ENV{PREFIX}/include")
    set(CONDA_LINK_DIRS "$ENV{BUILD_PREFIX}/lib" "$ENV{PREFIX}/lib")
    message(STATUS "Conda build detected, CMAKE_SYSTEM_PREFIX_PATH set to: ${CMAKE_SYSTEM_PREFIX_PATH}")
elseif(DEFINED ENV{CONDA_PREFIX})
    set(CMAKE_SYSTEM_PREFIX_PATH "$ENV{CONDA_PREFIX};${CMAKE_SYSTEM_PREFIX_PATH}")
    set(CONDA_INCLUDE_DIRS "$ENV{CONDA_PREFIX}/include")
    set(CONDA_LINK_DIRS "$ENV{CONDA_PREFIX}/lib")
    message(STATUS "Conda environment detected, CMAKE_SYSTEM_PREFIX_PATH set to: ${CMAKE_SYSTEM_PREFIX_PATH}")
endif("$ENV{CONDA_BUILD}" STREQUAL "1")

###################################################################################################
# - find arrow ------------------------------------------------------------------------------------

message(STATUS "BUILDING ARROW")
include(ConfigureArrow)

if(ARROW_FOUND)
    message(STATUS "Apache Arrow found in ${ARROW_INCLUDE_DIR}")
else()
    message(FATAL_ERROR "Apache Arrow not found, please check your settings.")
endif(ARROW_FOUND)

###################################################################################################
# - find zlib -------------------------------------------------------------------------------------

find_package(ZLIB REQUIRED)

message(STATUS "ZLIB: ZLIB_LIBRARIES set to ${ZLIB_LIBRARIES}")
message(STATUS "ZLIB: ZLIB_INCLUDE_DIRS set to ${ZLIB_INCLUDE_DIRS}")

if(ZLIB_FOUND)
    message(STATUS "ZLib found in ${ZLIB_INCLUDE_DIRS}")
else()
    message(FATAL_ERROR "ZLib not found, please check your settings.")
endif(ZLIB_FOUND)

###################################################################################################
# - find boost ------------------------------------------------------------------------------------

# Don't look for a CMake configuration file
set(Boost_NO_BOOST_CMAKE ON)

find_package(
    Boost REQUIRED MODULE
    COMPONENTS filesystem
)

message(STATUS "BOOST: Boost_LIBRARIES set to ${Boost_LIBRARIES}")
message(STATUS "BOOST: Boost_INCLUDE_DIRS set to ${Boost_INCLUDE_DIRS}")

if(Boost_FOUND)
    message(STATUS "Boost found in ${Boost_INCLUDE_DIRS}")
else()
    message(FATAL_ERROR "Boost not found, please check your settings.")
endif(Boost_FOUND)

###################################################################################################
# - RMM -------------------------------------------------------------------------------------------

find_path(RMM_INCLUDE "rmm"
          HINTS "$ENV{RMM_ROOT}/include")

find_library(RMM_LIBRARY "rmm"
             HINTS "$ENV{RMM_ROOT}/lib" "$ENV{RMM_ROOT}/build")

message(STATUS "RMM: RMM_LIBRARY set to ${RMM_LIBRARY}")
message(STATUS "RMM: RMM_INCLUDE set to ${RMM_INCLUDE}")

add_library(rmm SHARED IMPORTED ${RMM_LIBRARY})
if(RMM_INCLUDE AND RMM_LIBRARY)
    set_target_properties(rmm PROPERTIES IMPORTED_LOCATION ${RMM_LIBRARY})
endif(RMM_INCLUDE AND RMM_LIBRARY)

###################################################################################################
# - DLPACK -------------------------------------------------------------------------------------------

find_path(
    DLPACK_INCLUDE "dlpack"
    HINTS "$ENV{DLPACK_ROOT}/include"
)

message(STATUS "DLPACK: DLPACK_INCLUDE set to ${DLPACK_INCLUDE}")

###################################################################################################
# - jitify ----------------------------------------------------------------------------------------

option(JITIFY_USE_CACHE "Use a file cache for JIT compiled kernels" ON)
if(JITIFY_USE_CACHE)
    message(STATUS "Using file cache for JIT compiled kernels")
    add_definitions("-DJITIFY_USE_CACHE -DCUDF_VERSION=${CMAKE_PROJECT_VERSION}")
endif(JITIFY_USE_CACHE)

###################################################################################################
# - add gtest -------------------------------------------------------------------------------------

if(BUILD_TESTS)
    include(CTest)
    include(ConfigureGoogleTest)

    if(GTEST_FOUND)
        message(STATUS "Google C++ Testing Framework (Google Test) found in ${GTEST_ROOT}")
        include_directories(${GTEST_INCLUDE_DIR})
        add_subdirectory(${CMAKE_SOURCE_DIR}/tests)
        add_subdirectory(${CMAKE_SOURCE_DIR}/custrings/tests)
    else()
        message(AUTHOR_WARNING "Google C++ Testing Framework (Google Test) not found: automated tests are disabled.")
    endif(GTEST_FOUND)
endif(BUILD_TESTS)

message(STATUS "CUDF_TEST_LIST set to: ${CUDF_TEST_LIST}")
message(STATUS "NVSTRINGS_TEST_LIST set to: ${NVSTRINGS_TEST_LIST}")

###################################################################################################
# - add google benchmark --------------------------------------------------------------------------

if(BUILD_BENCHMARKS)

  include(ConfigureGoogleBenchmark)

  if(GBENCH_FOUND)
    message(STATUS "Google C++ Benchmarking Framework (Google Benchmark) found in ${GBENCH_ROOT}")
    include_directories(${GBENCH_INCLUDE_DIR})
    add_subdirectory(${CMAKE_SOURCE_DIR}/benchmarks)
  else()
    message(AUTHOR_WARNING "Google C++ Benchmarking Framework (Google Benchmark) not found: automated tests are disabled.")
  endif(GBENCH_FOUND)

endif(BUILD_BENCHMARKS)

###################################################################################################
# - include paths ---------------------------------------------------------------------------------

if(CMAKE_CUDA_TOOLKIT_INCLUDE_DIRECTORIES)
	include_directories("${CMAKE_CUDA_TOOLKIT_INCLUDE_DIRECTORIES}")
endif(CMAKE_CUDA_TOOLKIT_INCLUDE_DIRECTORIES)

include_directories("${CMAKE_BINARY_DIR}/include"
                    "${CMAKE_SOURCE_DIR}/include"
                    "${CMAKE_SOURCE_DIR}/src"
                    "${CMAKE_SOURCE_DIR}/thirdparty/cub"
                    "${CMAKE_SOURCE_DIR}/thirdparty/jitify"
                    "${CMAKE_SOURCE_DIR}/thirdparty/libcudacxx/include"
                    "${ARROW_INCLUDE_DIR}"
                    "${FLATBUFFERS_INCLUDE_DIR}"
                    "${ZLIB_INCLUDE_DIRS}"
                    "${Boost_INCLUDE_DIRS}"
                    "${RMM_INCLUDE}"
                    "${DLPACK_INCLUDE}")

if(CONDA_INCLUDE_DIRS)
    include_directories("${CONDA_INCLUDE_DIRS}")
endif(CONDA_INCLUDE_DIRS)

###################################################################################################
# - library paths ---------------------------------------------------------------------------------

link_directories("${CMAKE_CUDA_IMPLICIT_LINK_DIRECTORIES}" # CMAKE_CUDA_IMPLICIT_LINK_DIRECTORIES is an undocumented/unsupported variable containing the link directories for nvcc
                 "${CMAKE_BINARY_DIR}/lib"
                 "${CMAKE_BINARY_DIR}"
                 "${FLATBUFFERS_LIBRARY_DIR}"
                 "${GTEST_LIBRARY_DIR}"
                 "${RMM_LIBRARY}")

if(CONDA_LINK_DIRS)
    link_directories("${CONDA_LINK_DIRS}")
endif(CONDA_LINK_DIRS)

###################################################################################################
# - library targets -------------------------------------------------------------------------------

add_library(libNVStrings
            custrings/strings/NVStrings.cu
            custrings/strings/NVStringsImpl.cu
            custrings/strings/array.cu
            custrings/strings/attrs.cu
            custrings/strings/case.cu
            custrings/strings/combine.cu
            custrings/strings/convert.cu
            custrings/strings/count.cu
            custrings/strings/datetime.cu
            custrings/strings/extract.cu
            custrings/strings/extract_record.cu
            custrings/strings/find.cu
            custrings/strings/findall.cu
            custrings/strings/findall_record.cu
            custrings/strings/modify.cu
            custrings/strings/pad.cu
            custrings/strings/replace.cu
            custrings/strings/replace_backref.cu
            custrings/strings/replace_multi.cu
            custrings/strings/split.cu
            custrings/strings/strip.cu
            custrings/strings/substr.cu
            custrings/strings/urlencode.cu
            custrings/util.cu
            custrings/regex/regexec.cpp
            custrings/regex/regcomp.cpp)

add_library(libNVCategory
            custrings/category/NVCategory.cu
            custrings/category/numeric_category.cu
            custrings/category/numeric_category_int.cu
            custrings/category/numeric_category_long.cu
            custrings/category/numeric_category_float.cu
            custrings/category/numeric_category_double.cu)

add_library(libNVText
            custrings/text/NVText.cu
            custrings/text/edit_distance.cu
            custrings/text/ngram.cu
            custrings/text/stemmer.cu
            custrings/text/tokens.cu
            custrings/util.cu)

add_library(cudf
            src/comms/ipc/ipc.cpp
            src/column/legacy/column.cpp
            src/column/legacy/context.cpp
            src/table/legacy/table.cpp
            src/strings/nvcategory_util.cpp
            src/join/legacy/joining.cu
            src/orderby/legacy/orderby.cu
            src/predicates/legacy/is_sorted.cu
            src/sort/is_sorted.cu
            src/sort/legacy/digitize.cu
            src/groupby/hash/legacy/groupby.cu
            src/groupby/sort/legacy/sort_helper.cu
            src/groupby/sort/legacy/groupby.cu
            src/groupby/legacy/groupby_without_aggregation.cu
            src/groupby/common/legacy/aggregation_requests.cpp
            src/rolling/legacy/rolling.cu
            src/rolling/legacy/jit/code/kernel.cpp
            src/rolling/legacy/jit/code/operation.cpp
            src/rolling/legacy/jit/util/type.cpp
            src/binaryop/legacy/binaryop.cpp
            src/binaryop/legacy/compiled/binary_ops.cu
            src/binaryop/legacy/jit/code/kernel.cpp
            src/binaryop/legacy/jit/code/operation.cpp
            src/binaryop/legacy/jit/code/traits.cpp
            src/binaryop/legacy/jit/util/operator.cpp
            src/binaryop/legacy/jit/util/type.cpp
            src/jit/legacy/type.cpp
            src/jit/parser.cpp
            src/jit/cache.cpp
            src/jit/launcher.cpp
            src/transform/legacy/transform.cpp
            src/transform/jit/code/kernel.cpp
            src/transform/legacy/nans_to_nulls.cu
            src/transform/transform.cpp
            src/bitmask/legacy/bitmask_ops.cu
            src/stream_compaction/legacy/apply_boolean_mask.cu
            src/stream_compaction/legacy/drop_nulls.cu
            src/stream_compaction/legacy/drop_duplicates.cu
            src/datetime/legacy/datetime_ops.cu
            src/datetime/datetime_util.cpp
            src/hash/legacy/hashing.cu
            src/quantiles/quantiles.cu
            src/quantiles/group_quantiles.cu
            src/reductions/legacy/reductions.cu
            src/reductions/legacy/min.cu
            src/reductions/legacy/max.cu
            src/reductions/legacy/any.cu
            src/reductions/legacy/all.cu
            src/reductions/legacy/sum.cu
            src/reductions/legacy/product.cu
            src/reductions/legacy/sum_of_squares.cu
            src/reductions/legacy/mean.cu
            src/reductions/legacy/var.cu
            src/reductions/legacy/std.cu
            src/reductions/legacy/group_std.cu
            src/reductions/legacy/scan.cu
            src/replace/legacy/replace.cu
	    src/replace/replace.cu
            src/reshape/stack.cu
            src/transpose/transpose.cu
            src/transpose/legacy/transpose.cu
            src/merge/legacy/merge.cu
            src/unary/null_ops.cu
            src/unary/legacy/math_ops.cu
            src/unary/legacy/cast_ops.cu
            src/unary/legacy/null_ops.cu
            src/io/legacy/cuio_common.cpp
            src/io/legacy/io_functions.cpp
            src/io/convert/csr/legacy/cudf_to_csr.cu
            src/io/convert/dlpack/legacy/cudf_dlpack.cpp
            src/io/avro/legacy/avro_reader_impl.cu
            src/io/avro/avro_gpu.cu
            src/io/avro/avro.cpp
            src/io/csv/legacy/csv_reader_impl.cu
            src/io/csv/legacy/csv_writer.cu
            src/io/csv/legacy/csv_gpu.cu
            src/io/json/legacy/json_reader_impl.cu
            src/io/orc/legacy/orc_reader_impl.cu
            src/io/orc/legacy/orc_writer_impl.cu
            src/io/orc/orc.cpp
            src/io/orc/timezone.cpp
            src/io/orc/stripe_data.cu
            src/io/orc/stripe_init.cu
            src/io/orc/stripe_enc.cu
            src/io/orc/dict_enc.cu
            src/io/parquet/page_data.cu
            src/io/parquet/page_hdr.cu
            src/io/parquet/legacy/parquet_reader_impl.cu
            src/io/parquet/parquet.cpp
            src/io/comp/cpu_unbz2.cpp
            src/io/comp/uncomp.cpp
            src/io/comp/brotli_dict.cpp
            src/io/comp/debrotli.cu
            src/io/comp/snap.cu
            src/io/comp/unsnap.cu
            src/io/comp/gpuinflate.cu
            src/io/utilities/datasource.cpp
            src/io/utilities/legacy/parsing_utils.cu
            src/utilities/legacy/cuda_utils.cu
            src/utilities/column_utils.cpp
	    src/copying/gather.cu
            src/utilities/legacy/error_utils.cpp
            src/utilities/nvtx/nvtx_utils.cpp
            src/utilities/nvtx/legacy/nvtx_utils.cpp
            src/copying/copy.cpp
            src/copying/slice.cpp
            src/copying/split.cpp
            src/copying/legacy/copy.cpp
            src/copying/legacy/gather.cu
            src/copying/legacy/scatter.cu
            src/copying/legacy/slice.cu
            src/copying/legacy/split.cu
            src/bitmask/legacy/legacy_bitmask.cpp
            src/copying/legacy/copy_range.cu
            src/filling/legacy/fill.cu
            src/filling/legacy/repeat.cu
            src/filling/legacy/tile.cu
            src/search/legacy/search.cu
            src/column/column.cu
            src/column/column_view.cpp
            src/column/column_device_view.cu
            src/column/column_factories.cpp
            src/table/table_view.cpp
            src/table/table_device_view.cu
            src/table/table.cpp
            src/bitmask/null_mask.cu
            src/sort/sort.cu
            src/column/legacy/interop.cpp
            src/strings/attributes.cu
            src/strings/case.cu
<<<<<<< HEAD
            src/strings/find.cu
            src/strings/convert/convert_datetime.cu
=======
            src/strings/char_types/char_types.cu
            src/strings/combine.cu
>>>>>>> 393a0206
            src/strings/convert/convert_integers.cu
            src/strings/convert/convert_booleans.cu
            src/strings/convert/convert_floats.cu
            src/strings/copying/copying.cu
            src/strings/filling/fill.cu
            src/strings/find.cu
            src/strings/strings_column_factories.cu
            src/strings/strings_column_view.cu
            src/strings/strings_scalar_factories.cpp
            src/strings/sorting/sorting.cu
            src/strings/substring.cu
            src/strings/utilities.cu
            src/scalar/scalar.cpp
            src/scalar/scalar_factories.cpp)

# Rename installation to proper names for later finding
set_target_properties(libNVStrings PROPERTIES OUTPUT_NAME "NVStrings")
set_target_properties(libNVCategory PROPERTIES OUTPUT_NAME "NVCategory")
set_target_properties(libNVText PROPERTIES OUTPUT_NAME "NVText")

# Override RPATH for cudf
set_target_properties(cudf PROPERTIES BUILD_RPATH "\$ORIGIN")

# Override RPATH for nvstrings
set_target_properties(libNVStrings PROPERTIES BUILD_RPATH "\$ORIGIN")
set_target_properties(libNVCategory PROPERTIES BUILD_RPATH "\$ORIGIN")
set_target_properties(libNVText PROPERTIES BUILD_RPATH "\$ORIGIN")

###################################################################################################
# - jitify ----------------------------------------------------------------------------------------

# Creates executable stringify and uses it to convert types.h to c-str for use in JIT code
add_executable(stringify "${CMAKE_SOURCE_DIR}/thirdparty/jitify/stringify.cpp")
execute_process(WORKING_DIRECTORY ${CMAKE_BINARY_DIR}
    COMMAND ${CMAKE_COMMAND} -E make_directory ${CMAKE_BINARY_DIR}/include)

add_custom_command(OUTPUT ${CMAKE_BINARY_DIR}/include/types.h.jit
                   WORKING_DIRECTORY ${CMAKE_CURRENT_SOURCE_DIR}/include
                   COMMAND ${CMAKE_BINARY_DIR}/stringify cudf/types.h > ${CMAKE_BINARY_DIR}/include/types.h.jit
                   COMMENT "Run stringify on header types.h to convert it to c-str for use in JIT compiled code"
                   DEPENDS stringify
                   MAIN_DEPENDENCY ${CMAKE_CURRENT_SOURCE_DIR}/include/cudf/types.h)

add_custom_command(OUTPUT ${CMAKE_BINARY_DIR}/include/types.hpp.jit
                   WORKING_DIRECTORY ${CMAKE_CURRENT_SOURCE_DIR}/include
                   COMMAND ${CMAKE_BINARY_DIR}/stringify cudf/types.hpp > ${CMAKE_BINARY_DIR}/include/types.hpp.jit
                   COMMENT "Run stringify on header types.hpp to convert it to c-str for use in JIT compiled code"
                   DEPENDS stringify
                   MAIN_DEPENDENCY ${CMAKE_CURRENT_SOURCE_DIR}/include/cudf/types.hpp)

add_custom_target(stringify_run DEPENDS
                  ${CMAKE_BINARY_DIR}/include/types.h.jit
                  ${CMAKE_BINARY_DIR}/include/types.hpp.jit)

add_dependencies(cudf stringify_run)

###################################################################################################
# - build options ---------------------------------------------------------------------------------

option(USE_NVTX "Build with NVTX support" ON)
if(USE_NVTX)
    message(STATUS "Using Nvidia Tools Extension")
    find_library(NVTX_LIBRARY nvToolsExt PATH ${CMAKE_CUDA_IMPLICIT_LINK_DIRECTORIES})
    target_link_libraries(cudf ${NVTX_LIBRARY})
    set(CMAKE_CXX_FLAGS "${CMAKE_CXX_FLAGS} -DUSE_NVTX")
endif(USE_NVTX)

option(HT_LEGACY_ALLOCATOR "Use the legacy allocator for hash tables" ON)
if(HT_LEGACY_ALLOCATOR)
    message(STATUS "Using legacy allocator for hash tables")
    set(CMAKE_CUDA_FLAGS "${CMAKE_CUDA_FLAGS} --define-macro HT_LEGACY_ALLOCATOR")
endif(HT_LEGACY_ALLOCATOR)

###################################################################################################
# - link libraries --------------------------------------------------------------------------------

# Get all the symbols from the Arrow CUDA Library for Cython
set(ARROW_CUDA_LIB_LINK -Wl,--whole-archive ${ARROW_CUDA_LIB} -Wl,--no-whole-archive)

# link targets for NVStrings
target_link_libraries(libNVStrings rmm cudart cuda)
target_link_libraries(libNVCategory libNVStrings rmm cudart cuda)
target_link_libraries(libNVText libNVStrings rmm cudart cuda)

# link targets for cuDF
target_link_libraries(cudf NVCategory NVStrings rmm ${ARROW_CUDA_LIB_LINK} ${ARROW_LIB} nvrtc cudart cuda ${ZLIB_LIBRARIES} ${Boost_LIBRARIES})

###################################################################################################
# - install targets -------------------------------------------------------------------------------

# install targets for NVStrings
install(TARGETS libNVStrings
        DESTINATION lib
        COMPONENT nvstrings)

install(TARGETS libNVCategory
        DESTINATION lib
        COMPONENT nvstrings)

install(TARGETS libNVText
        DESTINATION lib
        COMPONENT nvstrings)

install(DIRECTORY ${CMAKE_CURRENT_SOURCE_DIR}/include/nvstrings
        DESTINATION include
        COMPONENT nvstrings)

add_custom_target(nvstrings
                  DEPENDS libNVStrings libNVCategory libNVText)

# install targets for cuDF
install(TARGETS cudf
        DESTINATION lib
        COMPONENT cudf)
install(DIRECTORY ${CMAKE_CURRENT_SOURCE_DIR}/include/cudf
        DESTINATION include
        COMPONENT cudf)

add_custom_target(install_cudf
                  COMMAND "${CMAKE_COMMAND}" -DCOMPONENT=cudf -P "${CMAKE_BINARY_DIR}/cmake_install.cmake"
                  DEPENDS cudf)

if(BUILD_TESTS)
    add_dependencies(install_cudf cudftestutil)
endif(BUILD_TESTS)

add_custom_target(install_nvstrings
                  COMMAND "${CMAKE_COMMAND}" -DCOMPONENT=nvstrings -P "${CMAKE_BINARY_DIR}/cmake_install.cmake"
                  DEPENDS nvstrings)

add_custom_target(build_tests_cudf
                  DEPENDS ${CUDF_TEST_LIST})

add_custom_target(build_tests_nvstrings
                  DEPENDS ${NVSTRINGS_TEST_LIST})

add_custom_target(test_cudf
                  COMMAND ctest -E "NVSTRINGS"
                  DEPENDS build_tests_cudf)

add_custom_target(test_nvstrings
                  COMMAND ctest -R "NVSTRINGS"
                  DEPENDS build_tests_nvstrings)

###################################################################################################
# - make documentation ----------------------------------------------------------------------------

# doc targets for nvstrings
add_custom_command(OUTPUT NVSTRINGS_DOXYGEN
                   WORKING_DIRECTORY ${CMAKE_CURRENT_SOURCE_DIR}/custrings/doxygen
                   COMMAND doxygen Doxyfile
                   VERBATIM
)
add_custom_target(docs_nvstrings DEPENDS NVSTRINGS_DOXYGEN)

# doc targets for cuDF
add_custom_command(OUTPUT CUDF_DOXYGEN
                   WORKING_DIRECTORY ${CMAKE_CURRENT_SOURCE_DIR}/doxygen
                   COMMAND doxygen Doxyfile
                   VERBATIM)

add_custom_target(docs_cudf DEPENDS CUDF_DOXYGEN)<|MERGE_RESOLUTION|>--- conflicted
+++ resolved
@@ -489,13 +489,10 @@
             src/column/legacy/interop.cpp
             src/strings/attributes.cu
             src/strings/case.cu
-<<<<<<< HEAD
             src/strings/find.cu
-            src/strings/convert/convert_datetime.cu
-=======
+            src/strings/convert/convert_datetime.c
             src/strings/char_types/char_types.cu
             src/strings/combine.cu
->>>>>>> 393a0206
             src/strings/convert/convert_integers.cu
             src/strings/convert/convert_booleans.cu
             src/strings/convert/convert_floats.cu
