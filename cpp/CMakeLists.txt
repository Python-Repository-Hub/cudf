--- conflicted
+++ resolved
@@ -527,12 +527,9 @@
             src/io/functions.cpp
             src/io/statistics/column_stats.cu
             src/io/utilities/datasource.cpp
-<<<<<<< HEAD
             src/io/utilities/parsing_utils.cu
             src/io/utilities/type_conversion.cu
-=======
             src/io/utilities/data_sink.cpp
->>>>>>> fe3a3324
             src/io/utilities/legacy/parsing_utils.cu
             src/utilities/legacy/cuda_utils.cu
             src/copying/gather.cu
