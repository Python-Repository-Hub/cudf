--- conflicted
+++ resolved
@@ -42,11 +42,7 @@
       cudf::is_timestamp<ColumnType>();
 
     return !std::is_same<ColumnType, cudf::string_view>::value &&
-<<<<<<< HEAD
-           !std::is_same<ColumnType, cudf::dictionary32_tag>::value &&
-=======
            !std::is_same<ColumnType, cudf::dictionary32>::value &&
->>>>>>> 3e22e743
            (cudf::is_numeric<ColumnType>() ||
             comparable_countable_op ||
             timestamp_mean);
