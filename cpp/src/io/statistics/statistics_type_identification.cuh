/*
 * Copyright (c) 2021-2022, NVIDIA CORPORATION.
 *
 * Licensed under the Apache License, Version 2.0 (the "License");
 * you may not use this file except in compliance with the License.
 * You may obtain a copy of the License at
 *
 *     http://www.apache.org/licenses/LICENSE-2.0
 *
 * Unless required by applicable law or agreed to in writing, software
 * distributed under the License is distributed on an "AS IS" BASIS,
 * WITHOUT WARRANTIES OR CONDITIONS OF ANY KIND, either express or implied.
 * See the License for the specific language governing permissions and
 * limitations under the License.
 */

/**
 * @file statistics_type_identification.cuh
 * @brief Utility classes to identify extrema, aggregate and conversion types for ORC and PARQUET
 */

#pragma once

#include "byte_array_view.cuh"

#include <cudf/fixed_point/fixed_point.hpp>

#include <cudf/wrappers/timestamps.hpp>

#include <cudf/strings/string_view.cuh>

#include <cudf/wrappers/durations.hpp>

#include <cudf/utilities/traits.hpp>

#include "conversion_type_select.cuh"

#include <tuple>

namespace cudf {
namespace io {
namespace detail {

enum class io_file_format { ORC, PARQUET };
enum class is_int96_timestamp { YES, NO };

template <io_file_format IO, is_int96_timestamp INT96>
struct conversion_map;

// Every timestamp or duration type is converted to milliseconds in ORC statistics
template <is_int96_timestamp INT96>
struct conversion_map<io_file_format::ORC, INT96> {
  using types = std::tuple<std::pair<cudf::timestamp_s, cudf::timestamp_ms>,
                           std::pair<cudf::timestamp_us, cudf::timestamp_ms>,
                           std::pair<cudf::timestamp_ns, cudf::timestamp_ms>,
                           std::pair<cudf::duration_s, cudf::duration_ms>,
                           std::pair<cudf::duration_us, cudf::duration_ms>,
                           std::pair<cudf::duration_ns, cudf::duration_ms>>;
};

// In Parquet timestamps and durations with second resolution are converted to
// milliseconds. Timestamps and durations with nanosecond resolution are
// converted to microseconds.
template <>
struct conversion_map<io_file_format::PARQUET, is_int96_timestamp::YES> {
  using types = std::tuple<std::pair<cudf::timestamp_s, cudf::timestamp_ms>,
                           std::pair<cudf::timestamp_ns, cudf::timestamp_us>,
                           std::pair<cudf::duration_s, cudf::duration_ms>,
                           std::pair<cudf::duration_ns, cudf::duration_us>>;
};
// int64 nanosecond timestamp won't be converted
template <>
struct conversion_map<io_file_format::PARQUET, is_int96_timestamp::NO> {
  using types = std::tuple<std::pair<cudf::timestamp_s, cudf::timestamp_ms>,
                           std::pair<cudf::duration_s, cudf::duration_ms>,
                           std::pair<cudf::duration_ns, cudf::duration_us>>;
};

/**
 * @brief Utility class to help conversion of timestamps and durations to their
 * representation type
 *
 * @tparam conversion A conversion_map structure
 */
template <typename conversion>
class type_conversion {
  using type_selector = ConversionTypeSelect<typename conversion::types>;

 public:
  template <typename T>
  using type = typename type_selector::template type<T>;

  template <typename T>
  static constexpr __device__ typename type_selector::template type<T> convert(const T& elem)
  {
    using Type = typename type_selector::template type<T>;
    if constexpr (cudf::is_duration<T>()) {
      return cuda::std::chrono::duration_cast<Type>(elem);
    } else if constexpr (cudf::is_timestamp<T>()) {
      using Duration = typename Type::duration;
      return cuda::std::chrono::time_point_cast<Duration>(elem);
    } else {
      return elem;
    }
    return Type{};
  }
};

template <class T>
struct dependent_false : std::false_type {
};

/**
 * @brief Utility class to convert a leaf column element into its extrema type
 *
 * @tparam T Column type
 */
template <typename T>
class extrema_type {
 private:
  using integral_extrema_type = typename std::conditional_t<std::is_signed_v<T>, int64_t, uint64_t>;

  using arithmetic_extrema_type =
    typename std::conditional_t<std::is_integral_v<T>, integral_extrema_type, double>;

  using non_arithmetic_extrema_type = typename std::conditional_t<
    cudf::is_fixed_point<T>() or cudf::is_duration<T>() or cudf::is_timestamp<T>(),
    typename std::conditional_t<std::is_same_v<T, numeric::decimal128>, __int128_t, int64_t>,
    typename std::conditional_t<
      std::is_same_v<T, string_view>,
      string_view,
      std::conditional_t<std::is_same_v<T, byte_array_view>, byte_array_view, void>>>;

  // unsigned int/bool -> uint64_t
  // signed int        -> int64_t
  // float/double      -> double
  // decimal32/64      -> int64_t
  // decimal128        -> __int128_t
  // duration_[T]      -> int64_t
  // string_view       -> string_view
  // byte_array_view         -> byte_array_view
  // timestamp_[T]     -> int64_t

 public:
  // Does type T have an extrema?
  static constexpr bool is_supported =
    std::is_arithmetic_v<T> or std::is_same_v<T, string_view> or cudf::is_duration<T>() or
    cudf::is_timestamp<T>() or cudf::is_fixed_point<T>() or std::is_same_v<T, byte_array_view>;

  using type = typename std::
    conditional_t<std::is_arithmetic_v<T>, arithmetic_extrema_type, non_arithmetic_extrema_type>;

  /**
   * @brief Function that converts an element of a leaf column into its extrema type
   */
  __device__ static type convert(const T& val)
  {
    if constexpr (std::is_arithmetic_v<T> or std::is_same_v<T, string_view> or
                  std::is_same_v<T, byte_array_view>) {
      return val;
    } else if constexpr (cudf::is_fixed_point<T>()) {
      return val.value();
    } else if constexpr (cudf::is_duration<T>()) {
      return val.count();
    } else if constexpr (cudf::is_timestamp<T>()) {
      return val.time_since_epoch().count();
    } else {
      static_assert(dependent_false<T>::value, "aggregation_type does not exist");
    }
    return type{};
  }
};

/**
 * @brief Utility class to convert a leaf column element into its aggregate type
 *
 * @tparam T Column type
 */
template <typename T>
class aggregation_type {
 private:
  using integral_aggregation_type =
    typename std::conditional_t<std::is_signed_v<T>, int64_t, uint64_t>;

  using arithmetic_aggregation_type =
    typename std::conditional_t<std::is_integral_v<T>, integral_aggregation_type, double>;

  using non_arithmetic_aggregation_type = typename std::conditional_t<
    cudf::is_fixed_point<T>() or cudf::is_duration<T>() or
      cudf::is_timestamp<T>()  // To be disabled with static_assert
      or std::is_same_v<T, string_view> or std::is_same_v<T, byte_array_view>,
    typename std::conditional_t<std::is_same_v<T, numeric::decimal128>, __int128_t, int64_t>,
    void>;

  // unsigned int/bool -> uint64_t
  // signed int        -> int64_t
  // float/double      -> double
  // decimal32/64      -> int64_t
  // decimal128        -> __int128_t
  // duration_[T]      -> int64_t
  // string_view       -> int64_t
<<<<<<< HEAD
  // byte_array_view         -> int64_t
=======
  // byte_array        -> int64_t
>>>>>>> fd21b6ea
  // NOTE : timestamps do not have an aggregation type

 public:
  // Does type T aggregate?
  static constexpr bool is_supported = std::is_arithmetic_v<T> or std::is_same_v<T, string_view> or
                                       cudf::is_duration<T>() or cudf::is_fixed_point<T>() or
                                       std::is_same_v<T, byte_array_view>;

  using type = typename std::conditional_t<std::is_arithmetic_v<T>,
                                           arithmetic_aggregation_type,
                                           non_arithmetic_aggregation_type>;

  /**
   * @brief Function that converts an element of a leaf column into its aggregate type
   */
  __device__ static type convert(const T& val)
  {
    if constexpr (std::is_same_v<T, string_view> or std::is_same_v<T, byte_array_view>) {
      return val.size_bytes();
    } else if constexpr (std::is_integral_v<T>) {
      return val;
    } else if constexpr (std::is_floating_point_v<T>) {
      return isnan(val) ? 0 : val;
    } else if constexpr (cudf::is_fixed_point<T>()) {
      return val.value();
    } else if constexpr (cudf::is_duration<T>()) {
      return val.count();
    } else if constexpr (cudf::is_timestamp<T>()) {
      static_assert(dependent_false<T>::value, "aggregation_type for timestamps do not exist");
    } else {
      static_assert(dependent_false<T>::value, "aggregation_type for supplied type do not exist");
    }
    return type{};
  }
};

template <typename T>
__inline__ __device__ constexpr T minimum_identity()
{
  if constexpr (std::is_same_v<T, string_view>) {
    return string_view::max();
  } else if constexpr (std::is_same_v<T, byte_array_view>) {
    return byte_array_view::max();
  }
  return cuda::std::numeric_limits<T>::max();
}

template <typename T>
__inline__ __device__ constexpr T maximum_identity()
{
  if constexpr (std::is_same_v<T, string_view>) {
    return string_view::min();
  } else if constexpr (std::is_same_v<T, byte_array_view>) {
    return byte_array_view::min();
  }
  return cuda::std::numeric_limits<T>::min();
}

/**
 * @brief Utility class to identify whether a type T is aggregated or ignored
 * for ORC or PARQUET
 *
 * @tparam T Leaf column type
 * @tparam IO File format for which statistics calculation is being done
 */
template <typename T, io_file_format IO>
class statistics_type_category {
 public:
  // Types that calculate the sum of elements encountered
  static constexpr bool include_aggregate =
    (IO == io_file_format::PARQUET) ? false : aggregation_type<T>::is_supported;

  // Types for which sum does not make sense, but extrema do
  static constexpr bool include_extrema = aggregation_type<T>::is_supported or
                                          cudf::is_timestamp<T>() or
                                          std::is_same_v<T, cudf::list_view>;

  // Types for which only value count makes sense (e.g. nested)
  static constexpr bool include_count = (IO == io_file_format::ORC) ? true : include_extrema;

  // Do not calculate statistics for any other type
  static constexpr bool ignore = not(include_count);
};

}  // namespace detail
}  // namespace io
}  // namespace cudf<|MERGE_RESOLUTION|>--- conflicted
+++ resolved
@@ -199,11 +199,7 @@
   // decimal128        -> __int128_t
   // duration_[T]      -> int64_t
   // string_view       -> int64_t
-<<<<<<< HEAD
-  // byte_array_view         -> int64_t
-=======
   // byte_array        -> int64_t
->>>>>>> fd21b6ea
   // NOTE : timestamps do not have an aggregation type
 
  public:
