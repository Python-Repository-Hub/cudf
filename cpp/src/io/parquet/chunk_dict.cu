--- conflicted
+++ resolved
@@ -156,10 +156,6 @@
               // Strings are stored as 4 byte length + string bytes
               return 4 + data_col.element<string_view>(val_idx).size_bytes();
             }
-<<<<<<< HEAD
-            CUDF_UNREACHABLE("Unsupported type for byte array");
-=======
->>>>>>> 0b7ce444
           }
           case Type::FIXED_LEN_BYTE_ARRAY:
             if (data_col.type().id() == type_id::DECIMAL128) { return sizeof(__int128_t); }
