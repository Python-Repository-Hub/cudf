/*
 * Copyright (c) 2018-2022, NVIDIA CORPORATION.
 *
 * Licensed under the Apache License, Version 2.0 (the "License");
 * you may not use this file except in compliance with the License.
 * You may obtain a copy of the License at
 *
 *     http://www.apache.org/licenses/LICENSE-2.0
 *
 * Unless required by applicable law or agreed to in writing, software
 * distributed under the License is distributed on an "AS IS" BASIS,
 * WITHOUT WARRANTIES OR CONDITIONS OF ANY KIND, either express or implied.
 * See the License for the specific language governing permissions and
 * limitations under the License.
 */

#pragma once

#include "io/comp/gpuinflate.hpp"
#include "io/parquet/parquet.hpp"
#include "io/parquet/parquet_common.hpp"
#include "io/statistics/statistics.cuh"
#include "io/utilities/column_buffer.hpp"
#include "io/utilities/hostdevice_vector.hpp"

#include <cudf/column/column_device_view.cuh>
#include <cudf/lists/lists_column_device_view.cuh>
#include <cudf/table/table_device_view.cuh>
#include <cudf/types.hpp>
#include <cudf/utilities/span.hpp>

#include <cuco/static_map.cuh>

#include <rmm/cuda_stream_view.hpp>
#include <rmm/device_scalar.hpp>
#include <rmm/device_uvector.hpp>

#include <cuda_runtime.h>

#include <vector>

namespace cudf {
namespace io {
namespace parquet {

using cudf::io::detail::string_index_pair;

// Total number of unsigned 24 bit values
constexpr size_type MAX_DICT_SIZE = (1 << 24) - 1;

/**
 * @brief Struct representing an input column in the file.
 */
struct input_column_info {
  int schema_idx;
  std::string name;
  // size == nesting depth. the associated real output
  // buffer index in the dest column for each level of nesting.
  std::vector<int> nesting;
  auto nesting_depth() const { return nesting.size(); }
};

namespace gpu {

auto constexpr KEY_SENTINEL   = size_type{-1};
auto constexpr VALUE_SENTINEL = size_type{-1};
using map_type                = cuco::static_map<size_type, size_type>;
using slot_type               = map_type::pair_atomic_type;

/**
 * @brief Enums for the flags in the page header
 */
enum {
  PAGEINFO_FLAGS_DICTIONARY = (1 << 0),  // Indicates a dictionary page
};

/**
 * @brief Enum for the two encoding streams
 */
enum level_type {
  DEFINITION = 0,
  REPETITION,

  NUM_LEVEL_TYPES
};

/**
 * @brief Nesting information
 */
struct PageNestingInfo {
  // input repetition/definition levels are remapped with these values
  // into the corresponding real output nesting depths.
  int32_t start_depth;
  int32_t end_depth;

  // set at initialization
  int32_t max_def_level;
  int32_t max_rep_level;

  // set during preprocessing
  int32_t size;              // this page/nesting-level's size contribution to the output column
  int32_t page_start_value;  // absolute output start index in output column data

  // set during data decoding
  int32_t valid_count;       // # of valid values decoded in this page/nesting-level
  int32_t value_count;       // total # of values decoded in this page/nesting-level
  int32_t null_count;        // null count
  int32_t valid_map_offset;  // current offset in bits relative to valid_map
  uint8_t* data_out;         // pointer into output buffer
  uint32_t* valid_map;       // pointer into output validity buffer
};

/**
 * @brief Struct describing a particular page of column chunk data
 */
struct PageInfo {
  uint8_t* page_data;  // Compressed page data before decompression, or uncompressed data after
                       // decompression
  int32_t compressed_page_size;    // compressed data size in bytes
  int32_t uncompressed_page_size;  // uncompressed data size in bytes
  // Number of values in this data page or dictionary.
  // Important : the # of input values does not necessarily
  // correspond to the number of rows in the output. It just reflects the number
  // of values in the input stream.
  // - In the case of a flat schema, it will correspond to the # of output rows
  // - In the case of a nested schema, you have to decode the repetition and definition
  //   levels to extract actual column values
  int32_t num_input_values;
  int32_t chunk_row;       // starting row of this page relative to the start of the chunk
  int32_t num_rows;        // number of rows in this page
  int32_t chunk_idx;       // column chunk this page belongs to
  int32_t src_col_schema;  // schema index of this column
  uint8_t flags;           // PAGEINFO_FLAGS_XXX
  Encoding encoding;       // Encoding for data or dictionary page
  Encoding definition_level_encoding;  // Encoding used for definition levels (data page)
  Encoding repetition_level_encoding;  // Encoding used for repetition levels (data page)

  // for nested types, we run a preprocess step in order to determine output
  // column sizes. Because of this, we can jump directly to the position in the
  // input data to start decoding instead of reading all of the data and discarding
  // rows we don't care about.
  //
  // NOTE: for flat hierarchies we do not do the preprocess step, so skipped_values and
  // skipped_leaf_values will always be 0.
  //
  // # of values skipped in the repetition/definition level stream
  int skipped_values;
  // # of values skipped in the actual data stream.
  int skipped_leaf_values;

  // nesting information (input/output) for each page
  int num_nesting_levels;
  PageNestingInfo* nesting;
};

/**
 * @brief Struct describing a particular chunk of column data
 */
struct ColumnChunkDesc {
  ColumnChunkDesc() = default;
  explicit ColumnChunkDesc(size_t compressed_size_,
                           uint8_t* compressed_data_,
                           size_t num_values_,
                           uint16_t datatype_,
                           uint16_t datatype_length_,
                           size_t start_row_,
                           uint32_t num_rows_,
                           int16_t max_definition_level_,
                           int16_t max_repetition_level_,
                           int16_t max_nesting_depth_,
                           uint8_t def_level_bits_,
                           uint8_t rep_level_bits_,
                           int8_t codec_,
                           int8_t converted_type_,
                           LogicalType logical_type_,
                           int8_t decimal_scale_,
                           int32_t ts_clock_rate_,
                           int32_t src_col_index_,
                           int32_t src_col_schema_)
    : compressed_data(compressed_data_),
      compressed_size(compressed_size_),
      num_values(num_values_),
      start_row(start_row_),
      num_rows(num_rows_),
      max_level{max_definition_level_, max_repetition_level_},
      max_nesting_depth{max_nesting_depth_},
      data_type(datatype_ | (datatype_length_ << 3)),
      level_bits{def_level_bits_, rep_level_bits_},
      num_data_pages(0),
      num_dict_pages(0),
      max_num_pages(0),
      page_info(nullptr),
      str_dict_index(nullptr),
      valid_map_base{nullptr},
      column_data_base{nullptr},
      codec(codec_),
      converted_type(converted_type_),
      logical_type(logical_type_),
      decimal_scale(decimal_scale_),
      ts_clock_rate(ts_clock_rate_),
      src_col_index(src_col_index_),
      src_col_schema(src_col_schema_)
  {
  }

  uint8_t const* compressed_data;                  // pointer to compressed column chunk data
  size_t compressed_size;                          // total compressed data size for this chunk
  size_t num_values;                               // total number of values in this column
  size_t start_row;                                // starting row of this chunk
  uint32_t num_rows;                               // number of rows in this chunk
  int16_t max_level[level_type::NUM_LEVEL_TYPES];  // max definition/repetition level
  int16_t max_nesting_depth;                       // max nesting depth of the output
  uint16_t data_type;                              // basic column data type, ((type_length << 3) |
                                                   // parquet::Type)
  uint8_t
    level_bits[level_type::NUM_LEVEL_TYPES];  // bits to encode max definition/repetition levels
  int32_t num_data_pages;                     // number of data pages
  int32_t num_dict_pages;                     // number of dictionary pages
  int32_t max_num_pages;                      // size of page_info array
  PageInfo* page_info;                        // output page info for up to num_dict_pages +
                                              // num_data_pages (dictionary pages first)
  string_index_pair* str_dict_index;          // index for string dictionary
  uint32_t** valid_map_base;                  // base pointers of valid bit map for this column
  void** column_data_base;                    // base pointers of column data
  int8_t codec;                               // compressed codec enum
  int8_t converted_type;                      // converted type enum
  LogicalType logical_type;                   // logical type
  int8_t decimal_scale;                       // decimal scale pow(10, -decimal_scale)
  int32_t ts_clock_rate;  // output timestamp clock frequency (0=default, 1000=ms, 1000000000=ns)

  int32_t src_col_index;   // my input column index
  int32_t src_col_schema;  // my schema index in the file
};

/**
 * @brief Struct describing an encoder column
 */
struct parquet_column_device_view : stats_column_desc {
  Type physical_type;            //!< physical data type
  ConvertedType converted_type;  //!< logical data type
  uint8_t level_bits;  //!< bits to encode max definition (lower nibble) & repetition (upper nibble)
                       //!< levels
  constexpr uint8_t num_def_level_bits() { return level_bits & 0xf; }
  constexpr uint8_t num_rep_level_bits() { return level_bits >> 4; }
  size_type const* const*
    nesting_offsets;  //!< If column is a nested type, contains offset array of each nesting level

  size_type const* level_offsets;  //!< Offset array for per-row pre-calculated rep/def level values
  uint8_t const* rep_values;       //!< Pre-calculated repetition level values
  uint8_t const* def_values;       //!< Pre-calculated definition level values
  uint8_t const* nullability;  //!< Array of nullability of each nesting level. e.g. nullable[0] is
                               //!< nullability of parent_column. May be different from
                               //!< col.nullable() in case of chunked writing.
  bool output_as_byte_array;   //!< Indicates this list column is being written as a byte array
};

constexpr int max_page_fragment_size = 5000;  //!< Max number of rows in a page fragment

struct EncColumnChunk;

/**
 * @brief Struct describing an encoder page fragment
 */
struct PageFragment {
  uint32_t fragment_data_size;  //!< Size of fragment data in bytes
  uint32_t dict_data_size;      //!< Size of dictionary for this fragment
  uint32_t num_values;  //!< Number of values in fragment. Different from num_rows for nested type
  uint32_t start_value_idx;
  uint32_t num_leaf_values;  //!< Number of leaf values in fragment. Does not include nulls at
                             //!< non-leaf level
  size_type start_row;       //!< First row in fragment
  uint16_t num_rows;         //!< Number of rows in fragment
  uint16_t num_dict_vals;    //!< Number of unique dictionary entries
  EncColumnChunk* chunk;     //!< The chunk that this fragment belongs to
};

/// Size of hash used for building dictionaries
constexpr unsigned int kDictHashBits = 16;
constexpr size_t kDictScratchSize    = (1 << kDictHashBits) * sizeof(uint32_t);

/**
 * @brief Return the byte length of parquet dtypes that are physically represented by INT32
 */
inline uint32_t __device__ int32_logical_len(type_id id)
{
  switch (id) {
    case cudf::type_id::INT8:
    case cudf::type_id::UINT8: return 1;
    case cudf::type_id::INT16:
    case cudf::type_id::UINT16: return 2;
    default: return 4;
  }
}

/**
 * @brief Translate the row index of a parent column_device_view into the index of the first value
 * in the leaf child.
 * Only works in the context of parquet writer where struct columns are previously modified s.t.
 * they only have one immediate child.
 */
inline size_type __device__ row_to_value_idx(size_type idx,
                                             parquet_column_device_view const* parquet_col)
{
<<<<<<< HEAD
  if (!parquet_col->output_as_byte_array) {
    auto col = *parquet_col->parent_column;
    while (col.type().id() == type_id::LIST or col.type().id() == type_id::STRUCT) {
      if (col.type().id() == type_id::STRUCT) {
        idx += col.offset();
        col = col.child(0);
      } else {
        auto list_col = cudf::detail::lists_column_device_view(col);
        idx           = list_col.offset_at(idx);
        col           = list_col.child();
      }
=======
  auto col = *parquet_col->parent_column;
  while (col.type().id() == type_id::LIST or col.type().id() == type_id::STRUCT) {
    if (col.type().id() == type_id::STRUCT) {
      idx += col.offset();
      col = col.child(0);
    } else {
      auto list_col = cudf::detail::lists_column_device_view(col);
      idx           = list_col.offset_at(idx);
      col           = list_col.child();
>>>>>>> 0b7ce444
    }
  }
  return idx;
}

/**
 * @brief Return worst-case compressed size of compressed data given the uncompressed size
 */
inline size_t __device__ __host__ GetMaxCompressedBfrSize(size_t uncomp_size,
                                                          uint32_t num_pages = 1)
{
  return uncomp_size + (uncomp_size >> 7) + num_pages * 8;
}

struct EncPage;

/**
 * @brief Struct describing an encoder column chunk
 */
struct EncColumnChunk {
  parquet_column_device_view const* col_desc;  //!< Column description
  size_type col_desc_id;
  PageFragment* fragments;        //!< First fragment in chunk
  uint8_t* uncompressed_bfr;      //!< Uncompressed page data
  uint8_t* compressed_bfr;        //!< Compressed page data
  statistics_chunk const* stats;  //!< Fragment statistics
  uint32_t bfr_size;              //!< Uncompressed buffer size
  uint32_t compressed_size;       //!< Compressed buffer size
  uint32_t max_page_data_size;    //!< Max data size (excluding header) of any page in this chunk
  uint32_t page_headers_size;     //!< Sum of size of all page headers
  size_type start_row;            //!< First row of chunk
  uint32_t num_rows;              //!< Number of rows in chunk
  size_type num_values;     //!< Number of values in chunk. Different from num_rows for nested types
  uint32_t first_fragment;  //!< First fragment of chunk
  EncPage* pages;           //!< Ptr to pages that belong to this chunk
  uint32_t first_page;      //!< First page of chunk
  uint32_t num_pages;       //!< Number of pages in chunk
  uint8_t is_compressed;    //!< Nonzero if the chunk uses compression
  uint32_t dictionary_size;    //!< Size of dictionary page including header
  uint32_t ck_stat_size;       //!< Size of chunk-level statistics (included in 1st page header)
  slot_type* dict_map_slots;   //!< Hash map storage for calculating dict encoding for this chunk
  size_type dict_map_size;     //!< Size of dict_map_slots
  size_type num_dict_entries;  //!< Total number of entries in dictionary
  size_type
    uniq_data_size;  //!< Size of dictionary page (set of all unique values) if dict enc is used
  size_type plain_data_size;  //!< Size of data in this chunk if plain encoding is used
  size_type* dict_data;       //!< Dictionary data (unique row indices)
  size_type* dict_index;  //!< Index of value in dictionary page. column[dict_data[dict_index[row]]]
  uint8_t dict_rle_bits;  //!< Bit size for encoding dictionary indices
  bool use_dictionary;    //!< True if the chunk uses dictionary encoding
  uint8_t* column_index_blob;  //!< Binary blob containing encoded column index for this chunk
  uint32_t column_index_size;  //!< Size of column index blob
};

/**
 * @brief Struct describing an encoder data page
 */
struct EncPage {
  uint8_t* page_data;        //!< Ptr to uncompressed page
  uint8_t* compressed_data;  //!< Ptr to compressed page
  uint16_t num_fragments;    //!< Number of fragments in page
  PageType page_type;        //!< Page type
  EncColumnChunk* chunk;     //!< Chunk that this page belongs to
  uint32_t chunk_id;         //!< Index in chunk array
  uint32_t hdr_size;         //!< Size of page header
  uint32_t max_hdr_size;     //!< Maximum size of page header
  uint32_t max_data_size;    //!< Maximum size of coded page data (excluding header)
  uint32_t start_row;        //!< First row of page
  uint32_t num_rows;         //!< Rows in page
  uint32_t num_leaf_values;  //!< Values in page. Different from num_rows in case of nested types
  uint32_t num_values;  //!< Number of def/rep level values in page. Includes null/empty elements in
                        //!< non-leaf levels
  decompress_status* comp_stat;  //!< Ptr to compression status
};

/**
 * @brief Launches kernel for parsing the page headers in the column chunks
 *
 * @param[in] chunks List of column chunks
 * @param[in] num_chunks Number of column chunks
 * @param[in] stream CUDA stream to use, default 0
 */
void DecodePageHeaders(ColumnChunkDesc* chunks, int32_t num_chunks, rmm::cuda_stream_view stream);

/**
 * @brief Launches kernel for building the dictionary index for the column
 * chunks
 *
 * @param[in] chunks List of column chunks
 * @param[in] num_chunks Number of column chunks
 * @param[in] stream CUDA stream to use, default 0
 */
void BuildStringDictionaryIndex(ColumnChunkDesc* chunks,
                                int32_t num_chunks,
                                rmm::cuda_stream_view stream);

/**
 * @brief Preprocess column information for nested schemas.
 *
 * There are several pieces of information we can't compute directly from row counts in
 * the parquet headers when dealing with nested schemas.
 * - The total sizes of all output columns at all nesting levels
 * - The starting output buffer offset for each page, for each nesting level
 * For flat schemas, these values are computed during header decoding (see gpuDecodePageHeaders)
 *
 * Note : this function is where output device memory is allocated for nested columns.
 *
 * @param pages All pages to be decoded
 * @param chunks All chunks to be decoded
 * @param input_columns Input column information
 * @param output_columns Output column information
 * @param num_rows Maximum number of rows to read
 * @param min_rows crop all rows below min_row
 * @param uses_custom_row_bounds Whether or not num_rows and min_rows represents user-specific
 * bounds
 * @param stream Cuda stream
 */
void PreprocessColumnData(hostdevice_vector<PageInfo>& pages,
                          hostdevice_vector<ColumnChunkDesc> const& chunks,
                          std::vector<input_column_info>& input_columns,
                          std::vector<cudf::io::detail::column_buffer>& output_columns,
                          size_t num_rows,
                          size_t min_row,
                          bool uses_custom_row_bounds,
                          rmm::cuda_stream_view stream,
                          rmm::mr::device_memory_resource* mr);

/**
 * @brief Launches kernel for reading the column data stored in the pages
 *
 * The page data will be written to the output pointed to in the page's
 * associated column chunk.
 *
 * @param[in,out] pages All pages to be decoded
 * @param[in] chunks All chunks to be decoded
 * @param[in] num_rows Total number of rows to read
 * @param[in] min_row Minimum number of rows to read
 * @param[in] stream CUDA stream to use, default 0
 */
void DecodePageData(hostdevice_vector<PageInfo>& pages,
                    hostdevice_vector<ColumnChunkDesc> const& chunks,
                    size_t num_rows,
                    size_t min_row,
                    rmm::cuda_stream_view stream);

/**
 * @brief Dremel data that describes one nested type column
 *
 * @see get_dremel_data()
 */
struct dremel_data {
  rmm::device_uvector<size_type> dremel_offsets;
  rmm::device_uvector<uint8_t> rep_level;
  rmm::device_uvector<uint8_t> def_level;

  size_type leaf_data_size;
};

/**
 * @brief Get the dremel offsets and repetition and definition levels for a LIST column
 *
 * Dremel offsets are the per row offsets into the repetition and definition level arrays for a
 * column.
 * Example:
 * ```
 * col            = {{1, 2, 3}, { }, {5, 6}}
 * dremel_offsets = { 0,         3,   4,  6}
 * rep_level      = { 0, 1, 1,   0,   0, 1}
 * def_level      = { 1, 1, 1,   0,   1, 1}
 * ```
 * @param col Column of LIST type
 * @param level_nullability Pre-determined nullability at each list level. Empty means infer from
 * `col`
 * @param stream CUDA stream used for device memory operations and kernel launches.
 *
 * @return A struct containing dremel data
 */
dremel_data get_dremel_data(column_view h_col,
                            rmm::device_uvector<uint8_t> const& d_nullability,
                            std::vector<uint8_t> const& nullability,
                            rmm::cuda_stream_view stream);

/**
 * @brief Launches kernel for initializing encoder page fragments
 *
 * Based on the number of rows in each fragment, populates the value count, the size of data in the
 * fragment, the number of unique values, and the data size of unique values.
 *
 * @param[out] frag Fragment array [column_id][fragment_id]
 * @param[in] col_desc Column description array [column_id]
 * @param[in] partitions Information about partitioning of table
 * @param[in] first_frag_in_part A Partition's offset into fragment array
 * @param[in] fragment_size Number of rows per fragment
 * @param[in] stream CUDA stream to use
 */
void InitPageFragments(cudf::detail::device_2dspan<PageFragment> frag,
                       device_span<parquet_column_device_view const> col_desc,
                       device_span<partition_info const> partitions,
                       device_span<int const> first_frag_in_part,
                       uint32_t fragment_size,
                       rmm::cuda_stream_view stream);

/**
 * @brief Launches kernel for initializing fragment statistics groups
 *
 * @param[out] groups Statistics groups [num_columns x num_fragments]
 * @param[in] fragments Page fragments [num_columns x num_fragments]
 * @param[in] col_desc Column description [num_columns]
 * @param[in] stream CUDA stream to use
 */
void InitFragmentStatistics(cudf::detail::device_2dspan<statistics_group> groups,
                            cudf::detail::device_2dspan<PageFragment const> fragments,
                            device_span<gpu::parquet_column_device_view const> col_desc,
                            rmm::cuda_stream_view stream);

/**
 * @brief Initialize per-chunk hash maps used for dictionary with sentinel values
 *
 * @param chunks Flat span of chunks to initialize hash maps for
 * @param stream CUDA stream to use
 */
void initialize_chunk_hash_maps(device_span<EncColumnChunk> chunks, rmm::cuda_stream_view stream);

/**
 * @brief Insert chunk values into their respective hash maps
 *
 * @param frags Column fragments
 * @param stream CUDA stream to use
 */
void populate_chunk_hash_maps(cudf::detail::device_2dspan<gpu::PageFragment const> frags,
                              rmm::cuda_stream_view stream);

/**
 * @brief Compact dictionary hash map entries into chunk.dict_data
 *
 * @param chunks Flat span of chunks to compact hash maps for
 * @param stream CUDA stream to use
 */
void collect_map_entries(device_span<EncColumnChunk> chunks, rmm::cuda_stream_view stream);

/**
 * @brief Get the Dictionary Indices for each row
 *
 * For each row of a chunk, gets the indices into chunk.dict_data which contains the value otherwise
 * stored in input column [row]. Stores these indices into chunk.dict_index.
 *
 * Since dict_data itself contains indices into the original cudf column, this means that
 * col[row] == col[dict_data[dict_index[row - chunk.start_row]]]
 *
 * @param frags Column fragments
 * @param stream CUDA stream to use
 */
void get_dictionary_indices(cudf::detail::device_2dspan<gpu::PageFragment const> frags,
                            rmm::cuda_stream_view stream);

/**
 * @brief Launches kernel for initializing encoder data pages
 *
 * @param[in,out] chunks Column chunks [rowgroup][column]
 * @param[out] pages Encode page array (null if just counting pages)
 * @param[in] col_desc Column description array [column_id]
 * @param[in] num_rowgroups Number of fragments per column
 * @param[in] num_columns Number of columns
 * @param[in] page_grstats Setup for page-level stats
 * @param[in] chunk_grstats Setup for chunk-level stats
 * @param[in] max_page_comp_data_size Calculated maximum compressed data size of pages
 * @param[in] stream CUDA stream to use, default 0
 */
void InitEncoderPages(cudf::detail::device_2dspan<EncColumnChunk> chunks,
                      device_span<gpu::EncPage> pages,
                      device_span<size_type> page_sizes,
                      device_span<size_type> comp_page_sizes,
                      device_span<parquet_column_device_view const> col_desc,
                      int32_t num_columns,
                      size_t max_page_size_bytes,
                      size_type max_page_size_rows,
                      statistics_merge_group* page_grstats,
                      statistics_merge_group* chunk_grstats,
                      rmm::cuda_stream_view stream);

/**
 * @brief Launches kernel for packing column data into parquet pages
 *
 * @param[in,out] pages Device array of EncPages (unordered)
 * @param[out] comp_in Compressor input buffers
 * @param[out] comp_in Compressor output buffers
 * @param[out] comp_stats Compressor statuses
 * @param[in] stream CUDA stream to use, default 0
 */
void EncodePages(device_span<EncPage> pages,
                 device_span<device_span<uint8_t const>> comp_in,
                 device_span<device_span<uint8_t>> comp_out,
                 device_span<decompress_status> comp_stats,
                 rmm::cuda_stream_view stream);

/**
 * @brief Launches kernel to make the compressed vs uncompressed chunk-level decision
 *
 * @param[in,out] chunks Column chunks (updated with actual compressed/uncompressed sizes)
 * @param[in] stream CUDA stream to use, default 0
 */
void DecideCompression(device_span<EncColumnChunk> chunks, rmm::cuda_stream_view stream);

/**
 * @brief Launches kernel to encode page headers
 *
 * @param[in,out] pages Device array of EncPages
 * @param[in] comp_stats Compressor status
 * @param[in] page_stats Optional page-level statistics to be included in page header
 * @param[in] chunk_stats Optional chunk-level statistics to be encoded
 * @param[in] stream CUDA stream to use, default 0
 */
void EncodePageHeaders(device_span<EncPage> pages,
                       device_span<decompress_status const> comp_stats,
                       device_span<statistics_chunk const> page_stats,
                       const statistics_chunk* chunk_stats,
                       rmm::cuda_stream_view stream);

/**
 * @brief Launches kernel to gather pages to a single contiguous block per chunk
 *
 * @param[in,out] chunks Column chunks
 * @param[in] pages Device array of EncPages
 * @param[in] stream CUDA stream to use, default 0
 */
void GatherPages(device_span<EncColumnChunk> chunks,
                 device_span<gpu::EncPage const> pages,
                 rmm::cuda_stream_view stream);

/**
 * @brief Launches kernel to calculate ColumnIndex information per chunk
 *
 * @param[in,out] chunks Column chunks
 * @param[in] column_stats Page-level statistics to be encoded
 * @param[in] stream CUDA stream to use
 */
void EncodeColumnIndexes(device_span<EncColumnChunk> chunks,
                         device_span<statistics_chunk const> column_stats,
                         rmm::cuda_stream_view stream);

}  // namespace gpu
}  // namespace parquet
}  // namespace io
}  // namespace cudf<|MERGE_RESOLUTION|>--- conflicted
+++ resolved
@@ -301,7 +301,6 @@
 inline size_type __device__ row_to_value_idx(size_type idx,
                                              parquet_column_device_view const* parquet_col)
 {
-<<<<<<< HEAD
   if (!parquet_col->output_as_byte_array) {
     auto col = *parquet_col->parent_column;
     while (col.type().id() == type_id::LIST or col.type().id() == type_id::STRUCT) {
@@ -313,17 +312,6 @@
         idx           = list_col.offset_at(idx);
         col           = list_col.child();
       }
-=======
-  auto col = *parquet_col->parent_column;
-  while (col.type().id() == type_id::LIST or col.type().id() == type_id::STRUCT) {
-    if (col.type().id() == type_id::STRUCT) {
-      idx += col.offset();
-      col = col.child(0);
-    } else {
-      auto list_col = cudf::detail::lists_column_device_view(col);
-      idx           = list_col.offset_at(idx);
-      col           = list_col.child();
->>>>>>> 0b7ce444
     }
   }
   return idx;
