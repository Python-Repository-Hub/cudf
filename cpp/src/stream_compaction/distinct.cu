/*
 * Copyright (c) 2019-2022, NVIDIA CORPORATION.
 *
 * Licensed under the Apache License, Version 2.0 (the "License");
 * you may not use this file except in compliance with the License.
 * You may obtain a copy of the License at
 *
 *     http://www.apache.org/licenses/LICENSE-2.0
 *
 * Unless required by applicable law or agreed to in writing, software
 * distributed under the License is distributed on an "AS IS" BASIS,
 * WITHOUT WARRANTIES OR CONDITIONS OF ANY KIND, either express or implied.
 * See the License for the specific language governing permissions and
 * limitations under the License.
 */

#include "distinct_reduce.cuh"

#include <cudf/column/column_view.hpp>
#include <cudf/detail/gather.hpp>
#include <cudf/detail/iterator.cuh>
#include <cudf/detail/nvtx/ranges.hpp>
#include <cudf/detail/stream_compaction.hpp>
#include <cudf/table/table.hpp>
#include <cudf/table/table_view.hpp>
#include <cudf/types.hpp>
<<<<<<< HEAD
=======
#include <cudf/utilities/default_stream.hpp>
#include <cudf/utilities/type_dispatcher.hpp>

#include <rmm/cuda_stream_view.hpp>
#include <rmm/exec_policy.hpp>
>>>>>>> f4f34287

#include <thrust/copy.h>
#include <thrust/distance.h>
#include <thrust/iterator/counting_iterator.h>
#include <thrust/iterator/discard_iterator.h>

#include <utility>
#include <vector>

namespace cudf {
namespace detail {

rmm::device_uvector<size_type> get_distinct_indices(table_view const& input,
                                                    duplicate_keep_option keep,
                                                    null_equality nulls_equal,
                                                    rmm::cuda_stream_view stream,
                                                    rmm::mr::device_memory_resource* mr)
{
  if (input.num_rows() == 0 or input.num_columns() == 0) {
    return rmm::device_uvector<size_type>(0, stream, mr);
  }

  auto map = hash_map_type{compute_hash_table_size(input.num_rows()),
                           cuco::sentinel::empty_key{COMPACTION_EMPTY_KEY_SENTINEL},
                           cuco::sentinel::empty_value{COMPACTION_EMPTY_VALUE_SENTINEL},
                           detail::hash_table_allocator_type{default_allocator<char>{}, stream},
                           stream.value()};

  auto const preprocessed_input =
    cudf::experimental::row::hash::preprocessed_table::create(input, stream);
  auto const has_nulls = nullate::DYNAMIC{cudf::has_nested_nulls(input)};

  auto const row_hasher = cudf::experimental::row::hash::row_hasher(preprocessed_input);
  auto const key_hasher = experimental::compaction_hash(row_hasher.device_hasher(has_nulls));

  auto const row_comp  = cudf::experimental::row::equality::self_comparator(preprocessed_input);
  auto const key_equal = row_comp.equal_to(has_nulls, nulls_equal);

  auto const pair_iter = cudf::detail::make_counting_transform_iterator(
    size_type{0}, [] __device__(size_type const i) { return cuco::make_pair(i, i); });
  map.insert(pair_iter, pair_iter + input.num_rows(), key_hasher, key_equal, stream.value());

  auto output_indices = rmm::device_uvector<size_type>(map.get_size(), stream, mr);

  // If we don't care about order, just gather indices of distinct keys taken from map.
  if (keep == duplicate_keep_option::KEEP_ANY) {
    map.retrieve_all(output_indices.begin(), thrust::make_discard_iterator(), stream.value());
    return output_indices;
  }

  // For other keep options, perform a (sparse) reduce-by-row on the rows compared equal.
  auto const reduction_results = hash_reduce_by_row(map,
                                                    std::move(preprocessed_input),
                                                    input.num_rows(),
                                                    has_nulls,
                                                    keep,
                                                    nulls_equal,
                                                    stream,
                                                    rmm::mr::get_current_device_resource());

  // Extract the desired output indices from reduction results.
  auto const map_end = [&] {
    if (keep == duplicate_keep_option::KEEP_NONE) {
      // Reduction results with `KEEP_NONE` are either group sizes of equal rows, or `0`.
      // Thus, we only output index of the rows in the groups having group size of `1`.
      return thrust::copy_if(rmm::exec_policy(stream),
                             thrust::make_counting_iterator(0),
                             thrust::make_counting_iterator(input.num_rows()),
                             output_indices.begin(),
                             [reduction_results = reduction_results.begin()] __device__(
                               auto const idx) { return reduction_results[idx] == size_type{1}; });
    }

    // Reduction results with `KEEP_FIRST` and `KEEP_LAST` are row indices of the first/last row in
    // each group of equal rows (which are the desired output indices), or the value given by
    // `reduction_init_value()`.
    return thrust::copy_if(rmm::exec_policy(stream),
                           reduction_results.begin(),
                           reduction_results.end(),
                           output_indices.begin(),
                           [init_value = reduction_init_value(keep)] __device__(auto const idx) {
                             return idx != init_value;
                           });
  }();

  output_indices.resize(thrust::distance(output_indices.begin(), map_end), stream);
  return output_indices;
}

std::unique_ptr<table> distinct(table_view const& input,
                                std::vector<size_type> const& keys,
                                duplicate_keep_option keep,
                                null_equality nulls_equal,
                                rmm::cuda_stream_view stream,
                                rmm::mr::device_memory_resource* mr)
{
  if (input.num_rows() == 0 or input.num_columns() == 0 or keys.empty()) {
    return empty_like(input);
  }

  auto const gather_map = get_distinct_indices(input.select(keys), keep, nulls_equal, stream);
  return detail::gather(input,
                        gather_map,
                        out_of_bounds_policy::DONT_CHECK,
                        negative_index_policy::NOT_ALLOWED,
                        stream,
                        mr);
}

}  // namespace detail

std::unique_ptr<table> distinct(table_view const& input,
                                std::vector<size_type> const& keys,
                                duplicate_keep_option keep,
                                null_equality nulls_equal,
                                rmm::mr::device_memory_resource* mr)
{
  CUDF_FUNC_RANGE();
<<<<<<< HEAD
  return detail::distinct(input, keys, keep, nulls_equal, rmm::cuda_stream_default, mr);
=======
  return detail::distinct(input, keys, nulls_equal, cudf::default_stream_value, mr);
>>>>>>> f4f34287
}

}  // namespace cudf<|MERGE_RESOLUTION|>--- conflicted
+++ resolved
@@ -24,14 +24,6 @@
 #include <cudf/table/table.hpp>
 #include <cudf/table/table_view.hpp>
 #include <cudf/types.hpp>
-<<<<<<< HEAD
-=======
-#include <cudf/utilities/default_stream.hpp>
-#include <cudf/utilities/type_dispatcher.hpp>
-
-#include <rmm/cuda_stream_view.hpp>
-#include <rmm/exec_policy.hpp>
->>>>>>> f4f34287
 
 #include <thrust/copy.h>
 #include <thrust/distance.h>
@@ -83,14 +75,8 @@
   }
 
   // For other keep options, perform a (sparse) reduce-by-row on the rows compared equal.
-  auto const reduction_results = hash_reduce_by_row(map,
-                                                    std::move(preprocessed_input),
-                                                    input.num_rows(),
-                                                    has_nulls,
-                                                    keep,
-                                                    nulls_equal,
-                                                    stream,
-                                                    rmm::mr::get_current_device_resource());
+  auto const reduction_results = hash_reduce_by_row(
+    map, std::move(preprocessed_input), input.num_rows(), has_nulls, keep, nulls_equal, stream);
 
   // Extract the desired output indices from reduction results.
   auto const map_end = [&] {
@@ -150,11 +136,7 @@
                                 rmm::mr::device_memory_resource* mr)
 {
   CUDF_FUNC_RANGE();
-<<<<<<< HEAD
-  return detail::distinct(input, keys, keep, nulls_equal, rmm::cuda_stream_default, mr);
-=======
-  return detail::distinct(input, keys, nulls_equal, cudf::default_stream_value, mr);
->>>>>>> f4f34287
+  return detail::distinct(input, keys, keep, nulls_equal, cudf::default_stream_value, mr);
 }
 
 }  // namespace cudf