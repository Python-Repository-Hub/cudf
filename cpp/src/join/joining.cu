--- conflicted
+++ resolved
@@ -386,32 +386,7 @@
   return gdf_error_code;
 }
 
-<<<<<<< HEAD
-gdf_error update_nvcategory_join_table(cudf::table source_table, cudf::table destination_table){
-  for(int i = 0; i < source_table.num_columns();i++){
-    gdf_column * original_column = source_table.get_column(i);
-    if(original_column->dtype == GDF_STRING_CATEGORY){
-      gdf_column * output_column = destination_table.get_column(i);
-      output_column->dtype_info.category = static_cast<NVCategory *>(original_column->dtype_info.category)->gather(
-                     (nv_category_index_type *) output_column->data,
-                     output_column->size,
-                     DEVICE_ALLOCATED);
-      if(output_column->size > 0){
-
-        CUDA_TRY( cudaMemcpy(
-            output_column->data,
-            static_cast<NVCategory *>(output_column->dtype_info.category)->values_cptr(),
-            sizeof(nv_category_index_type) * output_column->size,
-            cudaMemcpyDeviceToDevice) );
-      }
-    }
-
-  }
-  return GDF_SUCCESS;
-}
-=======
-
->>>>>>> 333c33d7
+
 
 template <JoinType join_type, typename size_type, typename index_type>
 gdf_error construct_join_output_df(
@@ -495,11 +470,7 @@
                            static_cast<index_type const *>(left_indices->data),
                            &left_destination_table, check_bounds);
 
-<<<<<<< HEAD
-      gdf_error update_err = update_nvcategory_join_table(left_source_table,left_destination_table);
-=======
       gdf_error update_err = nvcategory_gather_table(left_source_table,left_destination_table);
->>>>>>> 333c33d7
       GDF_REQUIRE(update_err == GDF_SUCCESS,update_err);
     }
 
@@ -513,11 +484,7 @@
                            static_cast<index_type const *>(right_indices->data),
                            &right_destination_table, check_bounds);
 
-<<<<<<< HEAD
-      gdf_error update_err = update_nvcategory_join_table(right_source_table,right_destination_table);
-=======
       gdf_error update_err = nvcategory_gather_table(right_source_table,right_destination_table);
->>>>>>> 333c33d7
       GDF_REQUIRE(update_err == GDF_SUCCESS,update_err);
     }
 
@@ -543,11 +510,7 @@
                            static_cast<index_type const *>(left_indices->data),
                            &join_destination_table, check_bounds);
 
-<<<<<<< HEAD
-      gdf_error update_err = update_nvcategory_join_table(join_source_table,join_destination_table);
-=======
       gdf_error update_err = nvcategory_gather_table(join_source_table,join_destination_table);
->>>>>>> 333c33d7
       GDF_REQUIRE(update_err == GDF_SUCCESS,update_err);
     }
 
@@ -620,11 +583,7 @@
 
   std::vector<gdf_column*> new_left_cols(left_cols, left_cols + num_left_cols);
   std::vector<gdf_column*> new_right_cols(right_cols, right_cols + num_right_cols);
-<<<<<<< HEAD
-  std::vector<gdf_column> temp_columns_to_free(num_cols_to_join * 2);
-=======
   std::vector<gdf_column> temp_columns_to_free;
->>>>>>> 333c33d7
   if(at_least_one_category_column){
     for(int join_column_index = 0; join_column_index < num_cols_to_join; join_column_index++){
       if(left_cols[left_join_cols[join_column_index]]->dtype == GDF_STRING_CATEGORY){
@@ -633,17 +592,11 @@
         gdf_column * left_original_column = new_left_cols[left_join_cols[join_column_index]];
         gdf_column * right_original_column = new_right_cols[right_join_cols[join_column_index]];
 
-<<<<<<< HEAD
-
-        gdf_column * new_left_column_ptr = &temp_columns_to_free[(join_column_index * 2)];
-        gdf_column * new_right_column_ptr = &temp_columns_to_free[(join_column_index * 2)+1];
-=======
         temp_columns_to_free.push_back(gdf_column());
         temp_columns_to_free.push_back(gdf_column());
 
         gdf_column * new_left_column_ptr = &temp_columns_to_free[temp_columns_to_free.size() - 2];
         gdf_column * new_right_column_ptr = &temp_columns_to_free[temp_columns_to_free.size() - 1];
->>>>>>> 333c33d7
 
         gdf_column * input_join_columns_merge[2] = {left_original_column, right_original_column};
         gdf_column * new_join_columns[2] = {new_left_column_ptr,
