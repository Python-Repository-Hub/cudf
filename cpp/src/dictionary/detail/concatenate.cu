/*
 * Copyright (c) 2020-2022, NVIDIA CORPORATION.
 *
 * Licensed under the Apache License, Version 2.0 (the "License");
 * you may not use this file except in compliance with the License.
 * You may obtain a copy of the License at
 *
 *     http://www.apache.org/licenses/LICENSE-2.0
 *
 * Unless required by applicable law or agreed to in writing, software
 * distributed under the License is distributed on an "AS IS" BASIS,
 * WITHOUT WARRANTIES OR CONDITIONS OF ANY KIND, either express or implied.
 * See the License for the specific language governing permissions and
 * limitations under the License.
 */

#include <cudf/column/column_factories.hpp>
#include <cudf/detail/concatenate.cuh>
#include <cudf/detail/indexalator.cuh>
#include <cudf/detail/iterator.cuh>
#include <cudf/detail/sorting.hpp>
#include <cudf/detail/stream_compaction.hpp>
#include <cudf/detail/utilities/vector_factories.hpp>
#include <cudf/dictionary/detail/concatenate.hpp>
#include <cudf/dictionary/dictionary_column_view.hpp>
#include <cudf/dictionary/dictionary_factories.hpp>
#include <cudf/table/table.hpp>
#include <cudf/table/table_view.hpp>

#include <rmm/cuda_stream_view.hpp>
#include <rmm/device_uvector.hpp>
#include <rmm/exec_policy.hpp>

#include <thrust/binary_search.h>
#include <thrust/distance.h>
#include <thrust/execution_policy.h>
#include <thrust/functional.h>
#include <thrust/iterator/counting_iterator.h>
#include <thrust/iterator/permutation_iterator.h>
#include <thrust/iterator/transform_iterator.h>
#include <thrust/pair.h>
#include <thrust/transform.h>
#include <thrust/transform_scan.h>

#include <algorithm>
#include <vector>

namespace cudf {
namespace dictionary {
namespace detail {
namespace {

/**
 * @brief Keys and indices offsets values.
 *
 * The first value is the keys offsets and the second values is the indices offsets.
 * These are offsets to the beginning of each input column after concatenating.
 */
using offsets_pair = thrust::pair<size_type, size_type>;

/**
 * @brief Utility for calculating the offsets for the concatenated child columns
 *        of the output dictionary column.
 */
struct compute_children_offsets_fn {
  /**
   * @brief Create the utility functor.
   *
   * The columns vector is converted into vector of column_view pointers so they
   * can be used in thrust::transform_exclusive_scan without causing the
   * compiler warning/error: "host/device function calling host function".
   *
   * @param columns The input dictionary columns.
   */
  compute_children_offsets_fn(host_span<column_view const> columns) : columns_ptrs{columns.size()}
  {
    std::transform(
      columns.begin(), columns.end(), columns_ptrs.begin(), [](auto& cv) { return &cv; });
  }

  /**
   * @brief Return the first keys().type of the dictionary columns.
   */
  data_type get_keys_type()
  {
    auto const view(*std::find_if(
      columns_ptrs.begin(), columns_ptrs.end(), [](auto pcv) { return pcv->size() > 0; }));
    return dictionary_column_view(*view).keys().type();
  }

  /**
   * @brief Create the offsets pair for the concatenated columns.
   *
   * Both vectors have the length of the number of input columns.
   * The sizes of each child (keys and indices) of the individual columns
   * are used to create the offsets.
   *
   * @param stream Stream used for allocating the output rmm::device_uvector.
   * @return Vector of offsets_pair objects for keys and indices.
   */
  rmm::device_uvector<offsets_pair> create_children_offsets(rmm::cuda_stream_view stream)
  {
    std::vector<offsets_pair> offsets(columns_ptrs.size());
    thrust::transform_exclusive_scan(
      thrust::host,
      columns_ptrs.begin(),
      columns_ptrs.end(),
      offsets.begin(),
      [](auto pcv) {
        dictionary_column_view view(*pcv);
        return offsets_pair{view.keys_size(), view.size()};
      },
      offsets_pair{0, 0},
      [](auto lhs, auto rhs) {
        return offsets_pair{lhs.first + rhs.first, lhs.second + rhs.second};
      });
    return cudf::detail::make_device_uvector_sync(offsets, stream);
  }

 private:
  std::vector<column_view const*> columns_ptrs;  ///< pointer version of input column_view vector
};

/**
 * @brief Type-dispatch functor for remapping the old indices to new values based
 * on the new key-set.
 *
 * The dispatch is based on the key type.
 * The output column is the updated indices child for the new dictionary column.
 */
struct dispatch_compute_indices {
  template <typename Element>
  std::enable_if_t<cudf::is_relationally_comparable<Element, Element>(), std::unique_ptr<column>>
  operator()(column_view const& all_keys,
             column_view const& all_indices,
             column_view const& new_keys,
             offsets_pair const* d_offsets,
             size_type const* d_map_to_keys,
             rmm::cuda_stream_view stream,
             rmm::mr::device_memory_resource* mr)
  {
    auto keys_view     = column_device_view::create(all_keys, stream);
    auto indices_view  = column_device_view::create(all_indices, stream);
    auto d_all_indices = *indices_view;

    auto indices_itr = cudf::detail::indexalator_factory::make_input_iterator(all_indices);
    // map the concatenated indices to the concatenated keys
    auto all_itr = thrust::make_permutation_iterator(
      keys_view->begin<Element>(),
      thrust::make_transform_iterator(
        thrust::make_counting_iterator<size_type>(0),
        [d_offsets, d_map_to_keys, d_all_indices, indices_itr] __device__(size_type idx) {
          if (d_all_indices.is_null(idx)) return 0;
          return indices_itr[idx] + d_offsets[d_map_to_keys[idx]].first;
        }));

    auto new_keys_view = column_device_view::create(new_keys, stream);

    auto begin = new_keys_view->begin<Element>();
    auto end   = new_keys_view->end<Element>();

    // create the indices output column
    auto result = make_numeric_column(
      all_indices.type(), all_indices.size(), mask_state::UNALLOCATED, stream, mr);
    auto result_itr =
      cudf::detail::indexalator_factory::make_output_iterator(result->mutable_view());
    // new indices values are computed by matching the concatenated keys to the new key set

#ifdef NDEBUG
    thrust::lower_bound(rmm::exec_policy(stream),
                        begin,
                        end,
                        all_itr,
                        all_itr + all_indices.size(),
                        result_itr,
                        thrust::less<Element>());
#else
    // There is a problem with thrust::lower_bound and the output_indexalator.
    // https://github.com/NVIDIA/thrust/issues/1452; thrust team created nvbug 3322776
    // This is a workaround.
    thrust::transform(rmm::exec_policy(stream),
                      all_itr,
                      all_itr + all_indices.size(),
                      result_itr,
                      [begin, end] __device__(auto key) {
                        auto itr = thrust::lower_bound(thrust::seq, begin, end, key);
                        return static_cast<size_type>(thrust::distance(begin, itr));
                      });
#endif
    return result;
  }

  template <typename Element, typename... Args>
  std::enable_if_t<!cudf::is_relationally_comparable<Element, Element>(), std::unique_ptr<column>>
  operator()(Args&&...)
  {
    CUDF_FAIL("dictionary concatenate not supported for this column type");
  }
};

}  // namespace

std::unique_ptr<column> concatenate(host_span<column_view const> columns,
                                    rmm::cuda_stream_view stream,
                                    rmm::mr::device_memory_resource* mr)
{
  // exception here is the same behavior as in cudf::concatenate
  CUDF_EXPECTS(not columns.empty(), "Unexpected empty list of columns to concatenate.");

  // concatenate the keys (and check the keys match)
  compute_children_offsets_fn child_offsets_fn{columns};
  auto keys_type = child_offsets_fn.get_keys_type();
  std::vector<column_view> keys_views(columns.size());
  std::transform(columns.begin(), columns.end(), keys_views.begin(), [keys_type](auto cv) {
    auto dict_view = dictionary_column_view(cv);
    // empty column may not have keys so we create an empty column_view place-holder
    if (dict_view.is_empty()) return column_view{keys_type, 0, nullptr};
    auto keys = dict_view.keys();
    CUDF_EXPECTS(keys.type() == keys_type, "key types of all dictionary columns must match");
    return keys;
  });
  auto all_keys = cudf::detail::concatenate(keys_views, stream);

  // sort keys and remove duplicates;
  // this becomes the keys child for the output dictionary column
  auto table_keys  = cudf::detail::distinct(table_view{{all_keys->view()}},
                                           std::vector<size_type>{0},
                                           duplicate_keep_option::KEEP_ANY,
                                           null_equality::EQUAL,
<<<<<<< HEAD
                                           nan_equality::UNEQUAL,
=======
>>>>>>> 31ad35c5
                                           stream,
                                           mr);
  auto sorted_keys = cudf::detail::sort(table_keys->view(),
                                        std::vector<order>{order::ASCENDING},
                                        std::vector<null_order>{null_order::BEFORE},
                                        stream,
                                        mr)
                       ->release();
  std::unique_ptr<column> keys_column(std::move(sorted_keys.front()));

  // next, concatenate the indices
  std::vector<column_view> indices_views(columns.size());
  std::transform(columns.begin(), columns.end(), indices_views.begin(), [](auto cv) {
    auto dict_view = dictionary_column_view(cv);
    if (dict_view.is_empty()) return column_view{data_type{type_id::UINT32}, 0, nullptr};
    return dict_view.get_indices_annotated();  // nicely includes validity mask and view offset
  });
  auto all_indices        = cudf::detail::concatenate(indices_views, stream, mr);
  auto const indices_size = all_indices->size();

  // build a vector of values to map the old indices to the concatenated keys
  auto children_offsets = child_offsets_fn.create_children_offsets(stream);
  rmm::device_uvector<size_type> map_to_keys(indices_size, stream);
  auto indices_itr =
    cudf::detail::make_counting_transform_iterator(1, [] __device__(size_type idx) {
      return offsets_pair{0, idx};
    });
  // the indices offsets (pair.second) are for building the map
  thrust::lower_bound(
    rmm::exec_policy(stream),
    children_offsets.begin() + 1,
    children_offsets.end(),
    indices_itr,
    indices_itr + indices_size + 1,
    map_to_keys.begin(),
    [] __device__(auto const& lhs, auto const& rhs) { return lhs.second < rhs.second; });

  // now recompute the indices values for the new keys_column;
  // the keys offsets (pair.first) are for mapping to the input keys
  auto indices_column = type_dispatcher(keys_type,
                                        dispatch_compute_indices{},
                                        all_keys->view(),     // old keys
                                        all_indices->view(),  // old indices
                                        keys_column->view(),  // new keys
                                        children_offsets.data(),
                                        map_to_keys.data(),
                                        stream,
                                        mr);

  // remove the bitmask from the all_indices
  auto null_count = all_indices->null_count();  // get before release()
  auto contents   = all_indices->release();     // all_indices will now be empty

  // finally, frankenstein that dictionary column together
  return make_dictionary_column(std::move(keys_column),
                                std::move(indices_column),
                                std::move(*(contents.null_mask.release())),
                                null_count);
}

}  // namespace detail
}  // namespace dictionary
}  // namespace cudf<|MERGE_RESOLUTION|>--- conflicted
+++ resolved
@@ -227,10 +227,7 @@
                                            std::vector<size_type>{0},
                                            duplicate_keep_option::KEEP_ANY,
                                            null_equality::EQUAL,
-<<<<<<< HEAD
-                                           nan_equality::UNEQUAL,
-=======
->>>>>>> 31ad35c5
+                                           nan_equality::ALL_EQUAL,
                                            stream,
                                            mr);
   auto sorted_keys = cudf::detail::sort(table_keys->view(),
