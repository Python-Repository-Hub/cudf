--- conflicted
+++ resolved
@@ -51,14 +51,10 @@
     }
   } else if (type.code == kDLUInt) {
     switch (type.bits) {
-<<<<<<< HEAD
-      case 8: return data_type(type_id::BOOL8);
-=======
-      case 8: return data_type(UINT8);
-      case 16: return data_type(UINT16);
-      case 32: return data_type(UINT32);
-      case 64: return data_type(UINT64);
->>>>>>> b22e99b5
+        case 8: return data_type(type_id::UINT8);
+        case 16: return data_type(type_id::UINT16);
+        case 32: return data_type(type_id::UINT32);
+        case 64: return data_type(type_id::UINT64);
       default: CUDF_FAIL("Unsupported bitsize for kDLUInt");
     }
   } else if (type.code == kDLFloat) {
