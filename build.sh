#!/bin/bash

# Copyright (c) 2019, NVIDIA CORPORATION.

# cuDF build script

# This script is used to build the component(s) in this repo from
# source, and can be called with various options to customize the
# build as needed (see the help output for details)

# Abort script on first error
set -e

NUMARGS=$#
ARGS=$*

# NOTE: ensure all dir changes are relative to the location of this
# script, and that this script resides in the repo dir!
REPODIR=$(cd $(dirname $0); pwd)

<<<<<<< HEAD
VALIDARGS="clean libcudf cudf dask_cudf bench -v -g -n -h"
HELP="$0 [clean] [libcudf] [cudf] [dask_cudf] [bench] [-v] [-g] [-n] [-h]
=======
VALIDARGS="clean libnvstrings nvstrings libcudf cudf dask_cudf benchmarks -v -g -n --allgpuarch -h"
HELP="$0 [clean] [libcudf] [cudf] [dask_cudf] [benchmarks] [-v] [-g] [-n] [-h]
>>>>>>> 0b4b944c
   clean        - remove all existing build artifacts and configuration (start
                  over)
   libnvstrings - build the nvstrings C++ code only
   nvstrings    - build the nvstrings Python package
   libcudf      - build the cudf C++ code only
   cudf         - build the cudf Python package
   dask_cudf    - build the dask_cudf Python package
<<<<<<< HEAD
   bench        - build libcudf gbench benchmarks
=======
   benchmarks   - build benchmarks
>>>>>>> 0b4b944c
   -v           - verbose build mode
   -g           - build for debug
   -n           - no install step
   --allgpuarch - build for all supported GPU architectures
   -h           - print this text

   default action (no args) is to build and install 'libnvstrings' then
   'nvstrings' then 'libcudf' then 'cudf' then 'dask_cudf' targets
"
LIB_BUILD_DIR=${REPODIR}/cpp/build
NVSTRINGS_BUILD_DIR=${REPODIR}/python/nvstrings/build
CUDF_BUILD_DIR=${REPODIR}/python/cudf/build
DASK_CUDF_BUILD_DIR=${REPODIR}/python/dask_cudf/build
BUILD_DIRS="${LIB_BUILD_DIR} ${NVSTRINGS_BUILD_DIR} ${CUDF_BUILD_DIR} ${DASK_CUDF_BUILD_DIR}"

# Set defaults for vars modified by flags to this script
VERBOSE=""
BUILD_TYPE=Release
INSTALL_TARGET=install
BENCHMARKS=OFF
BUILD_ALL_GPU_ARCH=0

# Set defaults for vars that may not have been defined externally
#  FIXME: if INSTALL_PREFIX is not set, check PREFIX, then check
#         CONDA_PREFIX, but there is no fallback from there!
INSTALL_PREFIX=${INSTALL_PREFIX:=${PREFIX:=${CONDA_PREFIX}}}
PARALLEL_LEVEL=${PARALLEL_LEVEL:=""}

function hasArg {
    (( ${NUMARGS} != 0 )) && (echo " ${ARGS} " | grep -q " $1 ")
}

function buildAll {
    ((${NUMARGS} == 0 )) || !(echo " ${ARGS} " | grep -q " [^-]\+ ")
}

if hasArg -h; then
    echo "${HELP}"
    exit 0
fi

# Check for valid usage
if (( ${NUMARGS} != 0 )); then
    for a in ${ARGS}; do
    if ! (echo " ${VALIDARGS} " | grep -q " ${a} "); then
        echo "Invalid option: ${a}"
        exit 1
    fi
    done
fi

# Process flags
if hasArg -v; then
    VERBOSE=1
fi
if hasArg -g; then
    BUILD_TYPE=Debug
fi
if hasArg -n; then
    INSTALL_TARGET=""
fi
<<<<<<< HEAD
if hasArg bench; then
    BUILD_BENCHMARKS=ON
=======
if hasArg --allgpuarch; then
    BUILD_ALL_GPU_ARCH=1
fi
if hasArg benchmarks; then
    BENCHMARKS=ON
>>>>>>> 0b4b944c
fi

# If clean given, run it prior to any other steps
if hasArg clean; then
    # If the dirs to clean are mounted dirs in a container, the
    # contents should be removed but the mounted dirs will remain.
    # The find removes all contents but leaves the dirs, the rmdir
    # attempts to remove the dirs but can fail safely.
    for bd in ${BUILD_DIRS}; do
    if [ -d ${bd} ]; then
        find ${bd} -mindepth 1 -delete
        rmdir ${bd} || true
    fi
    done
fi

if (( ${BUILD_ALL_GPU_ARCH} == 0 )); then
    GPU_ARCH="-DGPU_ARCHS="
    echo "Building for the architecture of the GPU in the system..."
else
    GPU_ARCH="-DGPU_ARCHS=ALL"
    echo "Building for *ALL* supported GPU architectures..."
fi

################################################################################
# Configure, build, and install libnvstrings

if buildAll || hasArg libnvstrings || hasArg libcudf; then

    mkdir -p ${LIB_BUILD_DIR}
    cd ${LIB_BUILD_DIR}
    cmake -DCMAKE_INSTALL_PREFIX=${INSTALL_PREFIX} \
          -DCMAKE_CXX11_ABI=ON \
<<<<<<< HEAD
          -DBUILD_BENCHMARKS=${BUILD_BENCHMARKS} \
=======
          ${GPU_ARCH} \
          -DBUILD_BENCHMARKS=${BENCHMARKS} \
>>>>>>> 0b4b944c
          -DCMAKE_BUILD_TYPE=${BUILD_TYPE} ..
fi

if buildAll || hasArg libnvstrings; then

    cd ${LIB_BUILD_DIR}
    if [[ ${INSTALL_TARGET} != "" ]]; then
        make -j${PARALLEL_LEVEL} install_nvstrings VERBOSE=${VERBOSE}
    else
        make -j${PARALLEL_LEVEL} nvstrings VERBOSE=${VERBOSE}
    fi
fi

# Build and install the nvstrings Python package
if buildAll || hasArg nvstrings; then

    cd ${REPODIR}/python/nvstrings
    if [[ ${INSTALL_TARGET} != "" ]]; then
        python setup.py build_ext
        python setup.py install --single-version-externally-managed --record=record.txt
    else
        python setup.py build_ext --library-dir=${LIBNVSTRINGS_BUILD_DIR}
    fi
fi

# Configure, build, and install libcudf
if buildAll || hasArg libcudf; then

    cd ${LIB_BUILD_DIR}
    if [[ ${INSTALL_TARGET} != "" ]]; then
        make -j${PARALLEL_LEVEL} install_cudf VERBOSE=${VERBOSE}
    else
        make -j${PARALLEL_LEVEL} cudf VERBOSE=${VERBOSE}
    fi
fi

# Build and install the cudf Python package
if buildAll || hasArg cudf; then

    cd ${REPODIR}/python/cudf
    if [[ ${INSTALL_TARGET} != "" ]]; then
        python setup.py build_ext --inplace
        python setup.py install --single-version-externally-managed --record=record.txt
    else
        python setup.py build_ext --inplace --library-dir=${LIBCUDF_BUILD_DIR}
    fi
fi

# Build and install the dask_cudf Python package
if buildAll || hasArg dask_cudf; then

    cd ${REPODIR}/python/dask_cudf
    if [[ ${INSTALL_TARGET} != "" ]]; then
        python setup.py install --single-version-externally-managed --record=record.txt
    else
        python setup.py build_ext --inplace
    fi
fi<|MERGE_RESOLUTION|>--- conflicted
+++ resolved
@@ -18,13 +18,8 @@
 # script, and that this script resides in the repo dir!
 REPODIR=$(cd $(dirname $0); pwd)
 
-<<<<<<< HEAD
-VALIDARGS="clean libcudf cudf dask_cudf bench -v -g -n -h"
-HELP="$0 [clean] [libcudf] [cudf] [dask_cudf] [bench] [-v] [-g] [-n] [-h]
-=======
 VALIDARGS="clean libnvstrings nvstrings libcudf cudf dask_cudf benchmarks -v -g -n --allgpuarch -h"
 HELP="$0 [clean] [libcudf] [cudf] [dask_cudf] [benchmarks] [-v] [-g] [-n] [-h]
->>>>>>> 0b4b944c
    clean        - remove all existing build artifacts and configuration (start
                   over)
    libnvstrings - build the nvstrings C++ code only
@@ -32,11 +27,7 @@
    libcudf      - build the cudf C++ code only
    cudf         - build the cudf Python package
    dask_cudf    - build the dask_cudf Python package
-<<<<<<< HEAD
-   bench        - build libcudf gbench benchmarks
-=======
    benchmarks   - build benchmarks
->>>>>>> 0b4b944c
    -v           - verbose build mode
    -g           - build for debug
    -n           - no install step
@@ -98,16 +89,11 @@
 if hasArg -n; then
     INSTALL_TARGET=""
 fi
-<<<<<<< HEAD
-if hasArg bench; then
-    BUILD_BENCHMARKS=ON
-=======
 if hasArg --allgpuarch; then
     BUILD_ALL_GPU_ARCH=1
 fi
 if hasArg benchmarks; then
     BENCHMARKS=ON
->>>>>>> 0b4b944c
 fi
 
 # If clean given, run it prior to any other steps
@@ -141,12 +127,8 @@
     cd ${LIB_BUILD_DIR}
     cmake -DCMAKE_INSTALL_PREFIX=${INSTALL_PREFIX} \
           -DCMAKE_CXX11_ABI=ON \
-<<<<<<< HEAD
-          -DBUILD_BENCHMARKS=${BUILD_BENCHMARKS} \
-=======
           ${GPU_ARCH} \
           -DBUILD_BENCHMARKS=${BENCHMARKS} \
->>>>>>> 0b4b944c
           -DCMAKE_BUILD_TYPE=${BUILD_TYPE} ..
 fi
 
